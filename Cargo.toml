[package]
name = "robrix"
authors = [
    "Kevin Boos <kevinaboos@gmail.com>",
    "Robius Project Maintainers",
]
description = "A Matrix chat client written using Makepad + Robius app dev framework in Rust."
documentation = "https://docs.rs/robrix"
edition = "2021"
homepage = "https://robius.rs/"
keywords = ["matrix", "chat", "client", "robrix", "robius"]
license = "MIT"
readme = "README.md"
repository = "https://github.com/project-robius/robrix"
version = "0.0.1-pre-alpha-2"
metadata.makepad-auto-version = "zqpv-Yj-K7WNVK2I8h5Okhho46Q="

[dependencies]
# makepad-widgets = { git = "https://github.com/makepad/makepad", branch = "rik" }
makepad-widgets = { git = "https://github.com/kevinaboos/makepad", branch = "hits_without_mark_as_handled" }

## Including this crate automatically configures all `robius-*` crates to work with Makepad.
robius-use-makepad = "0.1.1"
robius-open = "0.1.2"
## A fork of the `directories` crate that adds support for Android by using our `robius-android-env` crate.
robius-directories = "5.0.1"
robius-location = { git = "https://github.com/project-robius/robius-location" }

anyhow = "1.0"
chrono = "0.4"
clap = { version = "4.0.16", features = ["derive"] }
crossbeam-channel = "0.5.10"
crossbeam-queue = "0.3.8"
eyeball = { version = "0.8.8", features = ["tracing"] }
eyeball-im = "0.5.0"
futures-util = "0.3"
htmlize = "1.0.5"
imbl = { version = "3.0.0", features = ["serde"] }  # same as matrix-sdk-ui
imghdr = "0.7.0"
linkify = "0.10.0"
matrix-sdk = { git = "https://github.com/matrix-org/matrix-rust-sdk", default-features = false, features = [ "experimental-sliding-sync", "e2e-encryption", "automatic-room-key-forwarding", "markdown", "sqlite", "rustls-tls", "bundled-sqlite", "sso-login" ] }
matrix-sdk-ui = { git = "https://github.com/matrix-org/matrix-rust-sdk", default-features = false, features = [ "rustls-tls" ] }
rand = "0.8.5"
rangemap = "1.5.0"
serde = "1.0"
serde_json = "1.0"
tokio = { version = "1.33.0", features = ["macros", "rt-multi-thread"] }
tracing-subscriber = "0.3.17"
unicode-segmentation = "1.11.0"
url = "2.5.0"
emojis = "0.6.1"
bytesize = "1.3.0"
bitflags = "2.6.0"
indexmap = "2.6.0"
<<<<<<< HEAD
url-preview = { git = "https://github.com/ZhangHanDong/url-preview", version = "0.2.1" }
reqwest = "0.12.12"

=======
blurhash = { version = "0.2.3", default-features = false }
>>>>>>> 4496cab7

[package.metadata.docs.rs]
all-features = true


# Temporarily include all debug info even for release builds.
[profile.release]
debug = "full"


## Patch the imbl crate to use our fake-backported version of `imbl`,
## such that we get all the new changes after v3.0.0 but still pretend that it's v3.0.0.
[patch.crates-io]
imbl = { git = "https://github.com/project-robius/imbl.git", branch = "robius" }



## Configuration for `cargo packager`
[package.metadata.packager]
product_name = "Robrix"
identifier = "org.robius.robrix"
category = "SocialNetworking"
authors = ["Project Robius <contact@robius.rs>", "Kevin Boos <kevinaboos@gmail.com>"]
publisher = "robius"
license_file = "LICENSE-MIT"
copyright = "Copyright 2023-2024, Project Robius"
homepage = "https://github.com/project-robius"
### Note: there is an 80-character max for each line of the `long_description`.
long_description = """
Robrix is a multi-platform Matrix chat client written in pure Rust
using the Makepad UI framework (https://github.com/makepad/makepad)
and the Project Robius app dev framework and platform abstractions
(https://github.com/project-robius).
Robrix runs on all major desktop and mobile platforms:
macOS, Windows, Linux, Android, and iOS.
"""
icons = ["./packaging/robrix_logo_alpha.png"]
out_dir = "./dist"

## The below command primarily uses cargo-metadata to determine the path of the `makepad_widgets` crate on the host build system,
## and copies the `makepad-widgets/resources` directory to the `./dist/resources/makepad_widgets` directory.
## We also copy the Robrix project's `resources/` directory to the `./dist/resources/robrix` directory.
##
## This is necessary because the `cargo packager` command only supports defining resources at a known path
## (see the below `resources = [...]` block below),
## so we need to copy the resources to a known fixed (static) path before packaging,
## such that cargo-packager can locate them and include them in the final package.
before-packaging-command = """
robius-packaging-commands before-packaging \
    --force-makepad \
    --binary-name robrix \
    --path-to-binary ./target/release/robrix
"""


## See the above paragraph comments for more info on how we create/populate the below `src` directories.
resources = [
    { src = "./dist/resources/makepad_widgets", target = "makepad_widgets" },
    { src = "./dist/resources/robrix", target = "robrix" },
]

## We then build the entire Robrix project and set the `MAKEPAD`/`MAKEPAD_PACKAGE_DIR` env vars to the proper value.
## * For macOS app bundles, this should be set to `.` because we set the `apple_bundle` cfg option
##   for Makepad, which causes Makepad to look for resources in the `Contents/Resources/` directory,
##   which is where the resources are located for an Apple app bundle (`.app` and `.dmg`).
## * For Debian `.deb` packages, this should be set to `/usr/lib/<main-binary-name>`,
##   which is currently `/usr/lib/robrix`.
##   This is the directory in which `dpkg` copies app resource files to when installing the `.deb` package.
##   * On Linux, we also strip the binaries of unneeded content, as required for Debian packages.
##   * For Debian and Pacman (still a to-do!) packages, we also auto-generate the list of dependencies required by Robrix.
##
before-each-package-command = """
robius-packaging-commands before-each-package \
    --force-makepad \
    --binary-name robrix \
    --path-to-binary ./target/release/robrix
"""

deep_link_protocols = [
    { schemes = ["robrix", "matrix"], role = "viewer" }, ## `name` is left as default
]

[package.metadata.packager.deb]
depends = "./dist/depends_deb.txt"
desktop_template = "./packaging/robrix.desktop"
section = "utils"

[package.metadata.packager.macos]
minimum_system_version = "11.0"
frameworks = [ ]
info_plist_path = "./packaging/Info.plist"
entitlements = "./packaging/Entitlements.plist"
signing_identity = "Developer ID Application: AppChef Inc. (SFVQ5V48GD)"


## Configuration for `cargo packager`'s generation of a macOS `.dmg`.
[package.metadata.packager.dmg]
background = "./packaging/Robrix macOS dmg background.png"
window_size = { width = 960, height = 540 }
app_position = { x = 200, y = 250 }
application_folder_position = { x = 760, y = 250 }


## Configuration for `cargo packager`'s generation of a Windows `.exe` setup installer.
[package.metadata.packager.nsis]
## See this: <https://nsis.sourceforge.io/Docs/Chapter4.html#varconstant>
appdata_paths = [
    "$APPDATA/$PUBLISHER/$PRODUCTNAME",
    "$LOCALAPPDATA/$PRODUCTNAME",
]

[lints.rust]
keyword_idents_2024 = "forbid"
non_ascii_idents = "forbid"
non_local_definitions = "forbid"
unsafe_op_in_unsafe_fn = "forbid"

unexpected_cfgs = "warn"
unnameable_types = "warn"
unused_import_braces = "warn"

## Configuration for clippy lints.
[lints.clippy]
collapsible_if = "allow"
collapsible_else_if = "allow"
too_many_arguments = "allow"
blocks_in_conditions = "allow"
used_underscore_binding = "allow"
module_name_repetitions = "allow"<|MERGE_RESOLUTION|>--- conflicted
+++ resolved
@@ -52,13 +52,11 @@
 bytesize = "1.3.0"
 bitflags = "2.6.0"
 indexmap = "2.6.0"
-<<<<<<< HEAD
+
+blurhash = { version = "0.2.3", default-features = false }
 url-preview = { git = "https://github.com/ZhangHanDong/url-preview", version = "0.2.1" }
 reqwest = "0.12.12"
 
-=======
-blurhash = { version = "0.2.3", default-features = false }
->>>>>>> 4496cab7
 
 [package.metadata.docs.rs]
 all-features = true
