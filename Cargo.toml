[package]
name = "robrix"
authors = [
    "Kevin Boos <kevinaboos@gmail.com>",
    "Robius Project Maintainers",
]
description = "A Matrix chat client written using Makepad + Robius app dev framework in Rust."
documentation = "https://docs.rs/robrix"
edition = "2021"
homepage = "https://robius.rs/"
keywords = ["matrix", "chat", "client", "robrix", "robius"]
license = "MIT"
readme = "README.md"
repository = "https://github.com/project-robius/robrix"
version = "0.0.1-pre-alpha-3"
metadata.makepad-auto-version = "zqpv-Yj-K7WNVK2I8h5Okhho46Q="

[dependencies]
makepad-widgets = { git = "https://github.com/makepad/makepad", branch = "dev" }
<<<<<<< HEAD
#makepad-widgets = { git = "https://github.com/kevinaboos/makepad", branch = "portal_list_is_filling_viewport" }

=======
>>>>>>> acc92629

## Including this crate automatically configures all `robius-*` crates to work with Makepad.
robius-use-makepad = "0.1.1"
robius-open = { git = "https://github.com/project-robius/robius" }
robius-directories = { git = "https://github.com/project-robius/robius" }
robius-location = { git = "https://github.com/project-robius/robius" }


anyhow = "1.0"
chrono = "0.4"
clap = { version = "4.0.16", features = ["derive"] }
crossbeam-channel = "0.5.10"
crossbeam-queue = "0.3.8"
eyeball = { version = "0.8.8", features = ["tracing"] }    # same as matrix-sdk
eyeball-im = { version = "0.7.0", features = ["tracing"] } # same as matrix-sdk
futures-util = "0.3"
htmlize = "1.0.5"
imbl = { version = "5.0.0", features = ["serde"] }         # same as matrix-sdk-ui
imghdr = "0.7.0"
linkify = "0.10.0"
matrix-sdk = { git = "https://github.com/matrix-org/matrix-rust-sdk", branch = "main", default-features = false, features = [ "e2e-encryption", "automatic-room-key-forwarding", "markdown", "sqlite", "rustls-tls", "bundled-sqlite", "sso-login" ] }
matrix-sdk-ui = { git = "https://github.com/matrix-org/matrix-rust-sdk", branch = "main", default-features = false, features = [ "rustls-tls" ] }
rand = "0.8.5"
rangemap = "1.5.0"
serde = "1.0"
serde_json = "1.0"
tokio = { version = "1.43.1", features = ["macros", "rt-multi-thread"] }
tracing-subscriber = "0.3.17"
unicode-segmentation = "1.11.0"
url = "2.5.0"
bytesize = "2.0"
bitflags = "2.6.0"
indexmap = "2.6.0"
blurhash = { version = "0.2.3", default-features = false }

[features]
default = []
## Hides the command prompt console on Windows.
hide_windows_console = []
## Logs all diffs received by the Matrix RoomListService.
log_room_list_diffs = []
## Logs all diffs to all room timelines.
log_timeline_diffs = []

[package.metadata.docs.rs]
all-features = true


## An optimized profile for development, with full debug info and assertions.
[profile.debug-opt]
inherits = "dev"
opt-level = 3

## An optimized release profile with thin LTO.
[profile.release-lto]
inherits = "release"
lto = "thin"

## Enable full optimizations when building app bundles for distribution.
[profile.distribution]
inherits = "release"
codegen-units = 1
lto = "fat" 


## Configuration for `cargo packager`
[package.metadata.packager]
product_name = "Robrix"
identifier = "org.robius.robrix"
category = "SocialNetworking"
authors = ["Project Robius <contact@robius.rs>", "Kevin Boos <kevinaboos@gmail.com>"]
publisher = "robius"
license_file = "LICENSE-MIT"
copyright = "Copyright 2023-202, Project Robius"
homepage = "https://github.com/project-robius"
### Note: there is an 80-character max for each line of the `long_description`.
long_description = """
Robrix is a multi-platform Matrix chat client written in pure Rust
using the Makepad UI framework (https://github.com/makepad/makepad)
and the Project Robius app dev framework and platform abstractions
(https://github.com/project-robius).
Robrix runs on all major desktop and mobile platforms:
macOS, Windows, Linux, Android, and iOS.
"""
icons = ["./packaging/robrix_logo_alpha.png"]
out_dir = "./dist"

## The below command primarily uses cargo-metadata to determine the path of the `makepad_widgets` crate on the host build system,
## and copies the `makepad-widgets/resources` directory to the `./dist/resources/makepad_widgets` directory.
## We also copy the Robrix project's `resources/` directory to the `./dist/resources/robrix` directory.
##
## This is necessary because the `cargo packager` command only supports defining resources at a known path
## (see the below `resources = [...]` block below),
## so we need to copy the resources to a known fixed (static) path before packaging,
## such that cargo-packager can locate them and include them in the final package.
before-packaging-command = """
robius-packaging-commands before-packaging \
    --force-makepad \
    --binary-name robrix \
    --path-to-binary ./target/release/robrix
"""


## See the above paragraph comments for more info on how we create/populate the below `src` directories.
resources = [
    { src = "./dist/resources/makepad_widgets", target = "makepad_widgets" },
    { src = "./dist/resources/robrix", target = "robrix" },
]

## We then build the entire Robrix project and set the `MAKEPAD`/`MAKEPAD_PACKAGE_DIR` env vars to the proper value.
## * For macOS app bundles, this should be set to `.` because we set the `apple_bundle` cfg option
##   for Makepad, which causes Makepad to look for resources in the `Contents/Resources/` directory,
##   which is where the resources are located for an Apple app bundle (`.app` and `.dmg`).
## * For Debian `.deb` packages, this should be set to `/usr/lib/<main-binary-name>`,
##   which is currently `/usr/lib/robrix`.
##   This is the directory in which `dpkg` copies app resource files to when installing the `.deb` package.
##   * On Linux, we also strip the binaries of unneeded content, as required for Debian packages.
##   * For Debian and Pacman (still a to-do!) packages, we also auto-generate the list of dependencies required by Robrix.
##
before-each-package-command = """
robius-packaging-commands before-each-package \
    --force-makepad \
    --binary-name robrix \
    --path-to-binary ./target/release/robrix
"""

deep_link_protocols = [
    { schemes = ["robrix", "matrix"], role = "viewer" }, ## `name` is left as default
]

[package.metadata.packager.deb]
depends = "./dist/depends_deb.txt"
desktop_template = "./packaging/robrix.desktop"
section = "utils"

[package.metadata.packager.macos]
minimum_system_version = "11.0"
frameworks = [ ]
info_plist_path = "./packaging/Info.plist"
entitlements = "./packaging/Entitlements.plist"
signing_identity = "Developer ID Application: AppChef Inc. (SFVQ5V48GD)"


## Configuration for `cargo packager`'s generation of a macOS `.dmg`.
[package.metadata.packager.dmg]
background = "./packaging/Robrix macOS dmg background.png"
window_size = { width = 960, height = 540 }
app_position = { x = 200, y = 250 }
application_folder_position = { x = 760, y = 250 }


## Configuration for `cargo packager`'s generation of a Windows `.exe` setup installer.
[package.metadata.packager.nsis]
## See this: <https://nsis.sourceforge.io/Docs/Chapter4.html#varconstant>
appdata_paths = [
    "$APPDATA/$PUBLISHER/$PRODUCTNAME",
    "$LOCALAPPDATA/$PRODUCTNAME",
]

[lints.rust]
keyword_idents_2024 = "forbid"
non_ascii_idents = "forbid"
non_local_definitions = "forbid"
unsafe_op_in_unsafe_fn = "forbid"
unnameable_types = "warn"
unused_import_braces = "warn"

## Configuration for clippy lints.
[lints.clippy]
collapsible_if = "allow"
collapsible_else_if = "allow"
too_many_arguments = "allow"
blocks_in_conditions = "allow"
used_underscore_binding = "allow"
module_name_repetitions = "allow"
uninlined_format_args = "allow"<|MERGE_RESOLUTION|>--- conflicted
+++ resolved
@@ -17,11 +17,6 @@
 
 [dependencies]
 makepad-widgets = { git = "https://github.com/makepad/makepad", branch = "dev" }
-<<<<<<< HEAD
-#makepad-widgets = { git = "https://github.com/kevinaboos/makepad", branch = "portal_list_is_filling_viewport" }
-
-=======
->>>>>>> acc92629
 
 ## Including this crate automatically configures all `robius-*` crates to work with Makepad.
 robius-use-makepad = "0.1.1"
