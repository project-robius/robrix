use crossbeam_queue::SegQueue;
use makepad_widgets::*;

use crate::shared::styles::*;

static POPUP_NOTIFICATION: SegQueue<PopupItem> = SegQueue::new();
const POPUP_KINDS: [(PopupKind, Vec4); 4] = [
    (PopupKind::Error, COLOR_DANGER_RED),
    (PopupKind::Info, COLOR_INFO_BLUE),
    (PopupKind::Success, COLOR_ACCEPT_GREEN),
    (PopupKind::Warning, COLOR_WARNING_YELLOW),
];
const ICON_SET: &[&[LiveId]] = ids!(error_icon, info_icon, success_icon, warning_icon,);

/// Displays a new popup notification with a popup item.
///
/// This function can be used when there is no Makepad widget context in its arguments.
/// Popup notifications will be shown in the order they were enqueued,
/// and can be removed when manually closed by the user or automatically.
/// Maximum auto dismissal duration is 3 minutes.
pub fn enqueue_popup_notification(mut popup_item: PopupItem) {
    // Limit auto dismiss duration to 180 seconds
    popup_item.auto_dismissal_duration = popup_item
        .auto_dismissal_duration
        .map(|duration| duration.min(3. * 60.));
    POPUP_NOTIFICATION.push(popup_item);
    SignalToUI::set_ui_signal();
}

/// Retrieves a mutable reference to the global `RobrixPopupNotificationRef`.
///
/// This function accesses the global context to obtain a reference to the
/// `RobrixPopupNotificationRef`, which is used for managing and displaying
/// popup notifications within the application. It enables interaction with
/// the popup notification system from various parts of the application.
pub fn get_global_popup_list(cx: &mut Cx) -> &mut RobrixPopupNotificationRef {
    cx.get_global::<RobrixPopupNotificationRef>()
}

/// Sets the global popup list notification widget reference.
///
/// This function sets the global context to point to the provided
/// `WidgetRef`, which is expected to be a `RobrixPopupNotificationRef`.
/// It is used to display popup notifications anywhere in the application.
pub fn set_global_popup_list(cx: &mut Cx, parent_ref: &WidgetRef) {
    Cx::set_global(
        cx,
        parent_ref.robrix_popup_notification(id!(popup_notification)),
    );
}

/// Kind of a popup notification.
#[derive(Debug, Clone, PartialEq, Default)]
pub enum PopupKind {
    /// Shows no icon at all.
    #[default]
    Blank,
    /// Shows a red background and a error icon.
    Error,
    /// Shows a white background and a blue info icon.
    Info,
    /// Shows a green background and a checkmark icon.
    Success,
    /// Shows a yellow background and a warning icon.
    Warning,
}

/// Popup notification item.
#[derive(Default, Debug, Clone)]
pub struct PopupItem {
    /// Text to be displayed in the popup.
    pub message: String,
    /// Duration in seconds after which the popup will be automatically closed.
    /// Maximum duration is 3 minutes.
    /// If none, the popup will not automatically close.
    pub auto_dismissal_duration: Option<f64>,
    /// Kind of the popup defined by [`PopupKind`].
    pub kind: PopupKind,
}

live_design! {
    use link::theme::*;
    use link::shaders::*;
    use link::widgets::*;

    use crate::shared::styles::*;
    use crate::shared::icon_button::RobrixIconButton;
    CheckIcon = <View> {
        width: 28,
        height: 28,
        visible: false,
        <Icon> {
            draw_icon: {
                svg_file: (ICON_CHECKMARK),
                color: #ffffff,
            }
            icon_walk: { width: 22, height: 22 }
        }
    }
    ForbiddenIcon = <CheckIcon> {
        <Icon> {
            draw_icon: {
                svg_file: (ICON_FORBIDDEN),
                color: #ffffff,
            }
            icon_walk: { width: 22, height: 22 }
        }
    }
    InfoIcon = <CheckIcon> {
        <Icon> {
            draw_icon: {
                svg_file: (ICON_INFO),
                color: #ffffff,
            }
            icon_walk: { width: 22, height: 22 }
        }
    }
    WarningIcon = <CheckIcon> {
        <Icon> {
            draw_icon: {
                svg_file: (ICON_WARNING),
                color: #ffffff,
            }
            icon_walk: { width: 22, height: 22 }
        }
    }
    ProgressBar = <View> {
        width: Fill,
        height: 10,
        show_bg: true,
        margin: { bottom: 0 },
        padding: 0,
        draw_bg: {
            uniform direction: 0.0, // Direction of the progress bar: 0.0 is right to left, 1.0 is top to bottom.
            uniform border_radius: 4.,
            uniform border_size: 1.0,
            uniform progress_bar_color: #00000080, //Black with 50% opacity.
            uniform display_progress_bar: 1.0 // Display progress bar when there is auto_dismissal_duration.
            // Display progress bar even when mode.slide is off.
            // 0.0 animate according to anim_time and anim_duration, 1.0 displays oscillating progress bar.
            uniform debug_progress_bar: 0.0,
            uniform anim_time: 0.0,
            uniform anim_duration: 2.0,
            fn pixel(self) -> vec4 {
                let sdf = Sdf2d::viewport(self.pos * self.rect_size);
                let rect_size = self.rect_size;
                let time = self.anim_time / self.anim_duration;
                if self.debug_progress_bar > 0.5 {
                    time = sin(self.time * PI)
                }
                if self.display_progress_bar > 0.5 {
                    if self.direction > 0.5 {
                        // Top to bottom
                        sdf.box(
                            self.border_size * 2.0,
                            self.border_size * 2.0,
                            rect_size.x - self.border_size * 2.0,
                            rect_size.y * min(1.0, time) - self.border_size * 2.0,
                            max(1.0, self.border_radius)
                        )
                    } else {
                        // Right to left
                        sdf.box(
                            self.border_size * 2.0,
                            self.border_size * 2.0,
                            rect_size.x * max(0.0, 1.0 - time) - self.border_size * 2.0,
                            rect_size.y - self.border_size * 2.0,
                            max(1.0, self.border_radius)
                        )
                    }
                    sdf.fill(self.progress_bar_color);
                }
                return sdf.result
            }
        }
    }
    MainContent = <View> {
        width: Fill,
        height: Fit,
        align: { x: 0.0, y: 0.5 }
        padding: {left: 0, top: 0, bottom: 10, right: 5}
        popup_label = <Label> {
            width: Fill,
            height: Fit,
            draw_text: {
                color: (COLOR_TEXT_IDLE),
                text_style: <MESSAGE_TEXT_STYLE>{ font_size: 10 },
                wrap: Word
            }
        }
    }
    LeftSideView = <View> {
        width: Fit,
        height: Fit,
        success_icon = <CheckIcon> {}
        error_icon = <ForbiddenIcon> {}
        info_icon = <InfoIcon> {}
        warning_icon = <WarningIcon> {}
    }
    CloseButtonView = <View> {
        width: Fill,
        height: Fit,
        flow: Down,
        align: { x: 0.99, y: 0.01 }
        // The "X" close button on the top right
        close_button = <RobrixIconButton> {
            width: Fit,
            height: Fit,
            padding: 0
            spacing: 0,
            align: { x: 0.5, y: 0.5 }
            draw_bg: {
                instance color: #FEFEFE00
            }
            draw_icon: {
                svg_file: (ICON_CLOSE),
                color: (COLOR_TEXT_IDLE),
            }
            icon_walk: {width: 12, height: 12}
        }
    }
    // Other possible color themes that is not too glaring.
    // COLOR_POPUP_GREEN = #43bb9e;
    // COLOR_POPUP_RED = #e74c3c;
    PopupDialogRightToLeftProgress = <RoundedView> {
        width: 275
        height: Fit
        padding: 0,
        flow: Overlay
        show_bg: true,
        draw_bg: {
            uniform border_radius: 4.0
            uniform border_color: #000000
            uniform border_size: 2.0
            instance background_color: #ffffff
            fn pixel(self) -> vec4 {
                let sdf = Sdf2d::viewport(self.pos * self.rect_size);
                sdf.box(
                    1.,
                    1.,
                    self.rect_size.x - 2.0,
                    self.rect_size.y - 2.0,
                    self.border_radius
                )
                sdf.fill_keep(self.background_color)

                // Only draw black border for white background (blank popups)
                if length(self.background_color.rgb - vec3(1.0, 1.0, 1.0)) < 0.1 {
                    sdf.stroke(
                        self.border_color,
                        self.border_size
                    )
                }
                return sdf.result
            }
        }

        popup_content = <View> {
            width: Fill,
            height: Fit,
            flow: Down
            //Right side view with close button
            close_button_view = <CloseButtonView> {}
            padding: { right: 2, top: 2}
            inner = <View> {
                width: Fill,
                height: Fit,
<<<<<<< HEAD
                padding: { top: 0, right: 5, bottom: 0, left: 10 }
                flow: Right,
                align: {
                    y: 0.5,
                }
                // Left side with icon for popup kind.
                <LeftSideView> {
                    // To offset the height of the close button_view.
                    margin: {top: -12,}
=======
                align: {x: 0.0, y: 0.5}
                padding: {left: 5, top: 10, bottom: 10, right: 0}
                popup_label = <Label> {
                    width: Fill,
                    height: Fit,
                    draw_text: {
                        color: #000,
                        text_style: <MESSAGE_TEXT_STYLE>{ font_size: 10 },
                        wrap: Word
                    }
                }
            }
            right_view = <View> {
                width: Fit,
                height: Fill,
                flow: Down

                // The "X" close button on the top right
                close_button = <RobrixIconButton> {
                    width: Fit,
                    height: Fit,
                    padding: 4
                    spacing: 0,
                    align: {x: 0.5, y: 0.5}

                    draw_bg: {
                        color: (COLOR_SECONDARY)
                    }
                    draw_icon: {
                        svg_file: (ICON_CLOSE),
                        fn get_color(self) -> vec4 {
                            return #x888;
                        }
                    }
                    icon_walk: {width: 12, height: 12}
                }

                progress_bar = <View> {
                    width: Fill,
                    height: Fill,
                    show_bg: true,
                    draw_bg: {
                        instance border_radius: 2.,
                        instance border_size: 1.0,
                        instance progress_bar_color: (COLOR_AVATAR_BG_IDLE),
                        instance progress_bar_background_color: (COLOR_FG_DISABLED),
                        instance display_progress_bar: 1.0 // TODO: this is the only thing that should be an `instance`
                        uniform anim_time: 0.0,
                        uniform anim_duration: 2.0,
                        fn pixel(self) -> vec4 {
                            let sdf = Sdf2d::viewport(self.pos * self.rect_size);
                            let rect_size = self.rect_size;
                            if self.display_progress_bar > 0.5 {
                                sdf.box(
                                    self.border_size,
                                    self.border_size,
                                    rect_size.x - self.border_size * 2.0,
                                    rect_size.y - self.border_size * 2.0,
                                    max(1.0, self.border_radius)
                                )
                                sdf.fill(self.progress_bar_background_color);
                                sdf.box(
                                    self.border_size * 1.5,
                                    self.border_size * 2.0,
                                    rect_size.x - self.border_size * 3.0,
                                    rect_size.y * min(1.0,self.anim_time / self.anim_duration) - self.border_size * 2.0,
                                    max(1.0, self.border_radius)
                                )
                                sdf.fill(self.progress_bar_color);
                            }
                            return sdf.result
                        }
                    }
>>>>>>> a5c29b32
                }
                // Main content area
                main_content = <MainContent> {}
            }
            progress_bar = <ProgressBar> {}
        }

        animator: {
            mode = {
                default: close_slider,
                close_slider = {
                    redraw: true,
                    from: {all: Forward {duration: 0.0}}
                    apply: {
                        popup_content = {
                            progress_bar = {
                                draw_bg: {anim_time: 0.0}
                            }
                        }
                    }
                }
                slide = {
                    redraw: true,
                    // Maximum auto dismissal duration is 3 minutes.
                    from: {all: Forward {duration: 180.0}}
                    apply: {
                        popup_content = {
                            progress_bar = {
                                draw_bg: {anim_time: 180.0}
                            }
                        }
                    }
                }
            }
            hover = {
                default: off
                off = {
                    apply: { }
                }
                on = {
                    apply: { }
                }
            }
            down = {
                default: off
                off = {
                    apply: { }
                }
                on = {
                    apply: { }
                }
            }
        }
    }
    PopupDialogTopToBottomProgress = <PopupDialogRightToLeftProgress> {
        popup_content = <View> {
            width: Fill,
            height: Fit,
            flow: Right,
            spacing: 0,
            align: { x: 0.0, y: 0.5 }
            // Left side with for popup kind.
            <LeftSideView> {
                height: Fit,
                margin: {left: 10 }
                spacing: 0,
            }
            inner = <View> {
                width: 230,
                height: Fit,
                padding: 0,
                flow: Down,
                close_button_view = <CloseButtonView> {}
                // Main content area
                main_content = <MainContent> {
                    padding: {left: 0}
                }
            }
            progress_bar = <ProgressBar> {
                width: 10,
                height: Fill,
                draw_bg: {
                    uniform direction: 1.0,
                    uniform anim_time: 1.0,
                    uniform border_radius: 2.,
                }
            }
        }
    }
    pub RobrixPopupNotificationRightToLeftProgress = {{RobrixPopupNotification}} {
        width: 275
        height: Fit
        flow: Down
        draw_bg: {
            fn pixel(self) -> vec4 {
                return vec4(0., 0., 0., 0.0)
            }
        }
        content: <PopupDialogRightToLeftProgress> {}
    }
    pub RobrixPopupNotificationTopToBottomProgress = <RobrixPopupNotificationRightToLeftProgress> {
        content: <PopupDialogTopToBottomProgress> {}
    }
    // A widget that displays a vertical list of popups at the top right corner of the screen.
    // The progress bar slides from right to left.
    pub PopupList = <View> {
        width: Fill,
        height: Fill,
        align: {x: 0.99, y: 0.05}
        popup_notification = <RobrixPopupNotificationRightToLeftProgress>{}
    }
    // A widget that displays a vertical list of popups at the top right corner of the screen.
    // The progress bar slides from top to bottom.
    pub PopupListTopToBottomProgress = <PopupList> {
        popup_notification = <RobrixPopupNotificationTopToBottomProgress>{}
    }
}

/// A widget that displays a vertical list of popups.
#[derive(Live, Widget)]
pub struct RobrixPopupNotification {
    #[live]
    pub content: Option<LivePtr>,

    #[rust(DrawList2d::new(cx))]
    draw_list: DrawList2d,

    #[redraw]
    #[live]
    draw_bg: DrawQuad,
    #[layout]
    layout: Layout,
    #[walk]
    walk: Walk,
    // A list of tuples containing individual widgets, its content and the close timer in the order they were added.
    #[rust]
    pub popups: Vec<(View, PopupItem, Timer)>,
}

impl LiveHook for RobrixPopupNotification {
    fn after_apply(&mut self, cx: &mut Cx, apply: &mut Apply, index: usize, nodes: &[LiveNode]) {
        for (view, popup_item, _) in self.popups.iter_mut() {
            if let Some(index) = nodes.child_by_name(index, live_id!(content).as_field()) {
                view.apply(cx, apply, index, nodes);
                view.label(id!(popup_label))
                    .set_text(cx, &popup_item.message);
                for (view, (popup_kind, _color)) in view.view_set(ICON_SET).iter().zip(POPUP_KINDS)
                {
                    if popup_item.kind == popup_kind {
                        view.set_visible(cx, true);
                    } else {
                        view.set_visible(cx, false);
                    }
                }
            }
        }
        self.draw_list.redraw(cx);
    }
}

impl Widget for RobrixPopupNotification {
    fn handle_event(&mut self, cx: &mut Cx, event: &Event, scope: &mut Scope) {
        if matches!(event, Event::Signal) {
            while let Some(popup_item) = POPUP_NOTIFICATION.pop() {
                self.push(cx, popup_item);
            }
        }
        if self.popups.is_empty() {
            return;
        }
        for (index, (view, _popup_item, close_popup_timer)) in self.popups.iter_mut().enumerate() {
            view.handle_event(cx, event, scope);
            if close_popup_timer.is_event(event).is_some() {
                self.popups.remove(index);
                // Without this redraw, the last popup will not be removed from the screen automatically.
                self.draw_bg.redraw(cx);
                break;
            }
        }
        self.widget_match_event(cx, event, scope);
    }

    fn draw_walk(&mut self, cx: &mut Cx2d, scope: &mut Scope, walk: Walk) -> DrawStep {
        self.draw_list.begin_overlay_reuse(cx);
        self.draw_bg.begin(cx, walk, self.layout);
        if !self.popups.is_empty() {
            cx.begin_turtle(walk, self.layout);
            for (view, _popup_item, _) in self.popups.iter_mut() {
                let walk = walk.with_margin_bottom(5.0);
                let _ = view.draw_walk(cx, scope, walk);
            }
            cx.end_turtle();
        }
        self.draw_bg.end(cx);
        self.draw_list.end(cx);
        DrawStep::done()
    }
}

impl RobrixPopupNotification {
    /// Adds a new popup with a close button to the right side of the screen.
    ///
    /// The popup's content is a string given by the `PopupItem` parameter.
    /// New popup will be displayed below the previous ones.
    pub fn push(&mut self, cx: &mut Cx, popup_item: PopupItem) {
        let mut view = View::new_from_ptr(cx, self.content);
        let mut background_color = None;
        view.label(id!(popup_label))
            .set_text(cx, &popup_item.message);
        for (view, (popup_kind, color)) in view.view_set(ICON_SET).iter().zip(POPUP_KINDS) {
            if popup_item.kind == popup_kind {
                view.set_visible(cx, true);
                background_color = Some(color);
            } else {
                view.set_visible(cx, false);
            }
        }
        // Apply popup item kind-specific styling
        if let Some(background_color) = background_color {
            view.apply_over(
                cx,
                live! {
                    popup_content = {
                        inner = {
                            main_content = {
                                popup_label = {
                                    draw_text: {
                                        color: (COLOR_WHITE),
                                    }
                                }
                            }
                            // For top to bottom progress bar.
                            close_button_view = {
                                close_button = {
                                    draw_icon: {
                                        color: (COLOR_WHITE),
                                    }
                                }
                            }
                        }
                        // For Right to left progress bar.
                        close_button_view = {
                            close_button = {
                                draw_icon: {
                                    color: (COLOR_WHITE),
                                }
                            }
                        }
                    }
                    draw_bg: {
                        background_color: ( background_color )
                    }
                },
            );
        }
        let close_timer = if let Some(duration) = popup_item.auto_dismissal_duration {
            view.apply_over(
                cx,
                live! {
                    popup_content = {
                        progress_bar = {
                            draw_bg: { anim_duration: (duration) }
                        }
                    }
                },
            );
            view.animator_play(cx, id!(mode.slide));
            cx.start_timeout(duration)
        } else {
            view.apply_over(
                cx,
                live! {
                    popup_content = {
                        progress_bar = {
                            draw_bg: { display_progress_bar: 0.0 }
                        }
                    }
                },
            );
            Timer::empty()
        };
        self.popups.push((view, popup_item, close_timer));
        self.redraw(cx);
    }

    /// Adds a new popup with a custom view to the right side of the screen.
    ///
    /// This allows arbitrary content to be displayed via RobrixPopupNotification's content live dsl.
    ///
    /// The `view` parameter should be constructed using `RobrixPopupNotification::content()`.
    /// The view should have a view with the id `popup_content` which should contain
    /// a `progress_bar` view with the id `progress_bar` and a `popup_label` view with the id `popup_label`.
    /// The `progress_bar` view should have a `draw_bg` field with a `anim_duration` field that will be used to animate the progress bar.
    /// The `popup_label` view should have a `draw_text` field that will be used to display the popup's message.
    /// The custom view should also have a close button with the id `close_button` which should have a `draw_icon` field that will be used to display the close button's icon.
    ///
    /// The `auto_dismissal_duration` field of the `PopupItem` parameter will be used to automatically dismiss the popup after the given duration.
    /// If `auto_dismissal_duration` is `None`, the popup will not be automatically dismissed and the user will have to manually close it.
    /// The maximum auto dismissal duration is 3 minutes.
    ///
    /// # Examples
    ///
    /// ```
    /// crate::shared::popup_list::set_global_popup_list(cx, &self.ui);
    /// let content = crate::shared::popup_list::get_global_popup_list(cx).content();
    /// let view = View::new_from_ptr(cx, content);
    /// let popup_item = PopupItem {
    ///     kind: PopupKind::Info,
    ///     message: "Welcome!".to_string(),
    ///     auto_dismissal_duration: Some(4.0),
    /// };
    ///  view.label(id!(popup_label))
    ///     .set_text(cx, &popup_item.message);
    ///  let close_timer = if let Some(duration) = popup_item.auto_dismissal_duration {
    ///     cx.start_timeout(duration)
    /// } else {
    ///     Timer::empty()
    /// };
    /// crate::shared::popup_list::get_global_popup_list(cx).push_with_custom_view(popup_item, view, close_timer);
    /// ```
    pub fn push_with_custom_view(
        &mut self,
        mut popup_item: PopupItem,
        view: View,
        close_timer: Timer,
    ) {
        popup_item.auto_dismissal_duration = popup_item
            .auto_dismissal_duration
            .map(|duration| duration.min(3. * 60.));
        self.popups.push((view, popup_item, close_timer));
    }

    /// Returns a clone of the template for each  popup in the list.
    ///
    /// This is used to construct the View for the popup notification.
    pub fn content(&self) -> Option<LivePtr> {
        self.content
    }
}

impl WidgetMatchEvent for RobrixPopupNotification {
    fn handle_actions(&mut self, cx: &mut Cx, actions: &Actions, _scope: &mut Scope) {
        for (i, (view, _popup_item, close_timer)) in self.popups.iter_mut().enumerate() {
            if view.button(id!(close_button)).clicked(actions) {
                cx.stop_timer(*close_timer);
                view.animator_cut(cx, id!(mode.close_slider));
                self.popups.remove(i);
                self.draw_bg.redraw(cx);
                break;
            }
        }
    }
}
impl RobrixPopupNotificationRef {
    /// See [`RobrixPopupNotification::push()`].
    pub fn push(&self, cx: &mut Cx, popup_item: PopupItem) {
        if let Some(mut inner) = self.borrow_mut() {
            inner.push(cx, popup_item);
        } else {
            log!("RobrixPopupNotificationRef is not initialized.");
        }
    }

    /// See [`RobrixPopupNotification::content()`].
    pub fn content(&self) -> Option<LivePtr> {
        if let Some(inner) = self.borrow() {
            inner.content()
        } else {
            None
        }
    }

    /// See [`RobrixPopupNotification::push_with_custom_view()`].
    pub fn push_with_custom_view(&self, popup_item: PopupItem, view: View, close_timer: Timer) {
        if let Some(mut inner) = self.borrow_mut() {
            inner.push_with_custom_view(popup_item, view, close_timer);
        } else {
            log!("RobrixPopupNotificationRef is not initialized.");
        }
    }
}<|MERGE_RESOLUTION|>--- conflicted
+++ resolved
@@ -5,9 +5,9 @@
 
 static POPUP_NOTIFICATION: SegQueue<PopupItem> = SegQueue::new();
 const POPUP_KINDS: [(PopupKind, Vec4); 4] = [
-    (PopupKind::Error, COLOR_DANGER_RED),
+    (PopupKind::Error, COLOR_FG_DANGER_RED),
     (PopupKind::Info, COLOR_INFO_BLUE),
-    (PopupKind::Success, COLOR_ACCEPT_GREEN),
+    (PopupKind::Success, COLOR_FG_ACCEPT_GREEN),
     (PopupKind::Warning, COLOR_WARNING_YELLOW),
 ];
 const ICON_SET: &[&[LiveId]] = ids!(error_icon, info_icon, success_icon, warning_icon,);
@@ -210,7 +210,7 @@
             spacing: 0,
             align: { x: 0.5, y: 0.5 }
             draw_bg: {
-                instance color: #FEFEFE00
+                color: (COLOR_TRANSPARENT)
             }
             draw_icon: {
                 svg_file: (ICON_CLOSE),
@@ -265,7 +265,6 @@
             inner = <View> {
                 width: Fill,
                 height: Fit,
-<<<<<<< HEAD
                 padding: { top: 0, right: 5, bottom: 0, left: 10 }
                 flow: Right,
                 align: {
@@ -275,81 +274,6 @@
                 <LeftSideView> {
                     // To offset the height of the close button_view.
                     margin: {top: -12,}
-=======
-                align: {x: 0.0, y: 0.5}
-                padding: {left: 5, top: 10, bottom: 10, right: 0}
-                popup_label = <Label> {
-                    width: Fill,
-                    height: Fit,
-                    draw_text: {
-                        color: #000,
-                        text_style: <MESSAGE_TEXT_STYLE>{ font_size: 10 },
-                        wrap: Word
-                    }
-                }
-            }
-            right_view = <View> {
-                width: Fit,
-                height: Fill,
-                flow: Down
-
-                // The "X" close button on the top right
-                close_button = <RobrixIconButton> {
-                    width: Fit,
-                    height: Fit,
-                    padding: 4
-                    spacing: 0,
-                    align: {x: 0.5, y: 0.5}
-
-                    draw_bg: {
-                        color: (COLOR_SECONDARY)
-                    }
-                    draw_icon: {
-                        svg_file: (ICON_CLOSE),
-                        fn get_color(self) -> vec4 {
-                            return #x888;
-                        }
-                    }
-                    icon_walk: {width: 12, height: 12}
-                }
-
-                progress_bar = <View> {
-                    width: Fill,
-                    height: Fill,
-                    show_bg: true,
-                    draw_bg: {
-                        instance border_radius: 2.,
-                        instance border_size: 1.0,
-                        instance progress_bar_color: (COLOR_AVATAR_BG_IDLE),
-                        instance progress_bar_background_color: (COLOR_FG_DISABLED),
-                        instance display_progress_bar: 1.0 // TODO: this is the only thing that should be an `instance`
-                        uniform anim_time: 0.0,
-                        uniform anim_duration: 2.0,
-                        fn pixel(self) -> vec4 {
-                            let sdf = Sdf2d::viewport(self.pos * self.rect_size);
-                            let rect_size = self.rect_size;
-                            if self.display_progress_bar > 0.5 {
-                                sdf.box(
-                                    self.border_size,
-                                    self.border_size,
-                                    rect_size.x - self.border_size * 2.0,
-                                    rect_size.y - self.border_size * 2.0,
-                                    max(1.0, self.border_radius)
-                                )
-                                sdf.fill(self.progress_bar_background_color);
-                                sdf.box(
-                                    self.border_size * 1.5,
-                                    self.border_size * 2.0,
-                                    rect_size.x - self.border_size * 3.0,
-                                    rect_size.y * min(1.0,self.anim_time / self.anim_duration) - self.border_size * 2.0,
-                                    max(1.0, self.border_radius)
-                                )
-                                sdf.fill(self.progress_bar_color);
-                            }
-                            return sdf.result
-                        }
-                    }
->>>>>>> a5c29b32
                 }
                 // Main content area
                 main_content = <MainContent> {}
