use makepad_widgets::Cx;

pub mod avatar;
pub mod helpers;
pub mod html_or_plaintext;
pub mod icon_button;
pub mod jump_to_bottom_button;
pub mod search_bar;
pub mod styles;
pub mod text_or_image;
pub mod typing_animation;
pub mod popup_list;
pub mod verification_badge;
<<<<<<< HEAD
pub mod auto_fit_image;
=======
pub mod callout_tooltip;
>>>>>>> 8d8acb90

pub fn live_design(cx: &mut Cx) {
    // Order matters here, as some widget definitions depend on others.
    styles::live_design(cx);
    helpers::live_design(cx);
    icon_button::live_design(cx);
    search_bar::live_design(cx);
    avatar::live_design(cx);
    text_or_image::live_design(cx);
    html_or_plaintext::live_design(cx);
    typing_animation::live_design(cx);
    jump_to_bottom_button::live_design(cx);
    popup_list::live_design(cx);
    verification_badge::live_design(cx);
<<<<<<< HEAD
    color_tooltip::live_design(cx);
    auto_fit_image::live_design(cx);
=======
    callout_tooltip::live_design(cx);
>>>>>>> 8d8acb90
}<|MERGE_RESOLUTION|>--- conflicted
+++ resolved
@@ -11,11 +11,8 @@
 pub mod typing_animation;
 pub mod popup_list;
 pub mod verification_badge;
-<<<<<<< HEAD
 pub mod auto_fit_image;
-=======
 pub mod callout_tooltip;
->>>>>>> 8d8acb90
 
 pub fn live_design(cx: &mut Cx) {
     // Order matters here, as some widget definitions depend on others.
@@ -30,10 +27,6 @@
     jump_to_bottom_button::live_design(cx);
     popup_list::live_design(cx);
     verification_badge::live_design(cx);
-<<<<<<< HEAD
-    color_tooltip::live_design(cx);
     auto_fit_image::live_design(cx);
-=======
     callout_tooltip::live_design(cx);
->>>>>>> 8d8acb90
 }