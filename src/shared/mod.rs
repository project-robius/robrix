use makepad_widgets::Cx;

pub mod avatar;
pub mod helpers;
pub mod html_or_plaintext;
pub mod icon_button;
pub mod jump_to_bottom_button;
pub mod search_bar;
pub mod styles;
pub mod text_or_image;
pub mod typing_animation;
pub mod popup_list;
pub mod verification_badge;
pub mod audio_message_interface;
pub mod callout_tooltip;
pub mod mentionable_text_input;


pub fn live_design(cx: &mut Cx) {
    // Order matters here, as some widget definitions depend on others.
    styles::live_design(cx);
    helpers::live_design(cx);
    icon_button::live_design(cx);
    search_bar::live_design(cx);
    avatar::live_design(cx);
    text_or_image::live_design(cx);
    html_or_plaintext::live_design(cx);
    typing_animation::live_design(cx);
    jump_to_bottom_button::live_design(cx);
    popup_list::live_design(cx);
    verification_badge::live_design(cx);
    callout_tooltip::live_design(cx);
<<<<<<< HEAD
    audio_message_interface::live_design(cx);
=======
    mentionable_text_input::live_design(cx);
>>>>>>> 5ff7afa0
}<|MERGE_RESOLUTION|>--- conflicted
+++ resolved
@@ -30,9 +30,6 @@
     popup_list::live_design(cx);
     verification_badge::live_design(cx);
     callout_tooltip::live_design(cx);
-<<<<<<< HEAD
     audio_message_interface::live_design(cx);
-=======
     mentionable_text_input::live_design(cx);
->>>>>>> 5ff7afa0
 }