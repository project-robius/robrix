--- conflicted
+++ resolved
@@ -38,9 +38,6 @@
     verification_badge::live_design(cx);
     callout_tooltip::live_design(cx);
     mentionable_text_input::live_design(cx);
-<<<<<<< HEAD
+    restore_status_view::live_design(cx);
     image_viewer_modal::live_design(cx);
-=======
-    restore_status_view::live_design(cx);
->>>>>>> c0ccb7c8
 }