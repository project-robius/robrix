--- conflicted
+++ resolved
@@ -11,11 +11,8 @@
 pub mod typing_animation;
 pub mod popup_list;
 pub mod verification_badge;
-<<<<<<< HEAD
 pub mod audio_player;
-=======
 pub mod callout_tooltip;
->>>>>>> 4496cab7
 
 pub fn live_design(cx: &mut Cx) {
     // Order matters here, as some widget definitions depend on others.
@@ -30,10 +27,7 @@
     jump_to_bottom_button::live_design(cx);
     popup_list::live_design(cx);
     verification_badge::live_design(cx);
-<<<<<<< HEAD
     color_tooltip::live_design(cx);
     audio_player::live_design(cx);
-=======
     callout_tooltip::live_design(cx);
->>>>>>> 4496cab7
 }