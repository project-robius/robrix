use makepad_widgets::Cx;

pub mod avatar;
pub mod callout_tooltip;
pub mod collapsible_header;
pub mod helpers;
pub mod html_or_plaintext;
pub mod icon_button;
pub mod jump_to_bottom_button;
pub mod mentionable_text_input;
pub mod popup_list;
pub mod room_filter_input_bar;
pub mod styles;
pub mod text_or_image;
pub mod timestamp;
pub mod typing_animation;
pub mod unread_badge;
pub mod verification_badge;
<<<<<<< HEAD
pub mod message_search_input_bar;
=======
pub mod restore_status_view;

>>>>>>> acc92629

pub fn live_design(cx: &mut Cx) {
    // Order matters here, as some widget definitions depend on others.
    styles::live_design(cx);
    helpers::live_design(cx);
    icon_button::live_design(cx);
    unread_badge::live_design(cx);
    collapsible_header::live_design(cx);
    timestamp::live_design(cx);
    room_filter_input_bar::live_design(cx);
    avatar::live_design(cx);
    text_or_image::live_design(cx);
    html_or_plaintext::live_design(cx);
    typing_animation::live_design(cx);
    jump_to_bottom_button::live_design(cx);
    popup_list::live_design(cx);
    verification_badge::live_design(cx);
    callout_tooltip::live_design(cx);
    mentionable_text_input::live_design(cx);
<<<<<<< HEAD
    message_search_input_bar::live_design(cx);
=======
    restore_status_view::live_design(cx);
>>>>>>> acc92629
}<|MERGE_RESOLUTION|>--- conflicted
+++ resolved
@@ -16,12 +16,9 @@
 pub mod typing_animation;
 pub mod unread_badge;
 pub mod verification_badge;
-<<<<<<< HEAD
 pub mod message_search_input_bar;
-=======
 pub mod restore_status_view;
 
->>>>>>> acc92629
 
 pub fn live_design(cx: &mut Cx) {
     // Order matters here, as some widget definitions depend on others.
@@ -41,9 +38,6 @@
     verification_badge::live_design(cx);
     callout_tooltip::live_design(cx);
     mentionable_text_input::live_design(cx);
-<<<<<<< HEAD
     message_search_input_bar::live_design(cx);
-=======
     restore_status_view::live_design(cx);
->>>>>>> acc92629
 }