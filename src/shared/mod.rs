use makepad_widgets::Cx;

pub mod avatar;
pub mod helpers;
pub mod html_or_plaintext;
pub mod icon_button;
pub mod jump_to_bottom_button;
pub mod search_bar;
pub mod styles;
pub mod text_or_image;
pub mod typing_animation;
<<<<<<< HEAD
pub mod search;
=======
pub mod popup_list;
pub mod verification_badge;
pub mod callout_tooltip;
>>>>>>> 6d0cc3e7

pub fn live_design(cx: &mut Cx) {
    // Order matters here, as some widget definitions depend on others.
    styles::live_design(cx);
    helpers::live_design(cx);
    icon_button::live_design(cx);
    search_bar::live_design(cx);
    avatar::live_design(cx);
    text_or_image::live_design(cx);
    html_or_plaintext::live_design(cx);
    typing_animation::live_design(cx);
    jump_to_bottom_button::live_design(cx);
    popup_list::live_design(cx);
    verification_badge::live_design(cx);
    callout_tooltip::live_design(cx);
}<|MERGE_RESOLUTION|>--- conflicted
+++ resolved
@@ -9,13 +9,10 @@
 pub mod styles;
 pub mod text_or_image;
 pub mod typing_animation;
-<<<<<<< HEAD
-pub mod search;
-=======
 pub mod popup_list;
 pub mod verification_badge;
 pub mod callout_tooltip;
->>>>>>> 6d0cc3e7
+pub mod search;
 
 pub fn live_design(cx: &mut Cx) {
     // Order matters here, as some widget definitions depend on others.
