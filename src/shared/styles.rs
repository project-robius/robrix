use makepad_widgets::*;

live_design! {
    use link::theme::*;
    use link::shaders::*;
    use link::widgets::*;

    pub ICON_ADD_REACTION    = dep("crate://self/resources/icons/add_reaction.svg")
    pub ICON_ADD_WALLET      = dep("crate://self/resources/icons/add_wallet.svg")
    pub ICON_FORBIDDEN       = dep("crate://self/resources/icons/forbidden.svg")
    pub ICON_CHECKMARK       = dep("crate://self/resources/icons/checkmark.svg")
    pub ICON_CLOSE           = dep("crate://self/resources/icons/close.svg")
    pub ICON_COPY            = dep("crate://self/resources/icons/copy.svg")
    pub ICON_EDIT            = dep("crate://self/resources/icons/edit.svg")
    pub ICON_EXTERNAL_LINK   = dep("crate://self/resources/icons/external_link.svg")
    pub ICON_IMPORT          = dep("crate://self/resources/icons/import.svg")
    pub ICON_HTML_FILE       = dep("crate://self/resources/icons/html_file.svg")
    pub ICON_INFO            = dep("crate://self/resources/icons/info.svg")
    pub ICON_JUMP            = dep("crate://self/resources/icons/go_back.svg")
    pub ICON_LOGOUT          = dep("crate://self/resources/icons/logout.svg")
    pub ICON_LINK            = dep("crate://self/resources/icons/link.svg")
    pub ICON_PIN             = dep("crate://self/resources/icons/pin.svg")
    pub ICON_REPLY           = dep("crate://self/resources/icons/reply.svg")
    pub ICON_SEND            = dep("crate://self/resources/icon_send.svg")
    pub ICON_TRASH           = dep("crate://self/resources/icons/trash.svg")
    pub ICON_UPLOAD          = dep("crate://self/resources/icons/upload.svg")
    pub ICON_VIEW_SOURCE     = dep("crate://self/resources/icons/view_source.svg")
    pub ICON_WARNING         = dep("crate://self/resources/icons/warning.svg")

    pub TITLE_TEXT = <THEME_FONT_REGULAR>{
        font_size: (13),
    }

    pub REGULAR_TEXT = <THEME_FONT_REGULAR>{
        font_size: (10),
    }

    pub TEXT_SUB = <THEME_FONT_REGULAR>{
        font_size: (10),
    }

    pub USERNAME_FONT_SIZE = 11
    pub USERNAME_TEXT_COLOR = #x2
    pub USERNAME_TEXT_STYLE = <THEME_FONT_BOLD>{
        font_size: (USERNAME_FONT_SIZE),
    }


    pub TYPING_NOTICE_TEXT_COLOR = #121570

    pub MESSAGE_FONT_SIZE = 11
    pub MESSAGE_TEXT_COLOR = #x333
    // notices (automated messages from bots) use a lighter color
    pub MESSAGE_NOTICE_TEXT_COLOR = #x888
    pub MESSAGE_TEXT_LINE_SPACING = 1.3
    // This font should only be used for plaintext labels. Don't use this for Html content,
    // as the Html widget sets different fonts for different text styles (e.g., bold, italic).
    pub MESSAGE_TEXT_STYLE = <THEME_FONT_REGULAR>{
        font_size: (MESSAGE_FONT_SIZE),
        line_spacing: (MESSAGE_TEXT_LINE_SPACING),
    }

    pub MESSAGE_REPLY_PREVIEW_FONT_SIZE = 9.5


    pub SMALL_STATE_FONT_SIZE = 9.0
    pub SMALL_STATE_TEXT_COLOR = #x888
    pub SMALL_STATE_TEXT_STYLE = <THEME_FONT_REGULAR>{
        font_size: (SMALL_STATE_FONT_SIZE),
    }

    pub TIMESTAMP_FONT_SIZE = 8.5
    pub TIMESTAMP_TEXT_COLOR = #x999
    pub TIMESTAMP_TEXT_STYLE = <THEME_FONT_REGULAR>{
        font_size: (TIMESTAMP_FONT_SIZE),
    }

    pub ROOM_NAME_TEXT_COLOR = #x0

    pub COLOR_ROBRIX_PURPLE = #572DCC; // the purple color from the Robrix logo
    pub COLOR_META = #xccc

    pub COLOR_DIVIDER = #00000018
    pub COLOR_DIVIDER_DARK = #00000044

    pub COLOR_FG_ACCEPT_GREEN = #138808
    pub COLOR_BG_ACCEPT_GREEN = #F0FFF0
    pub COLOR_FG_DANGER_RED = #DC0005
    pub COLOR_BG_DANGER_RED = #FFF0F0
    pub COLOR_FG_DISABLED = #B3B3B3
    pub COLOR_BG_DISABLED = #E0E0E0

    pub COLOR_SELECT_TEXT = #A6CDFE


    pub COLOR_PRIMARY = #ffffff
    pub COLOR_PRIMARY_DARKER = #fefefe
    pub COLOR_SECONDARY = #eef2f4

    pub COLOR_ACTIVE_PRIMARY = #0f88fe
    pub COLOR_ACTIVE_PRIMARY_DARKER = #106fcc

    pub COLOR_AVATAR_BG = #52b2ac
    pub COLOR_AVATAR_BG_IDLE = #d8d8d8

    pub COLOR_UNREAD_MESSAGE_BADGE = (COLOR_AVATAR_BG)

    pub COLOR_TEXT_IDLE = #d8d8d8
    pub COLOR_TEXT = #1C274C
    pub COLOR_TEXT_INPUT_IDLE = #d8d8d8

    pub COLOR_TRANSPARENT = #00000000
    pub COLOR_WARNING = #fcdb03
    // An icon that can be rotated at a custom angle.
    pub IconRotated = <Icon> {
        draw_icon: {
            instance rotation_angle: 0.0,

            // Support rotation of the icon
            fn clip_and_transform_vertex(self, rect_pos: vec2, rect_size: vec2) -> vec4 {
                let clipped: vec2 = clamp(
                    self.geom_pos * rect_size + rect_pos,
                    self.draw_clip.xy,
                    self.draw_clip.zw
                )
                self.pos = (clipped - rect_pos) / rect_size

                // Calculate the texture coordinates based on the rotation angle
                let angle_rad = self.rotation_angle * 3.14159265359 / 180.0;
                let cos_angle = cos(angle_rad);
                let sin_angle = sin(angle_rad);
                let rot_matrix = mat2(
                    cos_angle, -sin_angle,
                    sin_angle, cos_angle
                );
                self.tex_coord1 = mix(
                    self.icon_t1.xy,
                    self.icon_t2.xy,
                    (rot_matrix * (self.pos.xy - vec2(0.5))) + vec2(0.5)
                );

                return self.camera_projection * (self.camera_view * (self.view_transform * vec4(
                    clipped.x,
                    clipped.y,
                    self.draw_depth + self.draw_zbias,
                    1.
                )))
            }
        }
    }

    // A text input widget styled for Robrix.
    pub RobrixTextInput = <TextInput> {
        width: Fill, height: Fit,
        margin: 0,
        align: {y: 0.5}
        empty_text: "Enter text..."

        draw_bg: {
            color: (COLOR_PRIMARY)
            border_radius: 2.0
            border_size: 0.0

            // TODO: determine these other colors below
            color_hover: (COLOR_PRIMARY)
            color_focus: (COLOR_PRIMARY)
            color_down: (COLOR_PRIMARY)
            color_empty: (COLOR_PRIMARY)
            color_disabled: (COLOR_BG_DISABLED)

            border_color: (COLOR_PRIMARY)
        }

        draw_selection: {
            color: (COLOR_SELECT_TEXT)
            // TODO: determine these other colors below
            color_hover:  (COLOR_SELECT_TEXT)
            color_focus:  (COLOR_SELECT_TEXT)
            color_down:  (COLOR_SELECT_TEXT)
            color_empty:  (COLOR_SELECT_TEXT)
            color_disabled: (COLOR_SELECT_TEXT)
        }

        draw_cursor: {
            color: (MESSAGE_TEXT_COLOR)
        }

        draw_text: {
            text_style: <MESSAGE_TEXT_STYLE>{},
            color: (MESSAGE_TEXT_COLOR),
            // TODO: determine these colors
            uniform color_hover: (MESSAGE_TEXT_COLOR),
            uniform color_focus: (MESSAGE_TEXT_COLOR),
            uniform color_down: (MESSAGE_TEXT_COLOR),
            uniform color_disabled: (COLOR_FG_DISABLED),
            uniform color_empty: #B,
            uniform color_empty_hover: #B,
            uniform color_empty_focus: #B,

            fn get_color(self) -> vec4 {
                return
                    mix(
                        mix(
                            mix(
                                mix(
                                    self.color,
                                    mix(
                                        self.color_hover,
                                        self.color_down,
                                        self.down
                                    ),
                                    self.hover
                                ),
                                self.color_focus,
                                self.focus
                            ),
                            self.color_empty,
                            self.empty
                        ),
                        self.color_disabled,
                        self.disabled
                    )
            }
        }
    }
}

<<<<<<< HEAD
pub const COLOR_PRIMARY:               Vec4 = vec4(1.0, 1.0, 1.0, 1.0); // #FFFFFF
pub const COLOR_ACTIVE_PRIMARY:        Vec4 = vec4(0.059, 0.533, 0.996, 1.0); // #0F88FE
pub const COLOR_ACTIVE_PRIMARY_DARKER: Vec4 = vec4(0.063, 0.435, 0.682, 1.0); // #106FCC
pub const COLOR_FG_ACCEPT_GREEN:       Vec4 = vec4(0.074, 0.533, 0.031, 1.0); // #138808
pub const COLOR_BG_ACCEPT_GREEN:       Vec4 = vec4(0.941, 1.0, 0.941, 1.0); // #F0FFF0
pub const COLOR_FG_DISABLED:           Vec4 = vec4(0.7, 0.7, 0.7, 1.0); // #B3B3B3
pub const COLOR_BG_DISABLED:           Vec4 = vec4(0.878, 0.878, 0.878, 1.0); // #E0E0E0
pub const COLOR_FG_DANGER_RED:         Vec4 = vec4(0.863, 0.0, 0.02, 1.0); // #DC0005
pub const COLOR_BG_DANGER_RED:         Vec4 = vec4(1.0, 0.941, 0.941, 1.0); // #FFF0F0
pub const COLOR_ROBRIX_PURPLE:         Vec4 = vec4(0.341, 0.176, 0.8, 1.0); // #572DCC
pub const COLOR_UNKNOWN_ROOM_AVATAR:   Vec4 = vec4(1.0, 0.431, 0.0, 1.0); // #FF6e00
=======
pub const COLOR_FG_ACCEPT_GREEN:     Vec4 = vec4(0.074, 0.533, 0.031, 1.0); // #138808
pub const COLOR_BG_ACCEPT_GREEN:     Vec4 = vec4(0.941, 1.0, 0.941, 1.0); // #F0FFF0
pub const COLOR_FG_DISABLED:         Vec4 = vec4(0.7, 0.7, 0.7, 1.0); // #B3B3B3
pub const COLOR_BG_DISABLED:         Vec4 = vec4(0.878, 0.878, 0.878, 1.0); // #E0E0E0
pub const COLOR_FG_DANGER_RED:       Vec4 = vec4(0.863, 0.0, 0.02, 1.0); // #DC0005
pub const COLOR_BG_DANGER_RED:       Vec4 = vec4(1.0, 0.941, 0.941, 1.0); // #FFF0F0
pub const COLOR_ROBRIX_PURPLE:       Vec4 = vec4(0.341, 0.176, 0.8, 1.0); // #572DCC
pub const COLOR_UNKNOWN_ROOM_AVATAR: Vec4 = vec4(1.0, 0.431, 0.0, 1.0); // #FF6e00
pub const COLOR_WARNING_YELLOW:      Vec4 = vec4(0.988, 0.859, 0.01, 1.0); // #fcdb03
pub const COLOR_INFO_BLUE:           Vec4 = vec4(0.05, 0.53, 0.996, 1.0);  // #0f88fe
pub const COLOR_WHITE:               Vec4 = vec4(1.0, 1.0, 1.0, 1.0);  // #FFFFFF
>>>>>>> acc92629
<|MERGE_RESOLUTION|>--- conflicted
+++ resolved
@@ -225,7 +225,6 @@
     }
 }
 
-<<<<<<< HEAD
 pub const COLOR_PRIMARY:               Vec4 = vec4(1.0, 1.0, 1.0, 1.0); // #FFFFFF
 pub const COLOR_ACTIVE_PRIMARY:        Vec4 = vec4(0.059, 0.533, 0.996, 1.0); // #0F88FE
 pub const COLOR_ACTIVE_PRIMARY_DARKER: Vec4 = vec4(0.063, 0.435, 0.682, 1.0); // #106FCC
@@ -237,16 +236,6 @@
 pub const COLOR_BG_DANGER_RED:         Vec4 = vec4(1.0, 0.941, 0.941, 1.0); // #FFF0F0
 pub const COLOR_ROBRIX_PURPLE:         Vec4 = vec4(0.341, 0.176, 0.8, 1.0); // #572DCC
 pub const COLOR_UNKNOWN_ROOM_AVATAR:   Vec4 = vec4(1.0, 0.431, 0.0, 1.0); // #FF6e00
-=======
-pub const COLOR_FG_ACCEPT_GREEN:     Vec4 = vec4(0.074, 0.533, 0.031, 1.0); // #138808
-pub const COLOR_BG_ACCEPT_GREEN:     Vec4 = vec4(0.941, 1.0, 0.941, 1.0); // #F0FFF0
-pub const COLOR_FG_DISABLED:         Vec4 = vec4(0.7, 0.7, 0.7, 1.0); // #B3B3B3
-pub const COLOR_BG_DISABLED:         Vec4 = vec4(0.878, 0.878, 0.878, 1.0); // #E0E0E0
-pub const COLOR_FG_DANGER_RED:       Vec4 = vec4(0.863, 0.0, 0.02, 1.0); // #DC0005
-pub const COLOR_BG_DANGER_RED:       Vec4 = vec4(1.0, 0.941, 0.941, 1.0); // #FFF0F0
-pub const COLOR_ROBRIX_PURPLE:       Vec4 = vec4(0.341, 0.176, 0.8, 1.0); // #572DCC
-pub const COLOR_UNKNOWN_ROOM_AVATAR: Vec4 = vec4(1.0, 0.431, 0.0, 1.0); // #FF6e00
-pub const COLOR_WARNING_YELLOW:      Vec4 = vec4(0.988, 0.859, 0.01, 1.0); // #fcdb03
-pub const COLOR_INFO_BLUE:           Vec4 = vec4(0.05, 0.53, 0.996, 1.0);  // #0f88fe
-pub const COLOR_WHITE:               Vec4 = vec4(1.0, 1.0, 1.0, 1.0);  // #FFFFFF
->>>>>>> acc92629
+pub const COLOR_WARNING_YELLOW:        Vec4 = vec4(0.988, 0.859, 0.01, 1.0); // #fcdb03
+pub const COLOR_INFO_BLUE:             Vec4 = vec4(0.05, 0.53, 0.996, 1.0);  // #0f88fe
+pub const COLOR_WHITE:                 Vec4 = vec4(1.0, 1.0, 1.0, 1.0);  // #FFFFFF