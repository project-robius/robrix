//! MentionableTextInput component provides text input with @mention capabilities.
//!
//! Can be used in any context where user mentions are needed (message input, editing).
//!
//! # Architecture Overview
//!
//! This component uses a **state machine** pattern combined with **background thread execution**
//! to provide responsive @mention search functionality even in large rooms.
//!
//! ## State Machine
//!
//! The search functionality is driven by [`MentionSearchState`], which has four states:
//!
//! ```text
//! ┌──────────────────────────────────────────────────────────────────────────┐
//! │                         State Transitions                                │
//! │                                                                          │
//! │   ┌──────┐    user types @    ┌───────────────────┐                      │
//! │   │ Idle │ ─────────────────► │ WaitingForMembers │ (if no cached data)  │
//! │   └──────┘                    └─────────┬─────────┘                      │
//! │      ▲                                  │                                │
//! │      │                                  │ members loaded                 │
//! │      │                                  ▼                                │
//! │      │         ┌─────────────────────────────────────┐                   │
//! │      │         │            Searching                │                   │
//! │      │         │  - receiver: channel for results    │                   │
//! │      │         │  - accumulated_results: Vec<usize>  │                   │
//! │      │         │  - cancel_token: Arc<AtomicBool>    │                   │
//! │      │         └──────────────┬──────────────────────┘                   │
//! │      │                        │                                          │
//! │      │    ┌───────────────────┼───────────────────┐                      │
//! │      │    │                   │                   │                      │
//! │      │    ▼                   ▼                   ▼                      │
//! │      │  search           user selects         user presses               │
//! │      │  completes        a mention            ESC                        │
//! │      │    │                   │                   │                      │
//! │      │    │                   │                   ▼                      │
//! │      │    │                   │           ┌───────────────┐              │
//! │      │    │                   │           │ JustCancelled │              │
//! │      │    │                   │           └───────┬───────┘              │
//! │      │    │                   │                   │                      │
//! │      └────┴───────────────────┴───────────────────┘                      │
//! │                         reset to Idle                                    │
//! └──────────────────────────────────────────────────────────────────────────┘
//! ```
//!
//! - **Idle**: Default state, no active search
//! - **WaitingForMembers**: Triggered @ detected, waiting for room member data to load
//! - **Searching**: Background search task running, receiving streaming results via channel
//! - **JustCancelled**: ESC pressed, prevents immediate re-trigger on next keystroke
//!
//! ## Background Thread Execution
//!
//! To keep the UI responsive during searches in large rooms, the actual member search
//! is offloaded to a background thread via [`cpu_worker::spawn_cpu_job`]:
//!
//! ```text
//! ┌─────────────────────┐         ┌─────────────────────┐
//! │    UI Thread        │         │   Background Thread │
//! │                     │         │                     │
//! │  update_user_list() │         │                     │
//! │         │           │         │                     │
//! │         ▼           │         │                     │
//! │  spawn_cpu_job() ───┼────────►│  SearchRoomMembers  │
//! │         │           │         │         │           │
//! │         ▼           │         │         ▼           │
//! │  cx.new_next_frame()│         │  search members...  │
//! │         │           │         │         │           │
//! │         ▼           │  MPSC   │         ▼           │
//! │  check_search_      │◄────────┼─ send batch (10)    │
//! │  channel()          │ Channel │         │           │
//! │         │           │         │         ▼           │
//! │         ▼           │         │  send batch (10)    │
//! │  update UI with     │◄────────┼─        │           │
//! │  streaming results  │         │         ▼           │
//! │                     │         │  send completion    │
//! └─────────────────────┘         └─────────────────────┘
//! ```
//!
//! Key features:
//! - Results are streamed in batches of 10 for progressive UI updates
//! - Cancellation is supported via `Arc<AtomicBool>` token
//! - Each search has a unique `search_id` to ignore stale results
//!
//! ## Focus Management
//!
//! The component handles complex focus scenarios:
//! - `pending_popup_cleanup`: Defers popup closure when focus is lost during search
//! - `pending_draw_focus_restore`: Retries focus restoration in draw_walk until successful
//!
//! ## Key Components
//!
//! - [`SearchResult`]: Result type sent through the channel from background thread
//! - [`MentionSearchState`]: State machine enum managing search lifecycle
//! - [`MentionableTextInputAction`]: Actions for external communication (power levels, member updates)
//!
use crate::avatar_cache::*;
use crate::shared::avatar::AvatarWidgetRefExt;
use crate::shared::bouncing_dots::BouncingDotsWidgetRefExt;
use crate::shared::styles::COLOR_UNKNOWN_ROOM_AVATAR;
use crate::utils;
use crate::cpu_worker::{self, CpuJob, SearchRoomMembersJob};
use crate::sliding_sync::{submit_async_request, MatrixRequest};

use makepad_widgets::{text::selection::Cursor, *};
use matrix_sdk::ruma::{
    events::{room::message::RoomMessageEventContent, Mentions},
    OwnedRoomId, OwnedUserId,
};
use matrix_sdk::RoomMemberships;
use std::collections::{BTreeMap, BTreeSet};
use unicode_segmentation::UnicodeSegmentation;
use crate::home::room_screen::RoomScreenProps;

// Channel types for member search communication
use std::sync::{mpsc::Receiver, Arc};
use std::sync::atomic::{AtomicBool, Ordering};

/// Result type for member search channel communication
#[derive(Debug, Clone)]
pub struct SearchResult {
    pub search_id: u64,
    pub results: Vec<usize>, // indices in members vec
    pub is_complete: bool,
    pub search_text: Arc<String>,
}

/// State machine for mention search functionality
#[derive(Debug, Default)]
enum MentionSearchState {
    /// Not in search mode
    #[default]
    Idle,

    /// Waiting for room members data to be loaded
    WaitingForMembers {
        trigger_position: usize,
        pending_search_text: String,
    },

    /// Actively searching with background task
    Searching {
        trigger_position: usize,
        search_text: String,
        receiver: Receiver<SearchResult>,
        accumulated_results: Vec<usize>,
        search_id: u64,
        cancel_token: Arc<std::sync::atomic::AtomicBool>,
    },

    /// Search was just cancelled (prevents immediate re-trigger)
    JustCancelled,
}

// Default is derived above; Idle is marked as the default variant

// Constants for mention popup height calculations
const DESKTOP_ITEM_HEIGHT: f64 = 32.0;
const MOBILE_ITEM_HEIGHT: f64 = 64.0;
const MOBILE_USERNAME_SPACING: f64 = 0.5;

// Constants for search behavior
const DESKTOP_MAX_VISIBLE_ITEMS: usize = 10;
const MOBILE_MAX_VISIBLE_ITEMS: usize = 5;
const SEARCH_BUFFER_MULTIPLIER: usize = 2;

live_design! {
    use link::theme::*;
    use link::shaders::*;
    use link::widgets::*;
    use crate::shared::styles::*;
    use crate::shared::avatar::Avatar;
    use crate::shared::helpers::FillerX;
    use crate::shared::bouncing_dots::BouncingDots;

    pub FOCUS_HOVER_COLOR = #C
    pub KEYBOARD_FOCUS_OR_COLOR_HOVER = #1C274C

    // Template for user list items in the mention dropdown
    UserListItem = <View> {
        width: Fill,
        height: Fit,
        margin: {left: 4, right: 4}
        padding: {left: 8, right: 8, top: 4, bottom: 4}
        show_bg: true
        cursor: Hand
        draw_bg: {
            color: (COLOR_PRIMARY),
            uniform border_radius: 4.0,
            instance hover: 0.0,
            instance selected: 0.0,

            fn pixel(self) -> vec4 {
                let sdf = Sdf2d::viewport(self.pos * self.rect_size);
                // Draw rounded rectangle with configurable radius
                sdf.box(0., 0., self.rect_size.x, self.rect_size.y, self.border_radius);

                if self.selected > 0.0 {
                    sdf.fill(KEYBOARD_FOCUS_OR_COLOR_HOVER)
                } else if self.hover > 0.0 {
                    sdf.fill(KEYBOARD_FOCUS_OR_COLOR_HOVER)
                } else {
                    // Default state
                    sdf.fill(self.color)
                }
                return sdf.result
            }
        }
        flow: Down
        spacing: 2.0

        user_info = <View> {
            width: Fill,
            height: Fit,
            flow: Right,
            spacing: 8.0
            align: {y: 0.5}

            avatar = <Avatar> {
                width: 24,
                height: 24,
                text_view = { text = { draw_text: {
                    text_style: { font_size: 12.0 }
                }}}
            }

            username = <Label> {
                height: Fit,
                draw_text: {
                    color: #000,
                    text_style: {font_size: 14.0}
                }
            }

            filler = <FillerX> {}
        }

        user_id = <Label> {
            height: Fit,
            draw_text: {
                color: #666,
                text_style: {font_size: 12.0}
            }
        }
    }

    // Template for the @room mention list item
    RoomMentionListItem = <View> {
        width: Fill,
        height: Fit,
        margin: {left: 4, right: 4}
        padding: {left: 8, right: 8, top: 4, bottom: 4}
        show_bg: true
        cursor: Hand
        draw_bg: {
            color: (COLOR_PRIMARY),
            uniform border_radius: 4.0,
            instance hover: 0.0,
            instance selected: 0.0,

            fn pixel(self) -> vec4 {
                let sdf = Sdf2d::viewport(self.pos * self.rect_size);
                sdf.box(0., 0., self.rect_size.x, self.rect_size.y, self.border_radius);

                if self.selected > 0.0 {
                    sdf.fill(KEYBOARD_FOCUS_OR_COLOR_HOVER)
                } else if self.hover > 0.0 {
                    sdf.fill(KEYBOARD_FOCUS_OR_COLOR_HOVER)
                } else {
                    sdf.fill(self.color)
                }
                return sdf.result
            }
        }
        flow: Down
        spacing: 2.0
        align: {y: 0.5}

        user_info = <View> {
            width: Fill,
            height: Fit,
            flow: Right,
            spacing: 8.0
            align: {y: 0.5}

            room_avatar = <Avatar> {
                width: 24,
                height: 24,
                text_view = { text = { draw_text: {
                    text_style: { font_size: 12.0 }
                }}}
            }

            room_mention = <Label> {
                height: Fit,
                draw_text: {
                    color: #000,
                    text_style: {font_size: 14.0}
                }
                text: "Notify the entire room"
            }

            filler = <FillerX> {}
        }

        room_user_id = <Label> {
            height: Fit,
            align: {y: 0.5},
            draw_text: {
                color: #666,
                text_style: {font_size: 12.0}
            }
            text: "@room"
        }
    }

    // Template for loading indicator when members are being fetched
    LoadingIndicator = <View> {
        width: Fill,
        height: 48,
        margin: {left: 4, right: 4}
        padding: {left: 8, right: 8, top: 8, bottom: 8},
        flow: Right,
        spacing: 8.0,
        align: {x: 0.0, y: 0.5}
        draw_bg: {
            color: (COLOR_PRIMARY),
        }

        loading_text = <Label> {
            height: Fit,
            draw_text: {
                color: #666,
                text_style: {font_size: 14.0}
            }
            text: "Loading members"
        }

        loading_animation = <BouncingDots> {
            width: 60,
            height: 24,
            draw_bg: {
                color: (COLOR_ROBRIX_PURPLE),
                dot_radius: 2.0,
            }
        }
    }

    // Template for no matches indicator when no users match the search
    NoMatchesIndicator = <View> {
        width: Fill,
        height: 48,
        margin: {left: 4, right: 4}
        padding: {left: 8, right: 8, top: 8, bottom: 8},
        flow: Right,
        spacing: 8.0,
        align: {x: 0.0, y: 0.5}
        draw_bg: {
            color: (COLOR_PRIMARY),
        }

        no_matches_text = <Label> {
            height: Fit,
            draw_text: {
                color: #666,
                text_style: {font_size: 14.0}
            }
            text: "No matching users found"
        }
    }

    pub MentionableTextInput = {{MentionableTextInput}}<CommandTextInput> {
        width: Fill,
        height: Fit
        trigger: "@"
        inline_search: true

        color_focus: (FOCUS_HOVER_COLOR),
        color_hover: (FOCUS_HOVER_COLOR),

        popup = {
            spacing: 0.0
            padding: 0.0

            draw_bg: {
                color: (COLOR_SECONDARY),
            }
            header_view = {
                margin: {left: 4, right: 4}
                draw_bg: {
                    color: (COLOR_ROBRIX_PURPLE),
                }
                header_label = {
                    draw_text: {
                        color: (COLOR_PRIMARY_DARKER),
                    }
                    text: "Users in this Room"
                }
            }

            list = {
                height: Fit
                clip_y: true
                spacing: 0.0
                padding: 0.0
            }
        }

        persistent = {
            top = { height: 0 }
            bottom = { height: 0 }
            center = {
                text_input = <RobrixTextInput> {
                    empty_text: "Start typing..."
                }
            }
        }

        // Template for user list items in the mention popup
        user_list_item: <UserListItem> {}
        room_mention_list_item: <RoomMentionListItem> {}
        loading_indicator: <LoadingIndicator> {}
        no_matches_indicator: <NoMatchesIndicator> {}
    }
}

// /// A special string used to denote the start of a mention within
// /// the actual text being edited.
// /// This is used to help easily locate and distinguish actual mentions
// /// from normal `@` characters.
// const MENTION_START_STRING: &str = "\u{8288}@\u{8288}";

#[derive(Debug)]
pub enum MentionableTextInputAction {
    /// Notifies the MentionableTextInput about updated power levels for the room.
    PowerLevelsUpdated {
        room_id: OwnedRoomId,
        can_notify_room: bool,
    },
    /// Notifies the MentionableTextInput that room members have been loaded.
    RoomMembersLoaded {
        room_id: OwnedRoomId,
        /// Whether member sync is still in progress
        sync_in_progress: bool,
        /// Whether we currently have cached members
        has_members: bool,
    },
}

/// Widget that extends CommandTextInput with @mention capabilities
#[derive(Live, LiveHook, Widget)]
pub struct MentionableTextInput {
    /// Base command text input
    #[deref]
    cmd_text_input: CommandTextInput,
    /// Template for user list items
    #[live]
    user_list_item: Option<LivePtr>,
    /// Template for the @room mention list item
    #[live]
    room_mention_list_item: Option<LivePtr>,
    /// Template for loading indicator
    #[live]
    loading_indicator: Option<LivePtr>,
    /// Template for no matches indicator
    #[live]
    no_matches_indicator: Option<LivePtr>,
    /// The set of users that were mentioned (at one point) in this text input.
    /// Due to characters being deleted/removed, this list is a *superset*
    /// of possible users who may have been mentioned.
    /// All of these mentions may not exist in the final text input content;
    /// this is just a list of users to search the final sent message for
    /// when adding in new mentions.
    #[rust]
    possible_mentions: BTreeMap<OwnedUserId, String>,
    /// Indicates if the `@room` option was explicitly selected.
    #[rust]
    possible_room_mention: bool,
    /// Whether the current user can notify everyone in the room (@room mention)
    #[rust]
    can_notify_room: bool,
    /// Current state of the mention search functionality
    #[rust]
    search_state: MentionSearchState,
    /// Last search text to avoid duplicate searches
    #[rust]
    last_search_text: Option<String>,
    /// Next identifier for submitted search jobs
    #[rust]
    next_search_id: u64,
    /// Whether the background search task has pending results
    #[rust]
    search_results_pending: bool,
    /// Active loading indicator widget while we wait for members/results
    #[rust]
    loading_indicator_ref: Option<WidgetRef>,
    /// Cached text analysis to avoid repeated grapheme parsing
    /// Format: (text, graphemes_as_strings, byte_positions)
    #[rust]
    cached_text_analysis: Option<(String, Vec<String>, Vec<usize>)>,
    /// Last known member count - used ONLY for change detection (not rendering)
    /// Rendering always uses props as source of truth
    #[rust]
    last_member_count: usize,
    /// Last known sync pending state - used ONLY for change detection (not rendering)
    #[rust]
    last_sync_pending: bool,
    /// Whether a deferred popup cleanup is pending after focus loss
    #[rust]
    pending_popup_cleanup: bool,
    /// Whether focus should be restored in the next draw_walk cycle
    #[rust]
    pending_draw_focus_restore: bool,
}

impl Widget for MentionableTextInput {
    fn handle_event(&mut self, cx: &mut Cx, event: &Event, scope: &mut Scope) {
        // Handle ESC key early before passing to child widgets
        if self.is_searching() {
            if let Event::KeyUp(key_event) = event {
                if key_event.key_code == KeyCode::Escape {
                    self.cancel_active_search();
                    self.search_state = MentionSearchState::JustCancelled;

                    // UI cleanup only - do NOT call close_mention_popup() as it resets
                    // state to Idle via reset_search_state(), losing the JustCancelled marker
                    let popup = self.cmd_text_input.view(ids!(popup));
                    popup.set_visible(cx, false);
                    self.cmd_text_input.clear_items();
                    self.loading_indicator_ref = None; // Clear loading indicator
                    self.pending_popup_cleanup = false; // Prevent next frame from triggering cleanup

                    self.redraw(cx);
                    return; // Don't process other events
                }
            }
        }

        self.cmd_text_input.handle_event(cx, event, scope);

        // Best practice: Always check Scope first to get current context
        // Scope represents the current widget context as passed down from parents
<<<<<<< HEAD
        let (scope_room_id, scope_member_count) = {
            let room_props = scope
                .props
                .get::<RoomScreenProps>()
                .expect("RoomScreenProps should be available in scope for MentionableTextInput");
            let member_count = room_props
                .room_members
                .as_ref()
                .map(|members| members.len())
                .unwrap_or(0);
            (room_props.room_id.clone(), member_count)
        };

        // Check search channel on every frame if we're searching
        if let MentionSearchState::Searching { .. } = &self.search_state {
            if let Event::NextFrame(_) = event {
                // Only continue requesting frames if we're still waiting for results
                if self.check_search_channel(cx, scope) {
                    cx.new_next_frame();
                }
            }
        }
        // Handle deferred cleanup after focus loss
        if let Event::NextFrame(_) = event {
            if self.pending_popup_cleanup {
                let text_input_ref = self.cmd_text_input.text_input_ref();
                let text_input_area = text_input_ref.area();
                self.pending_popup_cleanup = false;

                // Only close if input still doesn't have focus and we're not actively searching
                let has_focus = cx.has_key_focus(text_input_area);

                // If user refocused or is actively typing/searching, don't cleanup
                if !has_focus && !self.is_searching() {
                    self.close_mention_popup(cx);
                }
            }
        }
=======
        let scope_room_id = scope.props.get::<RoomScreenProps>()
            .expect("BUG: RoomScreenProps should be available in Scope::props for MentionableTextInput")
            .room_name_id
            .room_id()
            .clone();
>>>>>>> c7ab709f

        if let Event::Actions(actions) = event {
            let text_input_ref = self.cmd_text_input.text_input_ref();
            let text_input_uid = text_input_ref.widget_uid();
            let text_input_area = text_input_ref.area();
            let has_focus = cx.has_key_focus(text_input_area);

            // Handle item selection from mention popup
            if let Some(selected) = self.cmd_text_input.item_selected(actions) {
                self.on_user_selected(cx, scope, selected);
            }

            // Handle build items request
            if self.cmd_text_input.should_build_items(actions) {
                if has_focus {
                    let search_text = self.cmd_text_input.search_text().to_lowercase();
                    self.update_user_list(cx, &search_text, scope);
                } else if self.cmd_text_input.view(ids!(popup)).visible() {
                    self.close_mention_popup(cx);
                }
            }

            // Process all actions
            for action in actions {
                // Handle TextInput changes
                if let Some(widget_action) = action.as_widget_action() {
                    if widget_action.widget_uid == text_input_uid {
                        if let TextInputAction::Changed(text) = widget_action.cast() {
                            if has_focus {
                                self.handle_text_change(cx, scope, text.to_owned());
                            }
                            continue; // Continue processing other actions
                        }
                    }
                }

                // Handle MentionableTextInputAction actions
                if let Some(action) = action.downcast_ref::<MentionableTextInputAction>() {
                    match action {
                        MentionableTextInputAction::PowerLevelsUpdated {
                            room_id,
                            can_notify_room,
                        } => {
                            if &scope_room_id != room_id {
                                continue;
                            }
                            log!("PowerLevelsUpdated received: room_id={}, can_notify_room={}, scope_room_id={}",
                                 room_id, can_notify_room, scope_room_id);

                            if self.can_notify_room != *can_notify_room {
                                log!("Updating can_notify_room from {} to {}", self.can_notify_room, can_notify_room);
                                self.can_notify_room = *can_notify_room;
                                if self.is_searching() && has_focus {
                                    let search_text =
                                        self.cmd_text_input.search_text().to_lowercase();
                                    self.update_user_list(cx, &search_text, scope);
                                } else {
                                    self.cmd_text_input.redraw(cx);
                                }
                            }
                        }
                        MentionableTextInputAction::RoomMembersLoaded {
                            room_id,
                            sync_in_progress,
                            has_members,
                        } => {
                            if &scope_room_id != room_id {
                                continue;
                            }

                            // CRITICAL: Use locally stored previous state for change detection
                            // (not from props, which is already the new state in the same frame)
                            let previous_member_count = self.last_member_count;
                            let was_sync_pending = self.last_sync_pending;

                            // Current state: read fresh props to avoid stale snapshot from handle_event entry
                            let current_member_count = scope
                                .props
                                .get::<RoomScreenProps>()
                                .map(|p| p.room_members.as_ref().map(|m| m.len()).unwrap_or(0))
                                .unwrap_or(scope_member_count);
                            let current_sync_pending = *sync_in_progress;

                            // Detect actual changes
                            let member_count_changed = current_member_count != previous_member_count
                                && current_member_count > 0
                                && previous_member_count > 0;
                            let sync_just_completed = !current_sync_pending && was_sync_pending;

                            // Update local state for next comparison
                            self.last_member_count = current_member_count;
                            self.last_sync_pending = current_sync_pending;

                            // Skip processing if search was cancelled by ESC
                            // This prevents async callbacks from reopening the popup
                            if matches!(self.search_state, MentionSearchState::JustCancelled) {
                                continue;
                            }

                            if *has_members {
                                // CRITICAL FIX: Use saved state instead of reading from text input
                                // Reading from text input causes race condition (text may be empty when members arrive)
                                // Extract needed values first to avoid borrow checker issues
                                let action = match &self.search_state {
                                    MentionSearchState::WaitingForMembers {
                                        pending_search_text,
                                        ..
                                    } => Some((true, pending_search_text.clone())),
                                    MentionSearchState::Searching { search_text, .. } => {
                                        Some((false, search_text.clone()))
                                    }
                                    _ => None,
                                };

                                if let Some((is_waiting, search_text)) = action {
                                    let member_set_updated = member_count_changed
                                        && matches!(self.search_state, MentionSearchState::Searching { .. });

                                    if is_waiting {
                                        self.last_search_text = None;
                                        self.update_user_list(cx, &search_text, scope);
                                    } else {
                                        // Already in Searching state
                                        // Check if remote sync just completed or member set changed - need to re-search with full member list
                                        if member_set_updated || sync_just_completed {
                                            self.last_search_text = None;
                                            self.update_user_list(cx, &search_text, scope);
                                        } else {
                                            self.update_ui_with_results(cx, scope, &search_text);
                                        }
                                    }
                                } else {
                                    // Not in WaitingForMembers or Searching state
                                    // Check if remote sync just completed - if so, refresh UI if there's an active mention trigger
                                    if sync_just_completed {
                                        let text = self.cmd_text_input.text_input_ref().text();
                                        let cursor_pos = self.cmd_text_input.text_input_ref()
                                            .borrow()
                                            .map_or(0, |p| p.cursor().index);

                                        if let Some(_trigger_pos) = self.find_mention_trigger_position(&text, cursor_pos) {
                                            let search_text = self.cmd_text_input.search_text().to_lowercase();
                                            self.last_search_text = None;
                                            self.update_user_list(cx, &search_text, scope);
                                        }
                                    }
                                }
                            } else if self.is_searching() {
                                // Still no members returned yet; keep showing loading indicator.
                                self.cmd_text_input.clear_items();
                                self.show_loading_indicator(cx);
                                let popup = self.cmd_text_input.view(ids!(popup));
                                popup.set_visible(cx, true);
                                // Only restore focus if input currently has focus
                                let text_input_area = self.cmd_text_input.text_input_ref().area();
                                if cx.has_key_focus(text_input_area) {
                                    self.cmd_text_input.text_input_ref().set_key_focus(cx);
                                }
                            }
                        }
                    }
                }
            }

            // Close popup and clean up search state if focus is lost while searching
            // This prevents background search tasks from continuing when user is no longer interested
            if !has_focus && self.is_searching() {
                let popup = self.cmd_text_input.view(ids!(popup));
                popup.set_visible(cx, false);
                self.pending_popup_cleanup = true;
                // Guarantee cleanup executes even if search completes and stops requesting frames
                cx.new_next_frame();
            }
        }

        // Check if we were waiting for members and they're now available
        // When members arrive, always update regardless of focus state
        // update_user_list will handle popup visibility based on current focus
        if let MentionSearchState::WaitingForMembers {
            trigger_position: _,
            pending_search_text,
        } = &self.search_state
        {
            let room_props = scope
                .props
                .get::<RoomScreenProps>()
                .expect("RoomScreenProps should be available in scope");

            if let Some(room_members) = &room_props.room_members {
                if !room_members.is_empty() {
                    let search_text = pending_search_text.clone();
                    self.update_user_list(cx, &search_text, scope);
                }
            }
        }
    }

    fn draw_walk(&mut self, cx: &mut Cx2d, scope: &mut Scope, walk: Walk) -> DrawStep {
        let result = self.cmd_text_input.draw_walk(cx, scope, walk);

        // Restore focus after all child drawing is complete.
        // This retries until focus is successfully restored, handling cases where
        // finger_up events might steal focus after our initial restoration attempt.
        if self.pending_draw_focus_restore {
            let text_input_ref = self.cmd_text_input.text_input_ref();
            text_input_ref.set_key_focus(cx);
            if let Some(mut ti) = text_input_ref.borrow_mut() {
                ti.reset_blink_timer(cx);
            }
            // Check if we successfully got focus
            let area = text_input_ref.area();
            if cx.has_key_focus(area) {
                // Successfully restored focus, clear the flag
                self.pending_draw_focus_restore = false;
            } else {
                // Focus restoration failed (likely due to finger_up event stealing focus)
                // Keep the flag true and request another frame to retry
                cx.new_next_frame();
            }
        }

        result
    }
}

impl MentionableTextInput {
    /// Check if currently in any form of search mode
    fn is_searching(&self) -> bool {
        matches!(
            self.search_state,
            MentionSearchState::WaitingForMembers { .. } | MentionSearchState::Searching { .. }
        )
    }

    /// Generate the next unique identifier for a background search job.
    fn allocate_search_id(&mut self) -> u64 {
        if self.next_search_id == 0 {
            self.next_search_id = 1;
        }
        let id = self.next_search_id;
        self.next_search_id = self.next_search_id.wrapping_add(1);
        if self.next_search_id == 0 {
            self.next_search_id = 1;
        }
        id
    }

    /// Get the current trigger position if in search mode
    fn get_trigger_position(&self) -> Option<usize> {
        match &self.search_state {
            MentionSearchState::WaitingForMembers {
                trigger_position, ..
            }
            | MentionSearchState::Searching {
                trigger_position, ..
            } => Some(*trigger_position),
            _ => None,
        }
    }

    /// Check if search was just cancelled
    fn is_just_cancelled(&self) -> bool {
        matches!(self.search_state, MentionSearchState::JustCancelled)
    }

    /// Tries to add the `@room` mention item to the list of selectable popup mentions.
    ///
    /// Returns true if @room item was added to the list and will be displayed in the popup.
    fn try_add_room_mention_item(
        &mut self,
        cx: &mut Cx,
        search_text: &str,
        room_props: &RoomScreenProps,
        is_desktop: bool,
    ) -> bool {
        // Don't show @room option in direct messages
        if room_props.is_direct_room {
            return false;
        }
        if !self.can_notify_room || !("@room".contains(search_text) || search_text.is_empty()) {
            return false;
        }

        let Some(ptr) = self.room_mention_list_item else {
            return false;
        };
        let room_mention_item = WidgetRef::new_from_ptr(cx, Some(ptr));
        let mut room_avatar_shown = false;

        let avatar_ref = room_mention_item.avatar(ids!(user_info.room_avatar));

<<<<<<< HEAD
        // Get room avatar fallback text from room display name
        let room_name_first_char = room_props
            .room_display_name
            .as_ref()
            .and_then(|name| name.graphemes(true).next().map(|s| s.to_uppercase()))
            .filter(|s| s != "@" && s.chars().all(|c| c.is_alphabetic()))
=======
        // Get room avatar fallback text from room name (with automatic ID fallback)
        let room_label = room_props.room_name_id.to_string();
        let room_name_first_char = room_label
            .graphemes(true)
            .find(|g| *g != "#" && *g != "!" && *g != "@")
            .map(|s| s.to_uppercase())
            .filter(|s| s.chars().all(|c| c.is_alphabetic()))
>>>>>>> c7ab709f
            .unwrap_or_else(|| "R".to_string());

        if let Some(avatar_url) = &room_props.room_avatar_url {
            match get_or_fetch_avatar(cx, avatar_url.to_owned()) {
                AvatarCacheEntry::Loaded(avatar_data) => {
                    // Display room avatar
                    let result = avatar_ref.show_image(cx, None, |cx, img| {
                        utils::load_png_or_jpg(&img, cx, &avatar_data)
                    });
                    if result.is_ok() {
                        room_avatar_shown = true;
                    }
                }
                AvatarCacheEntry::Requested => {
                    avatar_ref.show_text(
                        cx,
                        Some(COLOR_UNKNOWN_ROOM_AVATAR),
                        None,
                        &room_name_first_char,
                    );
                    room_avatar_shown = true;
                }
                AvatarCacheEntry::Failed => {
                    // Failed to load room avatar - will use fallback text
                }
            }
        }

        // If unable to display room avatar, show first character of room name
        if !room_avatar_shown {
            avatar_ref.show_text(
                cx,
                Some(COLOR_UNKNOWN_ROOM_AVATAR),
                None,
                &room_name_first_char,
            );
        }

        // Apply layout and height styling based on device type
        let new_height = if is_desktop {
            DESKTOP_ITEM_HEIGHT
        } else {
            MOBILE_ITEM_HEIGHT
        };
        if is_desktop {
            room_mention_item.apply_over(
                cx,
                live! {
                    height: (new_height),
                    flow: Right,
                },
            );
        } else {
            room_mention_item.apply_over(
                cx,
                live! {
                    height: (new_height),
                    flow: Down,
                },
            );
        }

        self.cmd_text_input.add_item(room_mention_item);
        true
    }

    /// Add user mention items to the list from search results
    /// Returns the number of items added
    fn add_user_mention_items_from_results(
        &mut self,
        cx: &mut Cx,
        results: &[usize],
        user_items_limit: usize,
        is_desktop: bool,
        room_props: &RoomScreenProps,
    ) -> usize {
        let mut items_added = 0;

        // Get the actual members vec from room_props
        let Some(members) = &room_props.room_members else {
            return 0;
        };

        for (index, &member_idx) in results.iter().take(user_items_limit).enumerate() {
            // Get the actual member from the index
            let Some(member) = members.get(member_idx) else {
                continue;
            };

            // Get display name from member, with better fallback
            // Trim whitespace and filter out empty/whitespace-only names
            let display_name = member.display_name()
                .map(|name| name.trim())  // Remove leading/trailing whitespace
                .filter(|name| !name.is_empty())  // Filter out empty or whitespace-only names
                .unwrap_or_else(|| member.user_id().localpart())
                .to_owned();

            // Log warning for extreme cases where we still have no displayable text
            #[cfg(debug_assertions)]
            if display_name.is_empty() {
                log!(
                    "Warning: Member {} has no displayable name (empty display_name and localpart)",
                    member.user_id()
                );
            }

            let Some(user_list_item_ptr) = self.user_list_item else {
                // user_list_item_ptr is None
                continue;
            };
            let item = WidgetRef::new_from_ptr(cx, Some(user_list_item_ptr));

            item.label(ids!(user_info.username)).set_text(cx, &display_name);

            // Use the full user ID string
            let user_id_str = member.user_id().as_str();
            item.label(ids!(user_id)).set_text(cx, user_id_str);

            if is_desktop {
                item.apply_over(
                    cx,
                    live!(
                        flow: Right,
                        height: (DESKTOP_ITEM_HEIGHT),
                        align: {y: 0.5}
                    ),
                );
                item.view(ids!(user_info.filler)).set_visible(cx, true);
            } else {
                item.apply_over(
                    cx,
                    live!(
                        flow: Down,
                        height: (MOBILE_ITEM_HEIGHT),
                        spacing: (MOBILE_USERNAME_SPACING)
                    ),
                );
                item.view(ids!(user_info.filler)).set_visible(cx, false);
            }

            let avatar = item.avatar(ids!(user_info.avatar));
            if let Some(mxc_uri) = member.avatar_url() {
                match get_or_fetch_avatar(cx, mxc_uri.to_owned()) {
                    AvatarCacheEntry::Loaded(avatar_data) => {
                        let _ = avatar.show_image(cx, None, |cx, img| {
                            utils::load_png_or_jpg(&img, cx, &avatar_data)
                        });
                    }
                    AvatarCacheEntry::Requested | AvatarCacheEntry::Failed => {
                        avatar.show_text(cx, None, None, &display_name);
                    }
                }
            } else {
                avatar.show_text(cx, None, None, &display_name);
            }

            self.cmd_text_input.add_item(item.clone());
            items_added += 1;

            // Set keyboard focus to the first item
            if index == 0 {
                // If @room exists, it's index 0, otherwise first user is index 0
                self.cmd_text_input.set_keyboard_focus_index(0);
            }
        }

        items_added
    }

    /// Update popup visibility and layout based on current state
    fn update_popup_visibility(&mut self, cx: &mut Cx, scope: &mut Scope, has_items: bool) {
        let popup = self.cmd_text_input.view(ids!(popup));

        // Get current state from props
        let room_props = scope
            .props
            .get::<RoomScreenProps>()
            .expect("RoomScreenProps should be available in scope");
        let members_sync_pending = room_props.room_members_sync_pending;
        let members_available = room_props
            .room_members
            .as_ref()
            .is_some_and(|m| !m.is_empty());

        match &self.search_state {
            MentionSearchState::Idle | MentionSearchState::JustCancelled => {
                // Not in search mode, hide popup
                popup.apply_over(cx, live! { height: Fit });
                popup.set_visible(cx, false);
            }
            MentionSearchState::WaitingForMembers { .. } => {
                // Waiting for room members to be loaded
                self.show_loading_indicator(cx);
                popup.set_visible(cx, true);
                // Only restore focus if input currently has focus
                let text_input_area = self.cmd_text_input.text_input_ref().area();
                if cx.has_key_focus(text_input_area) {
                    self.cmd_text_input.text_input_ref().set_key_focus(cx);
                }
            }
            MentionSearchState::Searching {
                accumulated_results,
                ..
            } => {
                if has_items {
                    // We have search results to display
                    popup.set_visible(cx, true);
                    // Only restore focus if input currently has focus
                    let text_input_area = self.cmd_text_input.text_input_ref().area();
                    if cx.has_key_focus(text_input_area) {
                        self.cmd_text_input.text_input_ref().set_key_focus(cx);
                    }
                } else if accumulated_results.is_empty() {
                    if members_sync_pending || self.search_results_pending {
                        // Still fetching either member list or background search results.
                        self.show_loading_indicator(cx);
                    } else if members_available {
                        // Search completed with no results even though we have members.
                        self.show_no_matches_indicator(cx);
                    } else {
                        // No members available yet.
                        self.show_loading_indicator(cx);
                    }
                    popup.set_visible(cx, true);
                    // Only restore focus if input currently has focus
                    let text_input_area = self.cmd_text_input.text_input_ref().area();
                    if cx.has_key_focus(text_input_area) {
                        self.cmd_text_input.text_input_ref().set_key_focus(cx);
                    }
                } else {
                    // Has accumulated results but no items (should not happen)
                    popup.set_visible(cx, true);
                    // Only restore focus if input currently has focus
                    let text_input_area = self.cmd_text_input.text_input_ref().area();
                    if cx.has_key_focus(text_input_area) {
                        self.cmd_text_input.text_input_ref().set_key_focus(cx);
                    }
                }
            }
        }
    }

    /// Handles item selection from mention popup (either user or @room)
    fn on_user_selected(&mut self, cx: &mut Cx, _scope: &mut Scope, selected: WidgetRef) {
        // Note: We receive scope as parameter but don't use it in this method
        // This is good practice to maintain signature consistency with other methods
        // and allow for future scope-based enhancements

        let text_input_ref = self.cmd_text_input.text_input_ref();
        let current_text = text_input_ref.text();
        let head = text_input_ref.borrow().map_or(0, |p| p.cursor().index);

        if let Some(start_idx) = self.get_trigger_position() {
            let room_mention_label = selected.label(ids!(user_info.room_mention));
            let room_mention_text = room_mention_label.text();
            let room_user_id_text = selected.label(ids!(room_user_id)).text();

            let is_room_mention =
                { room_mention_text == "Notify the entire room" && room_user_id_text == "@room" };

            let mention_to_insert = if is_room_mention {
                // Always set to true, don't reset previously selected @room mentions
                self.possible_room_mention = true;
                "@room ".to_string()
            } else {
                // User selected a specific user
                let username = selected.label(ids!(user_info.username)).text();
                let user_id_str = selected.label(ids!(user_id)).text();
                let Ok(user_id): Result<OwnedUserId, _> = user_id_str.clone().try_into() else {
                    // Invalid user ID format - skip selection
                    return;
                };
                self.possible_mentions
                    .insert(user_id.clone(), username.clone());

                // Currently, we directly insert the markdown link for user mentions
                // instead of the user's display name, because we don't yet have a way
                // to track mentioned display names and replace them later.
                format!("[{username}]({}) ", user_id.matrix_to_uri(),)
            };

            // Use utility function to safely replace text
            let new_text = utils::safe_replace_by_byte_indices(
                &current_text,
                start_idx,
                head,
                &mention_to_insert,
            );

            self.cmd_text_input.set_text(cx, &new_text);
            // Calculate new cursor position
            let new_pos = start_idx + mention_to_insert.len();
            text_input_ref.set_cursor(
                cx,
                Cursor {
                    index: new_pos,
                    prefer_next_row: false,
                },
                false,
            );
        }

        self.cancel_active_search();
        self.search_state = MentionSearchState::JustCancelled;
        // Clear cleanup flag to prevent next-frame cleanup from interfering with focus
        self.pending_popup_cleanup = false;
        self.close_mention_popup(cx);
        // Schedule focus restoration for the draw cycle.
        // This will retry until focus is successfully restored, handling cases where
        // finger_up events might steal focus after our initial restoration attempt.
        self.pending_draw_focus_restore = true;
    }

    /// Core text change handler that manages mention context
    fn handle_text_change(&mut self, cx: &mut Cx, scope: &mut Scope, text: String) {
        // If search was just cancelled, clear the flag and don't re-trigger search
        if self.is_just_cancelled() {
            self.search_state = MentionSearchState::Idle;
            return;
        }

        // Check if text is empty or contains only whitespace
        let trimmed_text = text.trim();
        if trimmed_text.is_empty() {
            self.possible_mentions.clear();
            self.possible_room_mention = false;
            if self.is_searching() {
                self.close_mention_popup(cx);
            }
            return;
        }

        let cursor_pos = self
            .cmd_text_input
            .text_input_ref()
            .borrow()
            .map_or(0, |p| p.cursor().index);

        // Check if we're currently searching and the @ symbol was deleted
        if let Some(start_pos) = self.get_trigger_position() {
            // Check if the @ symbol at the start position still exists
            if start_pos >= text.len()
                || text.get(start_pos..start_pos + 1).is_some_and(|c| c != "@")
            {
                // The @ symbol was deleted, stop searching
                self.close_mention_popup(cx);
                return;
            }
        }

        // Look for trigger position for @ menu
        if let Some(trigger_pos) = self.find_mention_trigger_position(&text, cursor_pos) {
            let search_text =
                utils::safe_substring_by_byte_indices(&text, trigger_pos + 1, cursor_pos);

            // Check if this is a continuation of existing search or a new one
            let is_new_search = self.get_trigger_position() != Some(trigger_pos);

            if is_new_search {
                // This is a new @ mention, reset everything
                self.last_search_text = None;
            } else {
                // User is editing existing mention, don't reset search state
                // This allows smooth deletion/modification of search text
                // But clear last_search_text if the new text is different to trigger search
                if self.last_search_text.as_ref() != Some(&search_text) {
                    self.last_search_text = None;
                }
            }

            // Ensure header view is visible to prevent header disappearing during consecutive @mentions
            let popup = self.cmd_text_input.view(ids!(popup));
            let header_view = self.cmd_text_input.view(ids!(popup.header_view));
            header_view.set_visible(cx, true);

            // Transition to appropriate state and update user list
            // update_user_list will handle state transition properly
            self.update_user_list(cx, &search_text, scope);

            popup.set_visible(cx, true);

            // Immediately check for results instead of waiting for next frame
            self.check_search_channel(cx, scope);

            // Redraw to ensure UI updates are visible
            cx.redraw_all();
        } else if self.is_searching() {
            self.close_mention_popup(cx);
        }
    }

    /// Check the search channel for new results
    /// Returns true if we should continue checking for more results
    fn check_search_channel(&mut self, cx: &mut Cx, scope: &mut Scope) -> bool {
        // Only check if we're in Searching state
        let mut is_complete = false;
        let mut search_text: Option<Arc<String>> = None;
        let mut any_results = false;
        let mut should_update_ui = false;
        let mut new_results = Vec::new();

        // Process all available results from the channel
        if let MentionSearchState::Searching {
            receiver,
            accumulated_results,
            search_id,
            ..
        } = &mut self.search_state
        {
            while let Ok(result) = receiver.try_recv() {
                if result.search_id != *search_id {
                    continue;
                }

                any_results = true;
                search_text = Some(result.search_text.clone());
                is_complete = result.is_complete;

                // Collect results
                if !result.results.is_empty() {
                    new_results.extend(result.results);
                    should_update_ui = true;
                }
            }

            if !new_results.is_empty() {
                accumulated_results.extend(new_results);
            }
        } else {
            return false;
        }

        // Update UI immediately if we got new results
        if should_update_ui {
            if matches!(
                &self.search_state,
                MentionSearchState::Searching { accumulated_results, .. }
                if !accumulated_results.is_empty()
            ) {
                // Results are already sorted in member_search.rs and indices are unique
                let query = search_text
                    .as_ref()
                    .map(|s| s.as_str())
                    .unwrap_or_default();
                self.update_ui_with_results(cx, scope, query);
            }
        }

        // Handle completion
        if is_complete {
            self.search_results_pending = false;
            // Search is complete - get results for final UI update
            if matches!(
                &self.search_state,
                MentionSearchState::Searching { accumulated_results, .. }
                if accumulated_results.is_empty()
            ) {
                // No user results, but still update UI (may show @room)
                let query = search_text
                    .as_ref()
                    .map(|s| s.as_str())
                    .unwrap_or_default();
                self.update_ui_with_results(cx, scope, query);
            }

            // Don't change state here - let update_ui_with_results handle it
        } else if !any_results {
            // No results received yet - check if channel is still open
            let disconnected =
                if let MentionSearchState::Searching { receiver, .. } = &self.search_state {
                    matches!(
                        receiver.try_recv(),
                        Err(std::sync::mpsc::TryRecvError::Disconnected)
                    )
                } else {
                    false
                };

            if disconnected {
                // Channel was closed - search completed or failed
                self.search_results_pending = false;
                self.handle_search_channel_closed(cx, scope);
                // Stop checking - channel is closed, no more results will arrive
                return false;
            }
        }

        // Return whether we should continue checking for results
        !is_complete && matches!(self.search_state, MentionSearchState::Searching { .. })
    }

    /// Common UI update logic for both streaming and non-streaming results
    fn update_ui_with_results(&mut self, cx: &mut Cx, scope: &mut Scope, search_text: &str) {
        let room_props = scope
            .props
            .get::<RoomScreenProps>()
            .expect("RoomScreenProps should be available in scope for MentionableTextInput");

        // If we're in Searching state, we have local data - always show results
        // Don't wait for remote sync to complete
        // Remote sync will trigger update when it completes (if data changed)
        self.cmd_text_input.clear_items();
        self.loading_indicator_ref = None;

        let is_desktop = cx.display_context.is_desktop();
        let max_visible_items: usize = if is_desktop {
            DESKTOP_MAX_VISIBLE_ITEMS
        } else {
            MOBILE_MAX_VISIBLE_ITEMS
        };
        let mut items_added = 0;

        // 4. Try to add @room mention item
        let has_room_item = self.try_add_room_mention_item(cx, search_text, room_props, is_desktop);
        if has_room_item {
            items_added += 1;
        }

        // Get accumulated results from current state
        let results_to_display = if let MentionSearchState::Searching {
            accumulated_results,
            ..
        } = &self.search_state
        {
            accumulated_results.clone()
        } else {
            Vec::new()
        };

        // Add user mention items using the results
        if !results_to_display.is_empty() {
            let user_items_limit = max_visible_items.saturating_sub(has_room_item as usize);
            let user_items_added = self.add_user_mention_items_from_results(
                cx,
                &results_to_display,
                user_items_limit,
                is_desktop,
                room_props,
            );
            items_added += user_items_added;
        }

        // If remote sync is still in progress, add loading indicator after results
        // This gives visual feedback that more members may be loading
        // IMPORTANT: Don't call show_loading_indicator here as it calls clear_items()
        // which would remove the user list we just added
        if room_props.room_members_sync_pending {
            // Add loading indicator widget without clearing existing items
            if let Some(ptr) = self.loading_indicator {
                let loading_item = WidgetRef::new_from_ptr(cx, Some(ptr));
                self.cmd_text_input.add_item(loading_item.clone());
                self.loading_indicator_ref = Some(loading_item.clone());

                // Start the loading animation
                loading_item
                    .bouncing_dots(ids!(loading_animation))
                    .start_animation(cx);
                cx.new_next_frame();

                items_added += 1;
            }
        }

        // Update popup visibility based on whether we have items
        self.update_popup_visibility(cx, scope, items_added > 0);

        // Force immediate redraw to ensure UI updates are visible
        cx.redraw_all();
    }

    /// Updates the mention suggestion list based on search
    fn update_user_list(&mut self, cx: &mut Cx, search_text: &str, scope: &mut Scope) {
        // Get room_props to read real-time member state from props (single source of truth)
        let room_props = scope
            .props
            .get::<RoomScreenProps>()
            .expect("RoomScreenProps should be available in scope for MentionableTextInput");

        // Get trigger position from current state (if in searching mode)
        let trigger_pos = match &self.search_state {
            MentionSearchState::WaitingForMembers {
                trigger_position, ..
            }
            | MentionSearchState::Searching {
                trigger_position, ..
            } => *trigger_position,
            _ => {
                // Not in searching mode, need to determine trigger position
                if let Some(pos) = self.find_mention_trigger_position(
                    &self.cmd_text_input.text_input_ref().text(),
                    self.cmd_text_input
                        .text_input_ref()
                        .borrow()
                        .map_or(0, |p| p.cursor().index),
                ) {
                    pos
                } else {
                    return;
                }
            }
        };

        // Skip if search text hasn't changed AND we're already in Searching state
        // Don't skip if we're in WaitingForMembers - need to transition to Searching
        if self.last_search_text.as_deref() == Some(search_text) {
            if matches!(self.search_state, MentionSearchState::Searching { .. }) {
                return; // Already searching with same text, skip
            }
            // In WaitingForMembers with same text -> need to start search now that members arrived
        }

        self.last_search_text = Some(search_text.to_string());

        let is_desktop = cx.display_context.is_desktop();
        let max_visible_items = if is_desktop {
            DESKTOP_MAX_VISIBLE_ITEMS
        } else {
            MOBILE_MAX_VISIBLE_ITEMS
        };

        let cached_members = match &room_props.room_members {
            Some(members) if !members.is_empty() => {
                // Members available, continue to search
                members.clone()
            }
            _ => {
                let already_waiting = matches!(
                    self.search_state,
                    MentionSearchState::WaitingForMembers { .. }
                );

                self.cancel_active_search();

                if !already_waiting {
                    submit_async_request(MatrixRequest::GetRoomMembers {
                        room_id: room_props.room_id.clone(),
                        memberships: RoomMemberships::JOIN,
                        local_only: true,
                    });
                }

                self.search_state = MentionSearchState::WaitingForMembers {
                    trigger_position: trigger_pos,
                    pending_search_text: search_text.to_string(),
                };

                // Clear old items before showing loading indicator
                self.cmd_text_input.clear_items();
                self.show_loading_indicator(cx);
                // Request next frame to check when members are loaded
                cx.new_next_frame();
                return; // Don't submit search request yet
            }
        };

        // We have cached members, ensure popup is visible
        let popup = self.cmd_text_input.view(ids!(popup));
        let header_view = self.cmd_text_input.view(ids!(popup.header_view));
        header_view.set_visible(cx, true);
        popup.set_visible(cx, true);
        // Only restore focus if input currently has focus
        let text_input_area = self.cmd_text_input.text_input_ref().area();
        if cx.has_key_focus(text_input_area) {
            self.cmd_text_input.text_input_ref().set_key_focus(cx);
        }

        // Create a new channel for this search
        let (sender, receiver) = std::sync::mpsc::channel();

        // Prepare background search job parameters
        let search_text_clone = search_text.to_string();
        let max_results = max_visible_items * SEARCH_BUFFER_MULTIPLIER;
        let search_id = self.allocate_search_id();

        // Transition to Searching state with new receiver
        self.cancel_active_search();
        let cancel_token = Arc::new(AtomicBool::new(false));
        self.search_state = MentionSearchState::Searching {
            trigger_position: trigger_pos,
            search_text: search_text.to_string(),
            receiver,
            accumulated_results: Vec::new(),
            search_id,
            cancel_token: cancel_token.clone(),
        };
        self.search_results_pending = true;

        let precomputed_sort = room_props.room_members_sort.clone();
        let cancel_token_for_job = cancel_token.clone();
        cpu_worker::spawn_cpu_job(cx, CpuJob::SearchRoomMembers(SearchRoomMembersJob {
            members: cached_members,
            search_text: search_text_clone,
            max_results,
            sender,
            search_id,
            precomputed_sort,
            cancel_token: Some(cancel_token_for_job),
        }));

        // Request next frame to check the channel
        cx.new_next_frame();

        // Try to check immediately for faster response
        self.check_search_channel(cx, scope);
    }

    /// Detects valid mention trigger positions in text
    fn find_mention_trigger_position(&mut self, text: &str, cursor_pos: usize) -> Option<usize> {
        if cursor_pos == 0 {
            return None;
        }

        // Check cache and rebuild if text changed (performance optimization)
        let (text_graphemes_owned, byte_positions) = if let Some((cached_text, cached_graphemes, cached_positions)) = &self.cached_text_analysis {
            if cached_text == text {
                // Cache hit - use cached data
                (cached_graphemes.clone(), cached_positions.clone())
            } else {
                // Cache miss - rebuild and update cache
                let graphemes_owned: Vec<String> = text.graphemes(true).map(|s| s.to_string()).collect();
                let positions = utils::build_grapheme_byte_positions(text);
                self.cached_text_analysis = Some((text.to_string(), graphemes_owned.clone(), positions.clone()));
                (graphemes_owned, positions)
            }
        } else {
            // No cache - build and cache
            let graphemes_owned: Vec<String> = text.graphemes(true).map(|s| s.to_string()).collect();
            let positions = utils::build_grapheme_byte_positions(text);
            self.cached_text_analysis = Some((text.to_string(), graphemes_owned.clone(), positions.clone()));
            (graphemes_owned, positions)
        };

        // Convert owned strings to slices for processing
        let text_graphemes: Vec<&str> = text_graphemes_owned.iter().map(|s| s.as_str()).collect();

        // Use utility function to convert byte position to grapheme index
        let cursor_grapheme_idx = utils::byte_index_to_grapheme_index(text, cursor_pos);

        // Simple logic: trigger when cursor is immediately after @ symbol
        // Only trigger if @ is preceded by whitespace or beginning of text
        if cursor_grapheme_idx > 0 && text_graphemes.get(cursor_grapheme_idx - 1) == Some(&"@") {
            let is_preceded_by_whitespace_or_start = cursor_grapheme_idx == 1
                || (cursor_grapheme_idx > 1
                    && text_graphemes
                        .get(cursor_grapheme_idx - 2)
                        .is_some_and(|g| g.trim().is_empty()));
            if is_preceded_by_whitespace_or_start {
                if let Some(&byte_pos) = byte_positions.get(cursor_grapheme_idx - 1) {
                    return Some(byte_pos);
                }
            }
        }

        // Find the last @ symbol before the cursor for search continuation
        // Only continue if we're already in search mode
        if self.is_searching() {
            let last_at_pos = text_graphemes.get(..cursor_grapheme_idx).and_then(|slice| {
                slice
                    .iter()
                    .enumerate()
                    .filter(|(_, g)| **g == "@")
                    .map(|(i, _)| i)
                    .next_back()
            });

            if let Some(at_idx) = last_at_pos {
                // Get the byte position of this @ symbol
                let &at_byte_pos = byte_positions.get(at_idx)?;

                // Extract the text after the @ symbol up to the cursor position
                let mention_text = text_graphemes
                    .get(at_idx + 1..cursor_grapheme_idx)
                    .unwrap_or(&[]);

                // Only trigger if this looks like an ongoing mention (contains only alphanumeric and basic chars)
                if self.is_valid_mention_text(mention_text) {
                    return Some(at_byte_pos);
                }
            }
        }

        None
    }

    /// Simple validation for mention text
    fn is_valid_mention_text(&self, graphemes: &[&str]) -> bool {
        // Allow empty text (for @)
        if graphemes.is_empty() {
            return true;
        }

        // Check if it contains newline characters
        !graphemes.iter().any(|g| g.contains('\n'))
    }

    /// Shows the loading indicator when waiting for initial members to be loaded
    fn show_loading_indicator(&mut self, cx: &mut Cx) {
        // Check if we already have a loading indicator displayed
        // Avoid recreating it on every call, which would prevent animation from playing
        if let Some(ref existing_indicator) = self.loading_indicator_ref {
            // Already showing, just ensure animation is running
            existing_indicator
                .bouncing_dots(ids!(loading_animation))
                .start_animation(cx);
            cx.new_next_frame();
            return;
        }

        // Clear old items before creating new loading indicator
        self.cmd_text_input.clear_items();

        // Create fresh loading indicator widget
        let Some(ptr) = self.loading_indicator else {
            return;
        };
        let loading_item = WidgetRef::new_from_ptr(cx, Some(ptr));

        // Start the loading animation
        loading_item.bouncing_dots(ids!(loading_animation)).start_animation(cx);

        // Now that the widget is in the UI tree, start the loading animation
        loading_item
            .bouncing_dots(ids!(loading_animation))
            .start_animation(cx);
        cx.new_next_frame();

        // Setup popup dimensions for loading state
        let popup = self.cmd_text_input.view(ids!(popup));
        let header_view = self.cmd_text_input.view(ids!(popup.header_view));

        // Ensure header is visible
        header_view.set_visible(cx, true);

        // Don't manually set popup height for loading - let it auto-size based on content
        // This avoids conflicts with list = { height: Fill }
        popup.set_visible(cx, true);

        // Maintain text input focus only if it currently has focus
        let text_input_area = self.cmd_text_input.text_input_ref().area();
        if self.is_searching() && cx.has_key_focus(text_input_area) {
            self.cmd_text_input.text_input_ref().set_key_focus(cx);
        }
    }

    /// Shows the no matches indicator when no users match the search
    fn show_no_matches_indicator(&mut self, cx: &mut Cx) {
        // Clear any existing items
        self.cmd_text_input.clear_items();

        // Create no matches indicator widget
        let Some(ptr) = self.no_matches_indicator else {
            return;
        };
        let no_matches_item = WidgetRef::new_from_ptr(cx, Some(ptr));

        // Add the no matches indicator to the popup
        self.cmd_text_input.add_item(no_matches_item);
        self.loading_indicator_ref = None;

        // Setup popup dimensions for no matches state
        let popup = self.cmd_text_input.view(ids!(popup));
        let header_view = self.cmd_text_input.view(ids!(popup.header_view));

        // Ensure header is visible
        header_view.set_visible(cx, true);

        // Let popup auto-size based on content
        popup.apply_over(cx, live! { height: Fit });

        // Maintain text input focus so user can continue typing, but only if currently focused
        let text_input_area = self.cmd_text_input.text_input_ref().area();
        if self.is_searching() && cx.has_key_focus(text_input_area) {
            self.cmd_text_input.text_input_ref().set_key_focus(cx);
        }
    }

    /// Check if mention search is currently active
    pub fn is_mention_searching(&self) -> bool {
        self.is_searching()
    }

    /// Check if ESC was handled by mention popup
    pub fn handled_escape(&self) -> bool {
        self.is_just_cancelled()
    }

    /// Handle search channel closed event
    fn handle_search_channel_closed(&mut self, cx: &mut Cx, scope: &mut Scope) {
        // Get accumulated results before changing state
        let has_results = if let MentionSearchState::Searching {
            accumulated_results,
            ..
        } = &self.search_state
        {
            !accumulated_results.is_empty()
        } else {
            false
        };

        // If no results were shown, show empty state
        if !has_results {
            self.update_ui_with_results(cx, scope, "");
        }

        // Keep searching state but mark search as complete
        // The state will be reset when user types or closes popup
    }

    fn cancel_active_search(&mut self) {
        match &self.search_state {
            MentionSearchState::Searching { cancel_token, .. } => {
                cancel_token.store(true, Ordering::Relaxed);
            }
            MentionSearchState::WaitingForMembers { .. } => {
                // WaitingForMembers has no cancel_token, but we need to mark as cancelled.
                // The state will be set to JustCancelled by the caller, which prevents
                // RoomMembersLoaded from reopening the popup.
            }
            _ => {}
        }
        self.search_results_pending = false;
    }

    /// Reset all search-related state
    fn reset_search_state(&mut self) {
        self.cancel_active_search();

        // Reset to idle state
        self.search_state = MentionSearchState::Idle;

        // Reset last search text to allow new searches
        self.last_search_text = None;
        self.search_results_pending = false;
        self.loading_indicator_ref = None;

        // Reset change detection state
        self.last_member_count = 0;
        self.last_sync_pending = false;
        self.pending_popup_cleanup = false;

        // Clear list items
        self.cmd_text_input.clear_items();
    }

    /// Cleanup helper for closing mention popup
    fn close_mention_popup(&mut self, cx: &mut Cx) {
        // Reset all search-related state
        self.reset_search_state();

        // Get popup and header view references
        let popup = self.cmd_text_input.view(ids!(popup));
        let header_view = self.cmd_text_input.view(ids!(popup.header_view));

        // Force hide header view - necessary when handling deletion operations
        // When backspace-deleting mentions, we want to completely hide the header
        header_view.set_visible(cx, false);

        // Hide the entire popup
        popup.set_visible(cx, false);

        // Reset popup height
        popup.apply_over(cx, live! { height: Fit });

        // Ensure header view is reset to visible next time it's triggered
        // This will happen before update_user_list is called in handle_text_change

        // Note: Do NOT call request_text_input_focus() here.
        // Focus restoration is handled solely via `pending_draw_focus_restore` in draw_walk
        // to avoid race conditions between multiple focus mechanisms.
        self.cmd_text_input.redraw(cx);
    }

    /// Returns the current text content
    pub fn text(&self) -> String {
        self.cmd_text_input.text_input_ref().text()
    }

    /// Sets the text content
    pub fn set_text(&mut self, cx: &mut Cx, text: &str) {
        self.cmd_text_input.text_input_ref().set_text(cx, text);
        self.cmd_text_input.redraw(cx);
    }

    /// Sets whether the current user can notify the entire room (@room mention)
    pub fn set_can_notify_room(&mut self, can_notify: bool) {
        self.can_notify_room = can_notify;
    }

    /// Gets whether the current user can notify the entire room (@room mention)
    pub fn can_notify_room(&self) -> bool {
        self.can_notify_room
    }
}

impl MentionableTextInputRef {
    pub fn text(&self) -> String {
        self.borrow().map_or_else(String::new, |inner| inner.text())
    }

    /// Returns a reference to the inner `TextInput` widget.
    pub fn text_input_ref(&self) -> TextInputRef {
        self.borrow()
            .map(|inner| inner.cmd_text_input.text_input_ref())
            .unwrap_or_default()
    }

    /// Check if mention search is currently active
    pub fn is_mention_searching(&self) -> bool {
        self.borrow()
            .is_some_and(|inner| inner.is_mention_searching())
    }

    /// Check if ESC was handled by mention popup
    pub fn handled_escape(&self) -> bool {
        self.borrow().is_some_and(|inner| inner.handled_escape())
    }

    pub fn set_text(&self, cx: &mut Cx, text: &str) {
        if let Some(mut inner) = self.borrow_mut() {
            inner.set_text(cx, text);
        }
    }

    /// Sets whether the current user can notify the entire room (@room mention)
    pub fn set_can_notify_room(&self, can_notify: bool) {
        if let Some(mut inner) = self.borrow_mut() {
            inner.set_can_notify_room(can_notify);
        }
    }

    /// Gets whether the current user can notify the entire room (@room mention)
    pub fn can_notify_room(&self) -> bool {
        self.borrow().is_some_and(|inner| inner.can_notify_room())
    }

    /// Returns the mentions actually present in the given html message content.
    fn get_real_mentions_in_html_text(&self, html: &str) -> Mentions {
        let mut mentions = Mentions::new();

        let Some(inner) = self.borrow() else {
            return mentions;
        };

        let mut user_ids = BTreeSet::new();

        for (user_id, username) in &inner.possible_mentions {
            if html.contains(&format!(
                "<a href=\"{}\">{}</a>",
                user_id.matrix_to_uri(),
                username,
            )) {
                user_ids.insert(user_id.clone());
            }
        }

        mentions.user_ids = user_ids;
        // Check for @room mention in HTML content
        mentions.room = inner.possible_room_mention && html.contains("@room");
        mentions
    }

    /// Returns the mentions actually present in the given markdown message content.
    fn get_real_mentions_in_markdown_text(&self, markdown: &str) -> Mentions {
        let mut mentions = Mentions::new();

        let Some(inner) = self.borrow() else {
            return mentions;
        };

        let mut user_ids = BTreeSet::new();
        for (user_id, username) in &inner.possible_mentions {
            // Check both username format and user_id format for flexibility
            let username_pattern = format!("[{}]({})", username, user_id.matrix_to_uri());
            let userid_pattern = format!("[{}]({})", user_id, user_id.matrix_to_uri());

            if markdown.contains(&username_pattern) || markdown.contains(&userid_pattern) {
                user_ids.insert(user_id.clone());
            }
        }

        mentions.user_ids = user_ids;
        // Check for @room mention in markdown content
        mentions.room = inner.possible_room_mention && markdown.contains("@room");
        mentions
    }

    /// Processes entered text and creates a message with mentions based on detected message type.
    /// This method handles /html, /plain prefixes and defaults to markdown.
    pub fn create_message_with_mentions(&self, entered_text: &str) -> RoomMessageEventContent {
        if let Some(html_text) = entered_text.strip_prefix("/html") {
            let message = RoomMessageEventContent::text_html(html_text, html_text);
            message.add_mentions(self.get_real_mentions_in_html_text(html_text))
        } else if let Some(plain_text) = entered_text.strip_prefix("/plain") {
            // Plain text messages don't support mentions
            RoomMessageEventContent::text_plain(plain_text)
        } else {
            let message = RoomMessageEventContent::text_markdown(entered_text);
            message.add_mentions(self.get_real_mentions_in_markdown_text(entered_text))
        }
    }
}<|MERGE_RESOLUTION|>--- conflicted
+++ resolved
@@ -540,7 +540,6 @@
 
         // Best practice: Always check Scope first to get current context
         // Scope represents the current widget context as passed down from parents
-<<<<<<< HEAD
         let (scope_room_id, scope_member_count) = {
             let room_props = scope
                 .props
@@ -579,13 +578,6 @@
                 }
             }
         }
-=======
-        let scope_room_id = scope.props.get::<RoomScreenProps>()
-            .expect("BUG: RoomScreenProps should be available in Scope::props for MentionableTextInput")
-            .room_name_id
-            .room_id()
-            .clone();
->>>>>>> c7ab709f
 
         if let Event::Actions(actions) = event {
             let text_input_ref = self.cmd_text_input.text_input_ref();
@@ -877,23 +869,12 @@
 
         let avatar_ref = room_mention_item.avatar(ids!(user_info.room_avatar));
 
-<<<<<<< HEAD
-        // Get room avatar fallback text from room display name
-        let room_name_first_char = room_props
-            .room_display_name
+        // Get room avatar fallback text from room name (with automatic ID fallback)
+        let room_label = room_props.room_name_id.to_string();
+        let room_name_first_char = room_label
             .as_ref()
             .and_then(|name| name.graphemes(true).next().map(|s| s.to_uppercase()))
             .filter(|s| s != "@" && s.chars().all(|c| c.is_alphabetic()))
-=======
-        // Get room avatar fallback text from room name (with automatic ID fallback)
-        let room_label = room_props.room_name_id.to_string();
-        let room_name_first_char = room_label
-            .graphemes(true)
-            .find(|g| *g != "#" && *g != "!" && *g != "@")
-            .map(|s| s.to_uppercase())
-            .filter(|s| s.chars().all(|c| c.is_alphabetic()))
->>>>>>> c7ab709f
-            .unwrap_or_else(|| "R".to_string());
 
         if let Some(avatar_url) = &room_props.room_avatar_url {
             match get_or_fetch_avatar(cx, avatar_url.to_owned()) {
