--- conflicted
+++ resolved
@@ -660,20 +660,14 @@
                 }
             }
 
-<<<<<<< HEAD
             // Close popup and clean up search state if focus is lost while searching
             // This prevents background search tasks from continuing when user is no longer interested
             if !has_focus && self.is_searching() {
-                let popup = self.cmd_text_input.view(id!(popup));
+                let popup = self.cmd_text_input.view(ids!(popup));
                 popup.set_visible(cx, false);
                 self.pending_popup_cleanup = true;
                 // Guarantee cleanup executes even if search completes and stops requesting frames
                 cx.new_next_frame();
-=======
-            // Close popup if focus is lost
-            if !has_focus && self.cmd_text_input.view(ids!(popup)).visible() {
-                self.close_mention_popup(cx);
->>>>>>> 480a52f0
             }
         }
 
@@ -692,21 +686,8 @@
 
             if let Some(room_members) = &room_props.room_members {
                 if !room_members.is_empty() {
-<<<<<<< HEAD
                     let search_text = pending_search_text.clone();
                     self.update_user_list(cx, &search_text, scope);
-=======
-                    // Members are now available, update the list
-                    self.members_loading = false;
-                    let text_input = self.cmd_text_input.text_input(ids!(text_input));
-                    let text_input_area = text_input.area();
-                    let is_focused = cx.has_key_focus(text_input_area);
-
-                    if is_focused {
-                        let search_text = pending_search_text.clone();
-                        self.update_user_list(cx, &search_text, scope);
-                    }
->>>>>>> 480a52f0
                 }
             }
         }
@@ -963,13 +944,8 @@
     }
 
     /// Update popup visibility and layout based on current state
-<<<<<<< HEAD
     fn update_popup_visibility(&mut self, cx: &mut Cx, scope: &mut Scope, has_items: bool) {
-        let popup = self.cmd_text_input.view(id!(popup));
-=======
-    fn update_popup_visibility(&mut self, cx: &mut Cx, has_items: bool) {
         let popup = self.cmd_text_input.view(ids!(popup));
->>>>>>> 480a52f0
 
         // Get current state from props
         let room_props = scope
