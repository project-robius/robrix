//! MentionableTextInput component provides text input with @mention capabilities
//! Can be used in any context where user mentions are needed (message input, editing)
//!
use crate::avatar_cache::*;
use crate::shared::avatar::AvatarWidgetRefExt;
use crate::shared::bouncing_dots::BouncingDotsWidgetRefExt;
use crate::shared::styles::COLOR_UNKNOWN_ROOM_AVATAR;
use crate::utils;
use crate::cpu_worker::{self, CpuJob, SearchRoomMembersJob};
use crate::sliding_sync::{submit_async_request, MatrixRequest};

use makepad_widgets::{text::selection::Cursor, *};
use matrix_sdk::ruma::{
    events::{room::message::RoomMessageEventContent, Mentions},
    OwnedRoomId, OwnedUserId,
};
use matrix_sdk::RoomMemberships;
use std::collections::{BTreeMap, BTreeSet};
use unicode_segmentation::UnicodeSegmentation;
use crate::home::room_screen::RoomScreenProps;

// Channel types for member search communication
use std::sync::{mpsc::Receiver, Arc};
use std::sync::atomic::{AtomicBool, Ordering};

/// Result type for member search channel communication
#[derive(Debug, Clone)]
pub struct SearchResult {
    pub search_id: u64,
    pub results: Vec<usize>, // indices in members vec
    pub is_complete: bool,
    pub search_text: Arc<String>,
}

/// State machine for mention search functionality
#[derive(Debug, Default)]
enum MentionSearchState {
    /// Not in search mode
    #[default]
    Idle,

    /// Waiting for room members data to be loaded
    WaitingForMembers {
        trigger_position: usize,
        pending_search_text: String,
    },

    /// Actively searching with background task
    Searching {
        trigger_position: usize,
        _search_text: String, // Kept for debugging/future use
        receiver: Receiver<SearchResult>,
        accumulated_results: Vec<usize>,
        search_id: u64,
        cancel_token: Arc<std::sync::atomic::AtomicBool>,
    },

    /// Search was just cancelled (prevents immediate re-trigger)
    JustCancelled,
}

// Default is derived above; Idle is marked as the default variant

// Constants for mention popup height calculations
const DESKTOP_ITEM_HEIGHT: f64 = 32.0;
const MOBILE_ITEM_HEIGHT: f64 = 64.0;
const MOBILE_USERNAME_SPACING: f64 = 0.5;

// Constants for search behavior
const DESKTOP_MAX_VISIBLE_ITEMS: usize = 10;
const MOBILE_MAX_VISIBLE_ITEMS: usize = 5;
const SEARCH_BUFFER_MULTIPLIER: usize = 2;

live_design! {
    use link::theme::*;
    use link::shaders::*;
    use link::widgets::*;
    use crate::shared::styles::*;
    use crate::shared::avatar::Avatar;
    use crate::shared::helpers::FillerX;
    use crate::shared::bouncing_dots::BouncingDots;

    pub FOCUS_HOVER_COLOR = #C
    pub KEYBOARD_FOCUS_OR_COLOR_HOVER = #1C274C

    // Template for user list items in the mention dropdown
    UserListItem = <View> {
        width: Fill,
        height: Fit,
        margin: {left: 4, right: 4}
        padding: {left: 8, right: 8, top: 4, bottom: 4}
        show_bg: true
        cursor: Hand
        draw_bg: {
            color: (COLOR_PRIMARY),
            uniform border_radius: 4.0,
            instance hover: 0.0,
            instance selected: 0.0,

            fn pixel(self) -> vec4 {
                let sdf = Sdf2d::viewport(self.pos * self.rect_size);
                // Draw rounded rectangle with configurable radius
                sdf.box(0., 0., self.rect_size.x, self.rect_size.y, self.border_radius);

                if self.selected > 0.0 {
                    sdf.fill(KEYBOARD_FOCUS_OR_COLOR_HOVER)
                } else if self.hover > 0.0 {
                    sdf.fill(KEYBOARD_FOCUS_OR_COLOR_HOVER)
                } else {
                    // Default state
                    sdf.fill(self.color)
                }
                return sdf.result
            }
        }
        flow: Down
        spacing: 2.0

        user_info = <View> {
            width: Fill,
            height: Fit,
            flow: Right,
            spacing: 8.0
            align: {y: 0.5}

            avatar = <Avatar> {
                width: 24,
                height: 24,
                text_view = { text = { draw_text: {
                    text_style: { font_size: 12.0 }
                }}}
            }

            username = <Label> {
                height: Fit,
                draw_text: {
                    color: #000,
                    text_style: {font_size: 14.0}
                }
            }

            filler = <FillerX> {}
        }

        user_id = <Label> {
            height: Fit,
            draw_text: {
                color: #666,
                text_style: {font_size: 12.0}
            }
        }
    }

    // Template for the @room mention list item
    RoomMentionListItem = <View> {
        width: Fill,
        height: Fit,
        margin: {left: 4, right: 4}
        padding: {left: 8, right: 8, top: 4, bottom: 4}
        show_bg: true
        cursor: Hand
        draw_bg: {
            color: (COLOR_PRIMARY),
            uniform border_radius: 4.0,
            instance hover: 0.0,
            instance selected: 0.0,

            fn pixel(self) -> vec4 {
                let sdf = Sdf2d::viewport(self.pos * self.rect_size);
                sdf.box(0., 0., self.rect_size.x, self.rect_size.y, self.border_radius);

                if self.selected > 0.0 {
                    sdf.fill(KEYBOARD_FOCUS_OR_COLOR_HOVER)
                } else if self.hover > 0.0 {
                    sdf.fill(KEYBOARD_FOCUS_OR_COLOR_HOVER)
                } else {
                    sdf.fill(self.color)
                }
                return sdf.result
            }
        }
        flow: Down
        spacing: 2.0
        align: {y: 0.5}

        user_info = <View> {
            width: Fill,
            height: Fit,
            flow: Right,
            spacing: 8.0
            align: {y: 0.5}

            room_avatar = <Avatar> {
                width: 24,
                height: 24,
                text_view = { text = { draw_text: {
                    text_style: { font_size: 12.0 }
                }}}
            }

            room_mention = <Label> {
                height: Fit,
                draw_text: {
                    color: #000,
                    text_style: {font_size: 14.0}
                }
                text: "Notify the entire room"
            }

            filler = <FillerX> {}
        }

        room_user_id = <Label> {
            height: Fit,
            align: {y: 0.5},
            draw_text: {
                color: #666,
                text_style: {font_size: 12.0}
            }
            text: "@room"
        }
    }

    // Template for loading indicator when members are being fetched
    LoadingIndicator = <View> {
        width: Fill,
        height: 48,
        margin: {left: 4, right: 4}
        padding: {left: 8, right: 8, top: 8, bottom: 8},
        flow: Right,
        spacing: 8.0,
        align: {x: 0.0, y: 0.5}
        draw_bg: {
            color: (COLOR_PRIMARY),
        }

        loading_text = <Label> {
            height: Fit,
            draw_text: {
                color: #666,
                text_style: {font_size: 14.0}
            }
            text: "Loading members"
        }

        loading_animation = <BouncingDots> {
            width: 60,
            height: 24,
            draw_bg: {
                color: (COLOR_ROBRIX_PURPLE),
                dot_radius: 2.0,
            }
        }
    }

    // Template for no matches indicator when no users match the search
    NoMatchesIndicator = <View> {
        width: Fill,
        height: 48,
        margin: {left: 4, right: 4}
        padding: {left: 8, right: 8, top: 8, bottom: 8},
        flow: Right,
        spacing: 8.0,
        align: {x: 0.0, y: 0.5}
        draw_bg: {
            color: (COLOR_PRIMARY),
        }

        no_matches_text = <Label> {
            height: Fit,
            draw_text: {
                color: #666,
                text_style: {font_size: 14.0}
            }
            text: "No matching users found"
        }
    }

    pub MentionableTextInput = {{MentionableTextInput}}<CommandTextInput> {
        width: Fill,
        height: Fit
        trigger: "@"
        inline_search: true

        color_focus: (FOCUS_HOVER_COLOR),
        color_hover: (FOCUS_HOVER_COLOR),

        popup = {
            spacing: 0.0
            padding: 0.0

            draw_bg: {
                color: (COLOR_SECONDARY),
            }
            header_view = {
                margin: {left: 4, right: 4}
                draw_bg: {
                    color: (COLOR_ROBRIX_PURPLE),
                }
                header_label = {
                    draw_text: {
                        color: (COLOR_PRIMARY_DARKER),
                    }
                    text: "Users in this Room"
                }
            }

            list = {
                height: Fit
                clip_y: true
                spacing: 0.0
                padding: 0.0
            }
        }

        persistent = {
            top = { height: 0 }
            bottom = { height: 0 }
            center = {
                text_input = <RobrixTextInput> {
                    empty_text: "Start typing..."
                }
            }
        }

        // Template for user list items in the mention popup
        user_list_item: <UserListItem> {}
        room_mention_list_item: <RoomMentionListItem> {}
        loading_indicator: <LoadingIndicator> {}
        no_matches_indicator: <NoMatchesIndicator> {}
    }
}

// /// A special string used to denote the start of a mention within
// /// the actual text being edited.
// /// This is used to help easily locate and distinguish actual mentions
// /// from normal `@` characters.
// const MENTION_START_STRING: &str = "\u{8288}@\u{8288}";

#[derive(Debug)]
pub enum MentionableTextInputAction {
    /// Notifies the MentionableTextInput about updated power levels for the room.
    PowerLevelsUpdated {
        room_id: OwnedRoomId,
        can_notify_room: bool,
    },
    /// Notifies the MentionableTextInput that room members have been loaded.
    RoomMembersLoaded {
        room_id: OwnedRoomId,
        /// Whether member sync is still in progress
        sync_in_progress: bool,
    },
}

/// Widget that extends CommandTextInput with @mention capabilities
#[derive(Live, LiveHook, Widget)]
pub struct MentionableTextInput {
    /// Base command text input
    #[deref]
    cmd_text_input: CommandTextInput,
    /// Template for user list items
    #[live]
    user_list_item: Option<LivePtr>,
    /// Template for the @room mention list item
    #[live]
    room_mention_list_item: Option<LivePtr>,
    /// Template for loading indicator
    #[live]
    loading_indicator: Option<LivePtr>,
    /// Template for no matches indicator
    #[live]
    no_matches_indicator: Option<LivePtr>,
    /// The set of users that were mentioned (at one point) in this text input.
    /// Due to characters being deleted/removed, this list is a *superset*
    /// of possible users who may have been mentioned.
    /// All of these mentions may not exist in the final text input content;
    /// this is just a list of users to search the final sent message for
    /// when adding in new mentions.
    #[rust]
    possible_mentions: BTreeMap<OwnedUserId, String>,
    /// Indicates if the `@room` option was explicitly selected.
    #[rust]
    possible_room_mention: bool,
    /// Whether the current user can notify everyone in the room (@room mention)
    #[rust]
    can_notify_room: bool,
    /// Tracks whether we have a populated member list to avoid showing empty-state too early
    #[rust]
    members_available: bool,
    /// Current state of the mention search functionality
    #[rust]
    search_state: MentionSearchState,
    /// Last search text to avoid duplicate searches
    #[rust]
    last_search_text: Option<String>,
    /// Next identifier for submitted search jobs
    #[rust]
    next_search_id: u64,
    /// Whether the background search task has pending results
    #[rust]
    search_results_pending: bool,
    /// Whether the room is still syncing its full member list
    #[rust]
    members_sync_pending: bool,
    /// Active loading indicator widget while we wait for members/results
    #[rust]
    loading_indicator_ref: Option<WidgetRef>,
}

impl Widget for MentionableTextInput {
    fn handle_event(&mut self, cx: &mut Cx, event: &Event, scope: &mut Scope) {
        // Handle ESC key early before passing to child widgets
        if self.is_searching() {
            if let Event::KeyUp(key_event) = event {
                if key_event.key_code == KeyCode::Escape {
                    self.cancel_active_search();
                    self.search_state = MentionSearchState::JustCancelled;
                    self.close_mention_popup(cx);
                    self.redraw(cx);
                    return; // Don't process other events
                }
            }
        }

        self.cmd_text_input.handle_event(cx, event, scope);

        // Best practice: Always check Scope first to get current context
        // Scope represents the current widget context as passed down from parents
        let scope_room_id = {
            let room_props = scope
                .props
                .get::<RoomScreenProps>()
                .expect("RoomScreenProps should be available in scope for MentionableTextInput");
            self.members_sync_pending = room_props.room_members_sync_pending;
            room_props.room_id.clone()
        };

        // Check search channel on every frame if we're searching
        if let MentionSearchState::Searching { .. } = &self.search_state {
            if let Event::NextFrame(_) = event {
                // Only continue requesting frames if we're still waiting for results
                if self.check_search_channel(cx, scope) {
                    cx.new_next_frame();
                }
            }
        }

        if let Event::Actions(actions) = event {
            let text_input_ref = self.cmd_text_input.text_input_ref();
            let text_input_uid = text_input_ref.widget_uid();
            let text_input_area = text_input_ref.area();
            let has_focus = cx.has_key_focus(text_input_area);

            // ESC key is now handled in the main event handler using KeyUp event
            // This avoids conflicts with escaped() method being consumed by other components

            // Handle item selection from mention popup
            if let Some(selected) = self.cmd_text_input.item_selected(actions) {
                self.on_user_selected(cx, scope, selected);
            }

            // Handle build items request
            if self.cmd_text_input.should_build_items(actions) {
                if has_focus {
<<<<<<< HEAD
                    // Only update if we're still searching
                    if self.is_searching() {
                        let search_text = self.cmd_text_input.search_text();
                        self.update_user_list(cx, &search_text, scope);
                    }
                // TODO: Replace direct access to internal popup view with public API method
                // Suggested improvement: Use self.cmd_text_input.is_popup_visible() instead
                // This requires adding is_popup_visible() method to CommandTextInput in makepad
                // See: https://github.com/makepad/makepad/widgets/src/command_text_input.rs
                } else if self.cmd_text_input.view(id!(popup)).visible() {
=======
                    let search_text = self.cmd_text_input.search_text().to_lowercase();
                    self.update_user_list(cx, &search_text, scope);
                } else if self.cmd_text_input.view(ids!(popup)).visible() {
>>>>>>> a4a3f21b
                    self.close_mention_popup(cx);
                }
            }

            // Process all actions
            for action in actions {
                // Handle TextInput changes
                if let Some(widget_action) = action.as_widget_action() {
                    if widget_action.widget_uid == text_input_uid {
                        if let TextInputAction::Changed(text) = widget_action.cast() {
                            if has_focus {
                                self.handle_text_change(cx, scope, text.to_owned());
                            }
                            continue; // Continue processing other actions
                        }
                    }
                }

                // Handle MentionableTextInputAction actions
                if let Some(action) = action.downcast_ref::<MentionableTextInputAction>() {
                    match action {
                        MentionableTextInputAction::PowerLevelsUpdated {
                            room_id,
                            can_notify_room,
                        } => {
                            if &scope_room_id != room_id {
                                continue;
                            }

                            if self.can_notify_room != *can_notify_room {
                                self.can_notify_room = *can_notify_room;
                                if self.is_searching() && has_focus {
                                    let search_text =
                                        self.cmd_text_input.search_text().to_lowercase();
                                    self.update_user_list(cx, &search_text, scope);
                                } else {
                                    self.cmd_text_input.redraw(cx);
                                }
                            }
                        }
                        MentionableTextInputAction::RoomMembersLoaded {
                            room_id,
                            sync_in_progress,
                        } => {
                            if &scope_room_id != room_id {
                                continue;
                            }

                            let room_props = scope
                                .props
                                .get::<RoomScreenProps>()
                                .expect("RoomScreenProps should be available in scope");
                            let has_members = room_props
                                .room_members
                                .as_ref()
                                .is_some_and(|members| !members.is_empty());

                            // Trust the sync state from room_screen, don't override based on member count
                            self.members_sync_pending = *sync_in_progress;
                            self.members_available = has_members;

                            if self.members_available && self.is_searching() {
                                // Force a fresh search now that members are available
                                let search_text = self.cmd_text_input.search_text();
                                self.last_search_text = None;
                                self.update_user_list(cx, &search_text, scope);
                            } else if self.is_searching() {
                                // Still no members returned yet; keep showing loading indicator.
                                self.cmd_text_input.clear_items();
                                self.show_loading_indicator(cx);
                                let popup = self.cmd_text_input.view(id!(popup));
                                popup.set_visible(cx, true);
                                self.cmd_text_input.text_input_ref().set_key_focus(cx);
                            }
                        }
                    }
                }
            }

<<<<<<< HEAD
            // Close popup if focus is lost while searching
            if !has_focus && self.is_searching() {
=======
            // Close popup if focus is lost
            if !has_focus && self.cmd_text_input.view(ids!(popup)).visible() {
>>>>>>> a4a3f21b
                self.close_mention_popup(cx);
            }
        }

        // Check if we were waiting for members and they're now available
        if let MentionSearchState::WaitingForMembers {
            trigger_position: _,
            pending_search_text,
        } = &self.search_state
        {
            let room_props = scope
                .props
                .get::<RoomScreenProps>()
                .expect("RoomScreenProps should be available in scope");
            self.members_sync_pending = room_props.room_members_sync_pending;

            if let Some(room_members) = &room_props.room_members {
                if !room_members.is_empty() {
<<<<<<< HEAD
                    let text_input = self.cmd_text_input.text_input(id!(text_input));
=======
                    // Members are now available, update the list
                    self.members_loading = false;
                    let text_input = self.cmd_text_input.text_input(ids!(text_input));
>>>>>>> a4a3f21b
                    let text_input_area = text_input.area();
                    let is_focused = cx.has_key_focus(text_input_area);

                    if is_focused {
                        let search_text = pending_search_text.clone();
                        self.update_user_list(cx, &search_text, scope);
                    }
                }
            }
        }
    }

    fn draw_walk(&mut self, cx: &mut Cx2d, scope: &mut Scope, walk: Walk) -> DrawStep {
        self.cmd_text_input.draw_walk(cx, scope, walk)
    }
}

impl MentionableTextInput {
    /// Check if currently in any form of search mode
    fn is_searching(&self) -> bool {
        matches!(
            self.search_state,
            MentionSearchState::WaitingForMembers { .. } | MentionSearchState::Searching { .. }
        )
    }

    /// Generate the next unique identifier for a background search job.
    fn allocate_search_id(&mut self) -> u64 {
        if self.next_search_id == 0 {
            self.next_search_id = 1;
        }
        let id = self.next_search_id;
        self.next_search_id = self.next_search_id.wrapping_add(1);
        if self.next_search_id == 0 {
            self.next_search_id = 1;
        }
        id
    }

<<<<<<< HEAD
    /// Get the current trigger position if in search mode
    fn get_trigger_position(&self) -> Option<usize> {
        match &self.search_state {
            MentionSearchState::WaitingForMembers {
                trigger_position, ..
            }
            | MentionSearchState::Searching {
                trigger_position, ..
            } => Some(*trigger_position),
            _ => None,
=======
        if members_are_empty && !self.members_loading {
            // Members list is empty and we're not already showing loading - start loading state
            self.members_loading = true;
            self.show_loading_indicator(cx);
            return true;
        } else if !members_are_empty && self.members_loading {
            // Members have been loaded, stop loading state
            self.members_loading = false;
            // Reset popup height to ensure proper calculation for user list
            let popup = self.cmd_text_input.view(ids!(popup));
            popup.apply_over(cx, live! { height: Fit });
        } else if members_are_empty && self.members_loading {
            // Still loading and members are empty - keep showing loading indicator
            return true;
>>>>>>> a4a3f21b
        }
    }

    /// Check if search was just cancelled
    fn is_just_cancelled(&self) -> bool {
        matches!(self.search_state, MentionSearchState::JustCancelled)
    }

    /// Tries to add the `@room` mention item to the list of selectable popup mentions.
    ///
    /// Returns true if @room item was added to the list and will be displayed in the popup.
    fn try_search_messages_mention_item(
        &mut self,
        cx: &mut Cx,
        search_text: &str,
        room_props: &RoomScreenProps,
        is_desktop: bool,
    ) -> bool {
        if !self.can_notify_room || !("@room".contains(search_text) || search_text.is_empty()) {
            return false;
        }

        let Some(ptr) = self.room_mention_list_item else {
            return false;
        };
        let room_mention_item = WidgetRef::new_from_ptr(cx, Some(ptr));
        let mut room_avatar_shown = false;

        let avatar_ref = room_mention_item.avatar(ids!(user_info.room_avatar));

        // Get room avatar fallback text from room display name
        let room_name_first_char = room_props
            .room_display_name
            .as_ref()
            .and_then(|name| name.graphemes(true).next().map(|s| s.to_uppercase()))
            .filter(|s| s != "@" && s.chars().all(|c| c.is_alphabetic()))
            .unwrap_or_else(|| "R".to_string());

        if let Some(avatar_url) = &room_props.room_avatar_url {
            match get_or_fetch_avatar(cx, avatar_url.to_owned()) {
                AvatarCacheEntry::Loaded(avatar_data) => {
                    // Display room avatar
                    let result = avatar_ref.show_image(cx, None, |cx, img| {
                        utils::load_png_or_jpg(&img, cx, &avatar_data)
                    });
                    if result.is_ok() {
                        room_avatar_shown = true;
                    }
                }
                AvatarCacheEntry::Requested => {
                    avatar_ref.show_text(
                        cx,
                        Some(COLOR_UNKNOWN_ROOM_AVATAR),
                        None,
                        &room_name_first_char,
                    );
                    room_avatar_shown = true;
                }
                AvatarCacheEntry::Failed => {
                    // Failed to load room avatar - will use fallback text
                }
            }
        }

        // If unable to display room avatar, show first character of room name
        if !room_avatar_shown {
            avatar_ref.show_text(
                cx,
                Some(COLOR_UNKNOWN_ROOM_AVATAR),
                None,
                &room_name_first_char,
            );
        }

        // Apply layout and height styling based on device type
        let new_height = if is_desktop {
            DESKTOP_ITEM_HEIGHT
        } else {
            MOBILE_ITEM_HEIGHT
        };
        if is_desktop {
            room_mention_item.apply_over(
                cx,
                live! {
                    height: (new_height),
                    flow: Right,
                },
            );
        } else {
            room_mention_item.apply_over(
                cx,
                live! {
                    height: (new_height),
                    flow: Down,
                },
            );
        }

        self.cmd_text_input.add_item(room_mention_item);
        true
    }

    /// Add user mention items to the list from search results
    /// Returns the number of items added
    fn add_user_mention_items_from_results(
        &mut self,
        cx: &mut Cx,
        results: &[usize],
        user_items_limit: usize,
        is_desktop: bool,
        room_props: &RoomScreenProps,
    ) -> usize {
        let mut items_added = 0;

        // Get the actual members vec from room_props
        let Some(members) = &room_props.room_members else {
            return 0;
        };

        for (index, &member_idx) in results.iter().take(user_items_limit).enumerate() {
            // Get the actual member from the index
            let Some(member) = members.get(member_idx) else {
                continue;
            };

            // Get display name from member, with better fallback
            // Trim whitespace and filter out empty/whitespace-only names
            let display_name = member.display_name()
                .map(|name| name.trim())  // Remove leading/trailing whitespace
                .filter(|name| !name.is_empty())  // Filter out empty or whitespace-only names
                .unwrap_or_else(|| member.user_id().localpart())
                .to_owned();

            // Log warning for extreme cases where we still have no displayable text
            #[cfg(debug_assertions)]
            if display_name.is_empty() {
                log!(
                    "Warning: Member {} has no displayable name (empty display_name and localpart)",
                    member.user_id()
                );
            }

            let Some(user_list_item_ptr) = self.user_list_item else {
                // user_list_item_ptr is None
                continue;
            };
            let item = WidgetRef::new_from_ptr(cx, Some(user_list_item_ptr));

<<<<<<< HEAD
            item.label(id!(user_info.username))
                .set_text(cx, &display_name);
=======
            item.label(ids!(user_info.username)).set_text(cx, &display_name);
>>>>>>> a4a3f21b

            // Use the full user ID string
            let user_id_str = member.user_id().as_str();
            item.label(ids!(user_id)).set_text(cx, user_id_str);

            if is_desktop {
                item.apply_over(
                    cx,
                    live!(
                        flow: Right,
                        height: (DESKTOP_ITEM_HEIGHT),
                        align: {y: 0.5}
                    ),
                );
                item.view(ids!(user_info.filler)).set_visible(cx, true);
            } else {
                item.apply_over(
                    cx,
                    live!(
                        flow: Down,
                        height: (MOBILE_ITEM_HEIGHT),
                        spacing: (MOBILE_USERNAME_SPACING)
                    ),
                );
                item.view(ids!(user_info.filler)).set_visible(cx, false);
            }

            let avatar = item.avatar(ids!(user_info.avatar));
            if let Some(mxc_uri) = member.avatar_url() {
                match get_or_fetch_avatar(cx, mxc_uri.to_owned()) {
                    AvatarCacheEntry::Loaded(avatar_data) => {
                        let _ = avatar.show_image(cx, None, |cx, img| {
                            utils::load_png_or_jpg(&img, cx, &avatar_data)
                        });
                    }
                    AvatarCacheEntry::Requested | AvatarCacheEntry::Failed => {
                        avatar.show_text(cx, None, None, &display_name);
                    }
                }
            } else {
                avatar.show_text(cx, None, None, &display_name);
            }

            self.cmd_text_input.add_item(item.clone());
            items_added += 1;

            // Set keyboard focus to the first item
            if index == 0 {
                // If @room exists, it's index 0, otherwise first user is index 0
                self.cmd_text_input.set_keyboard_focus_index(0);
            }
        }

        items_added
    }

    /// Update popup visibility and layout based on current state
    fn update_popup_visibility(&mut self, cx: &mut Cx, has_items: bool) {
        let popup = self.cmd_text_input.view(ids!(popup));

        match &self.search_state {
            MentionSearchState::Idle | MentionSearchState::JustCancelled => {
                // Not in search mode, hide popup
                popup.apply_over(cx, live! { height: Fit });
                popup.set_visible(cx, false);
            }
            MentionSearchState::WaitingForMembers { .. } => {
                // Waiting for room members to be loaded
                self.show_loading_indicator(cx);
                popup.set_visible(cx, true);
                self.cmd_text_input.text_input_ref().set_key_focus(cx);
            }
            MentionSearchState::Searching {
                accumulated_results,
                ..
            } => {
                if has_items {
                    // We have search results to display
                    popup.set_visible(cx, true);
                    self.cmd_text_input.text_input_ref().set_key_focus(cx);
                } else if accumulated_results.is_empty() {
                    if self.members_sync_pending || self.search_results_pending {
                        // Still fetching either member list or background search results.
                        self.show_loading_indicator(cx);
                    } else if self.members_available {
                        // Search completed with no results even though we have members.
                        self.show_no_matches_indicator(cx);
                    } else {
                        // No members available yet.
                        self.show_loading_indicator(cx);
                    }
                    popup.set_visible(cx, true);
                    self.cmd_text_input.text_input_ref().set_key_focus(cx);
                } else {
                    // Has accumulated results but no items (should not happen)
                    popup.set_visible(cx, true);
                    self.cmd_text_input.text_input_ref().set_key_focus(cx);
                }
            }
        }
    }

    /// Handles item selection from mention popup (either user or @room)
    fn on_user_selected(&mut self, cx: &mut Cx, _scope: &mut Scope, selected: WidgetRef) {
        // Note: We receive scope as parameter but don't use it in this method
        // This is good practice to maintain signature consistency with other methods
        // and allow for future scope-based enhancements

        let text_input_ref = self.cmd_text_input.text_input_ref();
        let current_text = text_input_ref.text();
        let head = text_input_ref.borrow().map_or(0, |p| p.cursor().index);

<<<<<<< HEAD
        if let Some(start_idx) = self.get_trigger_position() {
            let room_mention_label = selected.label(id!(user_info.room_mention));
=======
        if let Some(start_idx) = self.current_mention_start_index {
            let room_mention_label = selected.label(ids!(user_info.room_mention));
>>>>>>> a4a3f21b
            let room_mention_text = room_mention_label.text();
            let room_user_id_text = selected.label(ids!(room_user_id)).text();

            let is_room_mention =
                { room_mention_text == "Notify the entire room" && room_user_id_text == "@room" };

            let mention_to_insert = if is_room_mention {
                // Always set to true, don't reset previously selected @room mentions
                self.possible_room_mention = true;
                "@room ".to_string()
            } else {
                // User selected a specific user
                let username = selected.label(ids!(user_info.username)).text();
                let user_id_str = selected.label(ids!(user_id)).text();
                let Ok(user_id): Result<OwnedUserId, _> = user_id_str.clone().try_into() else {
                    // Invalid user ID format - skip selection
                    return;
                };
                self.possible_mentions
                    .insert(user_id.clone(), username.clone());

                // Currently, we directly insert the markdown link for user mentions
                // instead of the user's display name, because we don't yet have a way
                // to track mentioned display names and replace them later.
                format!("[{username}]({}) ", user_id.matrix_to_uri(),)
            };

            // Use utility function to safely replace text
            let new_text = utils::safe_replace_by_byte_indices(
                &current_text,
                start_idx,
                head,
                &mention_to_insert,
            );

            self.cmd_text_input.set_text(cx, &new_text);
            // Calculate new cursor position
            let new_pos = start_idx + mention_to_insert.len();
            text_input_ref.set_cursor(
                cx,
                Cursor {
                    index: new_pos,
                    prefer_next_row: false,
                },
                false,
            );
        }

        self.cancel_active_search();
        self.search_state = MentionSearchState::JustCancelled;
        self.close_mention_popup(cx);
    }

    /// Core text change handler that manages mention context
    fn handle_text_change(&mut self, cx: &mut Cx, scope: &mut Scope, text: String) {
        // If search was just cancelled, clear the flag and don't re-trigger search
        if self.is_just_cancelled() {
            self.search_state = MentionSearchState::Idle;
            return;
        }

        // Check if text is empty or contains only whitespace
        let trimmed_text = text.trim();
        if trimmed_text.is_empty() {
            self.possible_mentions.clear();
            self.possible_room_mention = false;
            if self.is_searching() {
                self.close_mention_popup(cx);
            }
            return;
        }

        let cursor_pos = self
            .cmd_text_input
            .text_input_ref()
            .borrow()
            .map_or(0, |p| p.cursor().index);

        // Check if we're currently searching and the @ symbol was deleted
        if let Some(start_pos) = self.get_trigger_position() {
            // Check if the @ symbol at the start position still exists
            if start_pos >= text.len()
                || text.get(start_pos..start_pos + 1).is_some_and(|c| c != "@")
            {
                // The @ symbol was deleted, stop searching
                self.close_mention_popup(cx);
                return;
            }
        }

        // Look for trigger position for @ menu
        if let Some(trigger_pos) = self.find_mention_trigger_position(&text, cursor_pos) {
            let search_text =
                utils::safe_substring_by_byte_indices(&text, trigger_pos + 1, cursor_pos);

            // Check if this is a continuation of existing search or a new one
            let is_new_search = self.get_trigger_position() != Some(trigger_pos);

            if is_new_search {
                // This is a new @ mention, reset everything
                self.last_search_text = None;
            } else {
                // User is editing existing mention, don't reset search state
                // This allows smooth deletion/modification of search text
                // But clear last_search_text if the new text is different to trigger search
                if self.last_search_text.as_ref() != Some(&search_text) {
                    self.last_search_text = None;
                }
            }

            // Ensure header view is visible to prevent header disappearing during consecutive @mentions
            let popup = self.cmd_text_input.view(ids!(popup));
            let header_view = self.cmd_text_input.view(ids!(popup.header_view));
            header_view.set_visible(cx, true);

            // Transition to appropriate state and update user list
            // update_user_list will handle state transition properly
            self.update_user_list(cx, &search_text, scope);

            popup.set_visible(cx, true);

            // Immediately check for results instead of waiting for next frame
            self.check_search_channel(cx, scope);

            // Redraw to ensure UI updates are visible
            cx.redraw_all();
        } else if self.is_searching() {
            self.close_mention_popup(cx);
        }
    }

    /// Check the search channel for new results
    /// Returns true if we should continue checking for more results
    fn check_search_channel(&mut self, cx: &mut Cx, scope: &mut Scope) -> bool {
        // Only check if we're in Searching state
        let mut is_complete = false;
        let mut search_text: Option<Arc<String>> = None;
        let mut any_results = false;
        let mut should_update_ui = false;
        let mut new_results = Vec::new();

        // Process all available results from the channel
        if let MentionSearchState::Searching {
            receiver,
            accumulated_results,
            search_id,
            ..
        } = &mut self.search_state
        {
            while let Ok(result) = receiver.try_recv() {
                if result.search_id != *search_id {
                    continue;
                }

                any_results = true;
                search_text = Some(result.search_text.clone());
                is_complete = result.is_complete;

                // Collect results
                if !result.results.is_empty() {
                    new_results.extend(result.results);
                    should_update_ui = true;
                }
            }

            if !new_results.is_empty() {
                accumulated_results.extend(new_results);
            }
        } else {
            return false;
        }

        // Update UI immediately if we got new results
        if should_update_ui {
            // Get accumulated results from state for UI update
            let results_for_ui = if let MentionSearchState::Searching {
                accumulated_results,
                ..
            } = &self.search_state
            {
                accumulated_results.clone()
            } else {
                Vec::new()
            };

            if !results_for_ui.is_empty() {
                // Results are already sorted in member_search.rs and indices are unique
                let query = search_text
                    .as_ref()
                    .map(|s| s.as_str())
                    .unwrap_or_default();
                self.update_ui_with_results(cx, scope, query);
            }
        }

        // Handle completion
        if is_complete {
            self.search_results_pending = false;
            // Search is complete - get results for final UI update
            let final_results = if let MentionSearchState::Searching {
                accumulated_results,
                ..
            } = &self.search_state
            {
                accumulated_results.clone()
            } else {
                Vec::new()
            };

            if final_results.is_empty() {
                // No user results, but still update UI (may show @room)
                let query = search_text
                    .as_ref()
                    .map(|s| s.as_str())
                    .unwrap_or_default();
                self.update_ui_with_results(cx, scope, query);
            }

            // Don't change state here - let update_ui_with_results handle it
        } else if !any_results {
            // No results received yet - check if channel is still open
            let disconnected =
                if let MentionSearchState::Searching { receiver, .. } = &self.search_state {
                    matches!(
                        receiver.try_recv(),
                        Err(std::sync::mpsc::TryRecvError::Disconnected)
                    )
                } else {
                    false
                };

            if disconnected {
                // Channel was closed - search completed or failed
                self.search_results_pending = false;
                self.handle_search_channel_closed(cx, scope);
            }
        }

        // Return whether we should continue checking for results
        !is_complete && matches!(self.search_state, MentionSearchState::Searching { .. })
    }

    /// Common UI update logic for both streaming and non-streaming results
    fn update_ui_with_results(&mut self, cx: &mut Cx, scope: &mut Scope, search_text: &str) {
        let room_props = scope
            .props
            .get::<RoomScreenProps>()
            .expect("RoomScreenProps should be available in scope for MentionableTextInput");

        // Check if we still need to show loading indicator
        // Show loading while sync is in progress, regardless of partial member data
        // room_screen will clear members_sync_pending when sync completes
        let still_loading = self.members_sync_pending;

        if still_loading {
            // Don't clear items if we're going to show loading again
            // Just ensure loading indicator is showing
            if self.loading_indicator_ref.is_none() {
                self.cmd_text_input.clear_items();
                self.show_loading_indicator(cx);
            }
            self.cmd_text_input.text_input_ref().set_key_focus(cx);
            return;
        }

        // We're done loading, safe to clear and reset
        self.cmd_text_input.clear_items();
        self.loading_indicator_ref = None;

        let is_desktop = cx.display_context.is_desktop();
        let max_visible_items: usize = if is_desktop {
            DESKTOP_MAX_VISIBLE_ITEMS
        } else {
            MOBILE_MAX_VISIBLE_ITEMS
        };
        let mut items_added = 0;

<<<<<<< HEAD
        // Try to add @room mention item
        let has_room_item = self.try_add_room_mention_item(cx, search_text, room_props, is_desktop);
=======
        // 4. Try to add @room mention item
        let has_room_item = self.try_search_messages_mention_item(cx, search_text, room_props, is_desktop);
>>>>>>> a4a3f21b
        if has_room_item {
            items_added += 1;
        }

        // Get accumulated results from current state
        let results_to_display = if let MentionSearchState::Searching {
            accumulated_results,
            ..
        } = &self.search_state
        {
            accumulated_results.clone()
        } else {
            Vec::new()
        };

        // Add user mention items using the results
        if !results_to_display.is_empty() {
            let user_items_limit = max_visible_items.saturating_sub(has_room_item as usize);
            let user_items_added = self.add_user_mention_items_from_results(
                cx,
                &results_to_display,
                user_items_limit,
                is_desktop,
                room_props,
            );
            items_added += user_items_added;
        }

        // Update popup visibility based on whether we have items
        self.update_popup_visibility(cx, items_added > 0);

        // Force immediate redraw to ensure UI updates are visible
        cx.redraw_all();
    }

    /// Updates the mention suggestion list based on search
    fn update_user_list(&mut self, cx: &mut Cx, search_text: &str, scope: &mut Scope) {
        // Get trigger position from current state (if in searching mode)
        let trigger_pos = match &self.search_state {
            MentionSearchState::WaitingForMembers {
                trigger_position, ..
            }
            | MentionSearchState::Searching {
                trigger_position, ..
            } => *trigger_position,
            _ => {
                // Not in searching mode, need to determine trigger position
                if let Some(pos) = self.find_mention_trigger_position(
                    &self.cmd_text_input.text_input_ref().text(),
                    self.cmd_text_input
                        .text_input_ref()
                        .borrow()
                        .map_or(0, |p| p.cursor().index),
                ) {
                    pos
                } else {
                    return;
                }
            }
        };

        // Skip if search text hasn't changed (simple debounce)
        if self.last_search_text.as_deref() == Some(search_text) {
            return;
        }

        self.last_search_text = Some(search_text.to_string());

        let room_props = scope
            .props
            .get::<RoomScreenProps>()
            .expect("RoomScreenProps should be available in scope for MentionableTextInput");

        let is_desktop = cx.display_context.is_desktop();
        let max_visible_items = if is_desktop {
            DESKTOP_MAX_VISIBLE_ITEMS
        } else {
            MOBILE_MAX_VISIBLE_ITEMS
        };

        let cached_members = match &room_props.room_members {
            Some(members) if !members.is_empty() => {
                self.members_available = true;
                // Trust the sync state from room_screen via props
                self.members_sync_pending = room_props.room_members_sync_pending;
                members.clone()
            }
            _ => {
                let already_waiting = matches!(
                    self.search_state,
                    MentionSearchState::WaitingForMembers { .. }
                );

                self.cancel_active_search();
                self.members_available = false;
                self.members_sync_pending = true;

                if !already_waiting {
                    submit_async_request(MatrixRequest::GetRoomMembers {
                        room_id: room_props.room_id.clone(),
                        memberships: RoomMemberships::JOIN,
                        local_only: true,
                    });
                }

                self.search_state = MentionSearchState::WaitingForMembers {
                    trigger_position: trigger_pos,
                    pending_search_text: search_text.to_string(),
                };

                // Clear old items before showing loading indicator
                self.cmd_text_input.clear_items();
                self.show_loading_indicator(cx);
                // Request next frame to check when members are loaded
                cx.new_next_frame();
                return; // Don't submit search request yet
            }
        };

        // We have cached members, ensure popup is visible and focused
        let popup = self.cmd_text_input.view(id!(popup));
        let header_view = self.cmd_text_input.view(id!(popup.header_view));
        header_view.set_visible(cx, true);
        popup.set_visible(cx, true);
        self.cmd_text_input.text_input_ref().set_key_focus(cx);

        // Create a new channel for this search
        let (sender, receiver) = std::sync::mpsc::channel();

        // Prepare background search job parameters
        let search_text_clone = search_text.to_string();
        let max_results = max_visible_items * SEARCH_BUFFER_MULTIPLIER;
        let search_id = self.allocate_search_id();

        // Transition to Searching state with new receiver
        self.cancel_active_search();
        let cancel_token = Arc::new(AtomicBool::new(false));
        self.search_state = MentionSearchState::Searching {
            trigger_position: trigger_pos,
            _search_text: search_text.to_string(),
            receiver,
            accumulated_results: Vec::new(),
            search_id,
            cancel_token: cancel_token.clone(),
        };
        self.search_results_pending = true;

        let precomputed_sort = room_props.room_members_sort.clone();
        let cancel_token_for_job = cancel_token.clone();
        cpu_worker::spawn_cpu_job(cx, CpuJob::SearchRoomMembers(SearchRoomMembersJob {
            members: cached_members,
            search_text: search_text_clone,
            max_results,
            sender,
            search_id,
            precomputed_sort,
            cancel_token: Some(cancel_token_for_job),
        }));

        // Request next frame to check the channel
        cx.new_next_frame();

        // Try to check immediately for faster response
        self.check_search_channel(cx, scope);
    }

    /// Detects valid mention trigger positions in text
    fn find_mention_trigger_position(&self, text: &str, cursor_pos: usize) -> Option<usize> {
        if cursor_pos == 0 {
            return None;
        }

        // Use utility function to convert byte position to grapheme index
        let cursor_grapheme_idx = utils::byte_index_to_grapheme_index(text, cursor_pos);
        let text_graphemes: Vec<&str> = text.graphemes(true).collect();

        // Build byte position mapping to facilitate conversion back to byte positions
        let byte_positions = utils::build_grapheme_byte_positions(text);

        // Simple logic: trigger when cursor is immediately after @ symbol
        // Only trigger if @ is preceded by whitespace or beginning of text
        if cursor_grapheme_idx > 0 && text_graphemes.get(cursor_grapheme_idx - 1) == Some(&"@") {
            let is_preceded_by_whitespace_or_start = cursor_grapheme_idx == 1
                || (cursor_grapheme_idx > 1
                    && text_graphemes
                        .get(cursor_grapheme_idx - 2)
                        .is_some_and(|g| g.trim().is_empty()));
            if is_preceded_by_whitespace_or_start {
                if let Some(&byte_pos) = byte_positions.get(cursor_grapheme_idx - 1) {
                    return Some(byte_pos);
                }
            }
        }

        // Find the last @ symbol before the cursor for search continuation
        // Only continue if we're already in search mode
        if self.is_searching() {
            let last_at_pos = text_graphemes.get(..cursor_grapheme_idx).and_then(|slice| {
                slice
                    .iter()
                    .enumerate()
                    .filter(|(_, g)| **g == "@")
                    .map(|(i, _)| i)
                    .next_back()
            });

            if let Some(at_idx) = last_at_pos {
                // Get the byte position of this @ symbol
                let &at_byte_pos = byte_positions.get(at_idx)?;

                // Extract the text after the @ symbol up to the cursor position
                let mention_text = text_graphemes
                    .get(at_idx + 1..cursor_grapheme_idx)
                    .unwrap_or(&[]);

                // Only trigger if this looks like an ongoing mention (contains only alphanumeric and basic chars)
                if self.is_valid_mention_text(mention_text) {
                    return Some(at_byte_pos);
                }
            }
        }

        None
    }

    /// Simple validation for mention text
    fn is_valid_mention_text(&self, graphemes: &[&str]) -> bool {
        // Allow empty text (for @)
        if graphemes.is_empty() {
            return true;
        }

        // Check if it contains newline characters
        !graphemes.iter().any(|g| g.contains('\n'))
    }

    /// Shows the loading indicator when waiting for initial members to be loaded
    fn show_loading_indicator(&mut self, cx: &mut Cx) {
        // Check if we already have a loading indicator displayed
        // Avoid recreating it on every call, which would prevent animation from playing
        if let Some(ref existing_indicator) = self.loading_indicator_ref {
            // Already showing, just ensure animation is running
            existing_indicator
                .bouncing_dots(id!(loading_animation))
                .start_animation(cx);
            cx.new_next_frame();
            return;
        }

        // Clear old items before creating new loading indicator
        self.cmd_text_input.clear_items();

        // Create fresh loading indicator widget
        let Some(ptr) = self.loading_indicator else {
            return;
        };
        let loading_item = WidgetRef::new_from_ptr(cx, Some(ptr));

<<<<<<< HEAD
        // IMPORTANT: Add the widget to the UI tree FIRST before starting animation
        // This ensures the widget is properly initialized and can respond to animator commands
        self.cmd_text_input.add_item(loading_item.clone());
        self.loading_indicator_ref = Some(loading_item.clone());
=======
        // Start the loading animation
        loading_item.bouncing_dots(ids!(loading_animation)).start_animation(cx);
>>>>>>> a4a3f21b

        // Now that the widget is in the UI tree, start the loading animation
        loading_item
            .bouncing_dots(id!(loading_animation))
            .start_animation(cx);
        cx.new_next_frame();

        // Setup popup dimensions for loading state
        let popup = self.cmd_text_input.view(ids!(popup));
        let header_view = self.cmd_text_input.view(ids!(popup.header_view));

        // Ensure header is visible
        header_view.set_visible(cx, true);

        // Don't manually set popup height for loading - let it auto-size based on content
        // This avoids conflicts with list = { height: Fill }
        popup.set_visible(cx, true);

        // Maintain text input focus
        if self.is_searching() {
            self.cmd_text_input.text_input_ref().set_key_focus(cx);
        }
    }

    /// Shows the no matches indicator when no users match the search
    fn show_no_matches_indicator(&mut self, cx: &mut Cx) {
        // Clear any existing items
        self.cmd_text_input.clear_items();

        // Create no matches indicator widget
        let Some(ptr) = self.no_matches_indicator else {
            return;
        };
        let no_matches_item = WidgetRef::new_from_ptr(cx, Some(ptr));

        // Add the no matches indicator to the popup
        self.cmd_text_input.add_item(no_matches_item);
        self.loading_indicator_ref = None;

        // Setup popup dimensions for no matches state
        let popup = self.cmd_text_input.view(ids!(popup));
        let header_view = self.cmd_text_input.view(ids!(popup.header_view));

        // Ensure header is visible
        header_view.set_visible(cx, true);

        // Let popup auto-size based on content
        popup.apply_over(cx, live! { height: Fit });

        // Maintain text input focus so user can continue typing
        if self.is_searching() {
            self.cmd_text_input.text_input_ref().set_key_focus(cx);
        }
    }

    /// Check if mention search is currently active
    pub fn is_mention_searching(&self) -> bool {
        self.is_searching()
    }

    /// Check if ESC was handled by mention popup
    pub fn handled_escape(&self) -> bool {
        self.is_just_cancelled()
    }

    /// Handle search channel closed event
    fn handle_search_channel_closed(&mut self, cx: &mut Cx, scope: &mut Scope) {
        // Get accumulated results before changing state
        let has_results = if let MentionSearchState::Searching {
            accumulated_results,
            ..
        } = &self.search_state
        {
            !accumulated_results.is_empty()
        } else {
            false
        };

        // If no results were shown, show empty state
        if !has_results {
            self.update_ui_with_results(cx, scope, "");
        }

        // Keep searching state but mark search as complete
        // The state will be reset when user types or closes popup
    }

    fn cancel_active_search(&mut self) {
        if let MentionSearchState::Searching { cancel_token, .. } = &self.search_state {
            cancel_token.store(true, Ordering::Relaxed);
        }
        self.search_results_pending = false;
    }

    /// Reset all search-related state
    fn reset_search_state(&mut self) {
        self.cancel_active_search();

        // Reset to idle state
        self.search_state = MentionSearchState::Idle;

        // Reset last search text to allow new searches
        self.last_search_text = None;
        self.search_results_pending = false;
        self.members_sync_pending = false;

        // Mark members as unavailable until we fetch them again
        self.members_available = false;
        self.loading_indicator_ref = None;

        // Clear list items
        self.cmd_text_input.clear_items();
    }

    /// Cleanup helper for closing mention popup
    fn close_mention_popup(&mut self, cx: &mut Cx) {
        // Reset all search-related state
        self.reset_search_state();

        // Get popup and header view references
        let popup = self.cmd_text_input.view(ids!(popup));
        let header_view = self.cmd_text_input.view(ids!(popup.header_view));

        // Force hide header view - necessary when handling deletion operations
        // When backspace-deleting mentions, we want to completely hide the header
        header_view.set_visible(cx, false);

        // Hide the entire popup
        popup.set_visible(cx, false);

        // Reset popup height
        popup.apply_over(cx, live! { height: Fit });

        // Ensure header view is reset to visible next time it's triggered
        // This will happen before update_user_list is called in handle_text_change

        self.cmd_text_input.request_text_input_focus();
        self.cmd_text_input.redraw(cx);
    }

    /// Returns the current text content
    pub fn text(&self) -> String {
        self.cmd_text_input.text_input_ref().text()
    }

    /// Sets the text content
    pub fn set_text(&mut self, cx: &mut Cx, text: &str) {
        self.cmd_text_input.text_input_ref().set_text(cx, text);
        self.cmd_text_input.redraw(cx);
    }

    /// Sets whether the current user can notify the entire room (@room mention)
    pub fn set_can_notify_room(&mut self, can_notify: bool) {
        self.can_notify_room = can_notify;
    }

    /// Gets whether the current user can notify the entire room (@room mention)
    pub fn can_notify_room(&self) -> bool {
        self.can_notify_room
    }
}

impl MentionableTextInputRef {
    pub fn text(&self) -> String {
        self.borrow().map_or_else(String::new, |inner| inner.text())
    }

    /// Returns a reference to the inner `TextInput` widget.
    pub fn text_input_ref(&self) -> TextInputRef {
        self.borrow()
            .map(|inner| inner.cmd_text_input.text_input_ref())
            .unwrap_or_default()
    }

    /// Check if mention search is currently active
    pub fn is_mention_searching(&self) -> bool {
        self.borrow()
            .is_some_and(|inner| inner.is_mention_searching())
    }

    /// Check if ESC was handled by mention popup
    pub fn handled_escape(&self) -> bool {
        self.borrow().is_some_and(|inner| inner.handled_escape())
    }

    pub fn set_text(&self, cx: &mut Cx, text: &str) {
        if let Some(mut inner) = self.borrow_mut() {
            inner.set_text(cx, text);
        }
    }

    /// Sets whether the current user can notify the entire room (@room mention)
    pub fn set_can_notify_room(&self, can_notify: bool) {
        if let Some(mut inner) = self.borrow_mut() {
            inner.set_can_notify_room(can_notify);
        }
    }

    /// Gets whether the current user can notify the entire room (@room mention)
    pub fn can_notify_room(&self) -> bool {
        self.borrow().is_some_and(|inner| inner.can_notify_room())
    }

    /// Returns the mentions actually present in the given html message content.
    fn get_real_mentions_in_html_text(&self, html: &str) -> Mentions {
        let mut mentions = Mentions::new();

        let Some(inner) = self.borrow() else {
            return mentions;
        };

        let mut user_ids = BTreeSet::new();

        for (user_id, username) in &inner.possible_mentions {
            if html.contains(&format!(
                "<a href=\"{}\">{}</a>",
                user_id.matrix_to_uri(),
                username,
            )) {
                user_ids.insert(user_id.clone());
            }
        }

        mentions.user_ids = user_ids;
        // Check for @room mention in HTML content
        mentions.room = inner.possible_room_mention && html.contains("@room");
        mentions
    }

    /// Returns the mentions actually present in the given markdown message content.
    fn get_real_mentions_in_markdown_text(&self, markdown: &str) -> Mentions {
        let mut mentions = Mentions::new();

        let Some(inner) = self.borrow() else {
            return mentions;
        };

        let mut user_ids = BTreeSet::new();
        for (user_id, username) in &inner.possible_mentions {
            // Check both username format and user_id format for flexibility
            let username_pattern = format!("[{}]({})", username, user_id.matrix_to_uri());
            let userid_pattern = format!("[{}]({})", user_id, user_id.matrix_to_uri());

            if markdown.contains(&username_pattern) || markdown.contains(&userid_pattern) {
                user_ids.insert(user_id.clone());
            }
        }

        mentions.user_ids = user_ids;
        // Check for @room mention in markdown content
        mentions.room = inner.possible_room_mention && markdown.contains("@room");
        mentions
    }

    /// Processes entered text and creates a message with mentions based on detected message type.
    /// This method handles /html, /plain prefixes and defaults to markdown.
    pub fn create_message_with_mentions(&self, entered_text: &str) -> RoomMessageEventContent {
        if let Some(html_text) = entered_text.strip_prefix("/html") {
            let message = RoomMessageEventContent::text_html(html_text, html_text);
            message.add_mentions(self.get_real_mentions_in_html_text(html_text))
        } else if let Some(plain_text) = entered_text.strip_prefix("/plain") {
            // Plain text messages don't support mentions
            RoomMessageEventContent::text_plain(plain_text)
        } else {
            let message = RoomMessageEventContent::text_markdown(entered_text);
            message.add_mentions(self.get_real_mentions_in_markdown_text(entered_text))
        }
    }
}<|MERGE_RESOLUTION|>--- conflicted
+++ resolved
@@ -462,22 +462,9 @@
             // Handle build items request
             if self.cmd_text_input.should_build_items(actions) {
                 if has_focus {
-<<<<<<< HEAD
-                    // Only update if we're still searching
-                    if self.is_searching() {
-                        let search_text = self.cmd_text_input.search_text();
-                        self.update_user_list(cx, &search_text, scope);
-                    }
-                // TODO: Replace direct access to internal popup view with public API method
-                // Suggested improvement: Use self.cmd_text_input.is_popup_visible() instead
-                // This requires adding is_popup_visible() method to CommandTextInput in makepad
-                // See: https://github.com/makepad/makepad/widgets/src/command_text_input.rs
-                } else if self.cmd_text_input.view(id!(popup)).visible() {
-=======
                     let search_text = self.cmd_text_input.search_text().to_lowercase();
                     self.update_user_list(cx, &search_text, scope);
                 } else if self.cmd_text_input.view(ids!(popup)).visible() {
->>>>>>> a4a3f21b
                     self.close_mention_popup(cx);
                 }
             }
@@ -557,13 +544,8 @@
                 }
             }
 
-<<<<<<< HEAD
-            // Close popup if focus is lost while searching
-            if !has_focus && self.is_searching() {
-=======
             // Close popup if focus is lost
             if !has_focus && self.cmd_text_input.view(ids!(popup)).visible() {
->>>>>>> a4a3f21b
                 self.close_mention_popup(cx);
             }
         }
@@ -582,13 +564,9 @@
 
             if let Some(room_members) = &room_props.room_members {
                 if !room_members.is_empty() {
-<<<<<<< HEAD
-                    let text_input = self.cmd_text_input.text_input(id!(text_input));
-=======
                     // Members are now available, update the list
                     self.members_loading = false;
                     let text_input = self.cmd_text_input.text_input(ids!(text_input));
->>>>>>> a4a3f21b
                     let text_input_area = text_input.area();
                     let is_focused = cx.has_key_focus(text_input_area);
 
@@ -628,18 +606,6 @@
         id
     }
 
-<<<<<<< HEAD
-    /// Get the current trigger position if in search mode
-    fn get_trigger_position(&self) -> Option<usize> {
-        match &self.search_state {
-            MentionSearchState::WaitingForMembers {
-                trigger_position, ..
-            }
-            | MentionSearchState::Searching {
-                trigger_position, ..
-            } => Some(*trigger_position),
-            _ => None,
-=======
         if members_are_empty && !self.members_loading {
             // Members list is empty and we're not already showing loading - start loading state
             self.members_loading = true;
@@ -654,7 +620,6 @@
         } else if members_are_empty && self.members_loading {
             // Still loading and members are empty - keep showing loading indicator
             return true;
->>>>>>> a4a3f21b
         }
     }
 
@@ -803,12 +768,7 @@
             };
             let item = WidgetRef::new_from_ptr(cx, Some(user_list_item_ptr));
 
-<<<<<<< HEAD
-            item.label(id!(user_info.username))
-                .set_text(cx, &display_name);
-=======
             item.label(ids!(user_info.username)).set_text(cx, &display_name);
->>>>>>> a4a3f21b
 
             // Use the full user ID string
             let user_id_str = member.user_id().as_str();
@@ -921,13 +881,8 @@
         let current_text = text_input_ref.text();
         let head = text_input_ref.borrow().map_or(0, |p| p.cursor().index);
 
-<<<<<<< HEAD
-        if let Some(start_idx) = self.get_trigger_position() {
-            let room_mention_label = selected.label(id!(user_info.room_mention));
-=======
         if let Some(start_idx) = self.current_mention_start_index {
             let room_mention_label = selected.label(ids!(user_info.room_mention));
->>>>>>> a4a3f21b
             let room_mention_text = room_mention_label.text();
             let room_user_id_text = selected.label(ids!(room_user_id)).text();
 
@@ -1205,13 +1160,8 @@
         };
         let mut items_added = 0;
 
-<<<<<<< HEAD
-        // Try to add @room mention item
-        let has_room_item = self.try_add_room_mention_item(cx, search_text, room_props, is_desktop);
-=======
         // 4. Try to add @room mention item
         let has_room_item = self.try_search_messages_mention_item(cx, search_text, room_props, is_desktop);
->>>>>>> a4a3f21b
         if has_room_item {
             items_added += 1;
         }
@@ -1470,15 +1420,8 @@
         };
         let loading_item = WidgetRef::new_from_ptr(cx, Some(ptr));
 
-<<<<<<< HEAD
-        // IMPORTANT: Add the widget to the UI tree FIRST before starting animation
-        // This ensures the widget is properly initialized and can respond to animator commands
-        self.cmd_text_input.add_item(loading_item.clone());
-        self.loading_indicator_ref = Some(loading_item.clone());
-=======
         // Start the loading animation
         loading_item.bouncing_dots(ids!(loading_animation)).start_animation(cx);
->>>>>>> a4a3f21b
 
         // Now that the widget is in the UI tree, start the loading animation
         loading_item
