//! An avatar holds either an image thumbnail or a single-character text label.
//!
//! The Avatar view (either text or image) is masked by a circle.
//! 
//! By default, an avatar displays the one-character text label.
//! You can use [AvatarRef::set_text] to set the content of that text label,
//! or [AvatarRef::show_image] to display an image instead of the text.

use std::sync::Arc;

use makepad_widgets::*;
use matrix_sdk::ruma::{EventId, OwnedRoomId, OwnedUserId, RoomId, UserId};
use matrix_sdk_ui::timeline::{Profile, TimelineDetails};

use crate::{
    avatar_cache::{self, AvatarCacheEntry}, profile::{user_profile::{AvatarState, ShowUserProfileAction, UserProfile, UserProfileAndRoomId}, user_profile_cache}, sliding_sync::{submit_async_request, MatrixRequest}, utils
};

live_design! {
    import makepad_draw::shader::std::*;
    import makepad_widgets::view::*;
    import makepad_widgets::base::*;
    import makepad_widgets::theme_desktop_dark::*;
    import crate::shared::styles::*;

    IMG_DEFAULT_AVATAR = dep("crate://self/resources/img/default_avatar.png")

    // An avatar view holds either an image thumbnail or a single character of text.
    // By default, the text label is visible, but can be replaced by an image
    // once it is available.
    //
    // The Avatar view (either text or image) is masked by a circle.
    Avatar = {{Avatar}} {
        width: 36.0,
        height: 36.0,
        // centered horizontally and vertically.
        align: { x: 0.5, y: 0.5 }
        // the text_view and img_view are overlaid on top of each other.
        flow: Overlay,
        cursor: Hand,

        text_view = <View> {
            visible: true,
            align: { x: 0.5, y: 0.5 }
            show_bg: true,
            draw_bg: {
                instance background_color: (COLOR_AVATAR_BG)
                
                fn pixel(self) -> vec4 {
                    let sdf = Sdf2d::viewport(self.pos * self.rect_size);
                    let c = self.rect_size * 0.5;
                    sdf.circle(c.x, c.x, c.x)
                    sdf.fill_keep(self.background_color);
                    return sdf.result
                }
            }
            
            text = <Label> {
                width: Fit, height: Fit,
                padding: { top: 0.5 } // for better vertical alignment
                draw_text: {
                    text_style: <TITLE_TEXT>{ font_size: 15. }
                    color: #f,
                }
                text: "?"
            }
        }

        img_view = <View> {
            visible: false,
            align: { x: 0.5, y: 0.5 }
            img = <Image> {
                fit: Stretch,
                width: Fill, height: Fill,
                source: (IMG_DEFAULT_AVATAR),
                draw_bg: {
                    fn pixel(self) -> vec4 {
                        let maxed = max(self.rect_size.x, self.rect_size.y);
                        let sdf = Sdf2d::viewport(self.pos * vec2(maxed, maxed));
                        let r = maxed * 0.5;
                        sdf.circle(r, r, r);
                        sdf.fill_keep(self.get_color());
                        return sdf.result
                    }
                }
            }
        }
    }
}


#[derive(LiveHook, Live, Widget)]
pub struct Avatar {
    #[deref] view: View,

    #[rust] info: Option<UserProfileAndRoomId>,
}

impl Widget for Avatar {
    fn handle_event(&mut self, cx: &mut Cx, event: &Event, scope: &mut Scope) {
        self.view.handle_event(cx, event, scope);

        let Some(info) = self.info.clone() else {
            return;
        };
        let area = self.view.area();
        let widget_uid = self.widget_uid();
        match event.hits(cx, area) {
            Hit::FingerDown(_fde) => {
                cx.set_key_focus(area);
            }
            Hit::FingerUp(fue) => if fue.was_tap() {
                cx.widget_action(
                    widget_uid,
                    &scope.path,
                    ShowUserProfileAction::ShowUserProfile(info),
                );
            }
            _ =>()
        }
    }

    fn draw_walk(&mut self, cx: &mut Cx2d, scope: &mut Scope, walk: Walk) -> DrawStep {
        self.view.draw_walk(cx, scope, walk)
    }

    fn set_text(&mut self, v: &str) {
        let f = utils::user_name_first_letter(v)
            .unwrap_or("?").to_uppercase();
        self.label(id!(text_view.text)).set_text(&f);
        self.view(id!(img_view)).set_visible(false);
        self.view(id!(text_view)).set_visible(true);
    }
}

impl Avatar {
    /// Sets the text content of this avatar, making the user name visible
    /// and the image invisible.
    ///
    /// ## Arguments
    /// * `info`: information about the user represented by this avatar, including a tuple of
    ///    the user ID, displayable user name, and room ID.
    ///    * Set this to `Some` to enable a user to click/tap on the Avatar itself.
    ///    * Set this to `None` to disable the click/tap action.
    /// * `username`: the displayable text for this avatar, either a user name or user ID.
    ///    Only the first non-`@` letter (Unicode grapheme) is displayed.
    pub fn show_text<T: AsRef<str>>(
        &mut self,
        info: Option<AvatarTextInfo>,
        username: T,
    ) {
        self.info = info.map(|AvatarTextInfo { user_id, username, room_id }|
            UserProfileAndRoomId {
                user_profile: UserProfile {
                    user_id,
                    username,
                    avatar_state: AvatarState::Unknown,
                },
                room_id,
            }
        );
        self.set_text(username.as_ref());
    }

    /// Sets the image content of this avatar, making the image visible
    /// and the user name text invisible.
    ///
    /// ## Arguments
    /// * `info`: information about the user represented by this avatar:
    ///    the user name, user ID, room ID, and avatar image data.
    ///    * Set this to `Some` to enable a user to click/tap on the Avatar itself.
    ///    * Set this to `None` to disable the click/tap action.
    /// * `image_set_function`: - a function that is passed in an [ImageRef] that refers
    ///    to the image that will be displayed in this avatar.
    ///    This allows the caller to set the image contents in any way they want.
    ///    If `image_set_function` returns an error, no change is made to the avatar.
    pub fn show_image<F, E>(
        &mut self,
        info: Option<AvatarImageInfo>,
        image_set_function: F,
    ) -> Result<(), E>
        where F: FnOnce(ImageRef) -> Result<(), E>
    {
        let img_ref = self.image(id!(img_view.img));
        let res = image_set_function(img_ref);
        if res.is_ok() {
            self.view(id!(img_view)).set_visible(true);
            self.view(id!(text_view)).set_visible(false);

            self.info = info.map(|AvatarImageInfo { user_id, username, room_id, img_data }|
                UserProfileAndRoomId {
                    user_profile: UserProfile {
                        user_id,
                        username,
                        avatar_state: AvatarState::Loaded(img_data),
                    },
                    room_id,
                }
            );
        }
        res
    }

    /// Returns whether this avatar is currently displaying an image or text.
    pub fn status(&mut self) -> AvatarDisplayStatus {
        if self.view(id!(img_view)).is_visible() {
            AvatarDisplayStatus::Image
        } else {
            AvatarDisplayStatus::Text
        }
    }
    /// Returns Hit event when mouse in
    fn hit(&mut self, cx: &mut Cx, event: &Event, sweep_area: Area) -> Hit {
        event.hits_with_options(
            cx,
            self.area(),
            HitOptions::new().with_sweep_area(sweep_area))
    }
}

impl AvatarRef {
    /// See [`Avatar::show_text()`].
    pub fn show_text<T: AsRef<str>>(
        &self,
        info: Option<AvatarTextInfo>,
        username: T,
    ) {
        if let Some(mut inner) = self.borrow_mut() {
            inner.show_text(info, username);
        }
    }

    /// See [`Avatar::show_image()`].
    pub fn show_image<F, E>(
        &self,
        info: Option<AvatarImageInfo>,
        image_set_function: F,
    ) -> Result<(), E>
        where F: FnOnce(ImageRef) -> Result<(), E>
    {
        if let Some(mut inner) = self.borrow_mut() {
            inner.show_image(info, image_set_function)
        } else {
            Ok(())
        }
    }

    /// See [`Avatar::status()`].
    pub fn status(&self) -> AvatarDisplayStatus {
        if let Some(mut inner) = self.borrow_mut() {
            inner.status()
        } else {
            AvatarDisplayStatus::Text
        }
    }
    /// Returns an option of Hit event when mouse in
    pub fn hit(&mut self, cx: &mut Cx, event: &Event, sweep_area: Area) -> Option<Hit> {
        if let Some(mut inner) = self.borrow_mut() {
            Some(inner.hit(cx, event, sweep_area))
        } else {
            None
        }
        
    }
}

/// What an Avatar instance is currently displaying.
pub enum AvatarDisplayStatus {
    /// The avatar is displaying a text label.
    Text,
    /// The avatar is displaying an image.
    Image,
}
<<<<<<< HEAD
/// Sets the given avatar and returns a displayable username based on the
/// given profile and user ID of the sender of the event with the given event ID.
///
/// If the user profile is not ready, this function will submit an async request
/// to fetch the user profile from the server, but only if the event ID is `Some`.
/// For Read Receipt cases, there is no user's profile. The Avatar cache is taken from the sender's profile 
///
/// This function will always choose a nice, displayable username and avatar.
///
/// The specific behavior is as follows:
/// * If the timeline event's sender profile *is* ready, then the `username` and `avatar`
///   will be the user's display name and avatar image, if available.
///   * If it's not ready, we attempt to fetch the user info from the user profile cache.
/// * If no avatar image is available, then the `avatar` will be set to the first character
///   of the user's display name, if available.
/// * If the user's display name is not available or has not been set, the user ID
///   will be used for the `username`, and the first character of the user ID for the `avatar`.
/// * If the timeline event's sender profile isn't ready and the user ID isn't found in
///   our user profile cache , then the `username` and `avatar`  will be the user ID
///   and the first character of that user ID, respectively.
///
/// ## Return
/// Returns a tuple of:
/// 1. The displayable username that should be used to populate the username field.
/// 2. A boolean indicating whether the user's profile info has been completely drawn
///    (for purposes of caching it to avoid future redraws).
pub fn set_avatar_and_get_username(
    cx: &mut Cx,
    avatar: AvatarRef,
    room_id: &RoomId,
    avatar_user_id: &UserId,
    avatar_profile_opt: Option<&TimelineDetails<Profile>>,
    event_id: Option<&EventId>,
) -> (String, bool) {
    // Get the display name and avatar URL from the user's profile, if available,
    // or if the profile isn't ready, fall back to qeurying our user profile cache.
    let (username_opt, avatar_state) = match avatar_profile_opt {
        Some(TimelineDetails::Ready(profile)) => (
            profile.display_name.clone(),
            AvatarState::Known(profile.avatar_url.clone()),
        ),
        Some(not_ready) => {
            if matches!(not_ready, TimelineDetails::Unavailable) {
                if let Some(event_id) = event_id {
                    submit_async_request(MatrixRequest::FetchDetailsForEvent {
                        room_id: room_id.to_owned(),
                        event_id: event_id.to_owned(),
                    });
                }
            }
            // log!("populate_message_view(): sender profile not ready yet for event {not_ready:?}");
            user_profile_cache::with_user_profile(cx, avatar_user_id, |profile, room_members| {
                room_members
                    .get(room_id)
                    .map(|rm| {
                        (
                            rm.display_name().map(|n| n.to_owned()),
                            AvatarState::Known(rm.avatar_url().map(|u| u.to_owned())),
                        )
                    })
                    .unwrap_or_else(|| (profile.username.clone(), profile.avatar_state.clone()))
            })
            .unwrap_or((None, AvatarState::Unknown))
        }
        None => {
            match user_profile_cache::with_user_profile(cx, avatar_user_id, |profile, room_members| {
                room_members
                    .get(room_id)
                    .map(|rm| {
                        (
                            rm.display_name().map(|n| n.to_owned()),
                            AvatarState::Known(rm.avatar_url().map(|u| u.to_owned())),
                        )
                    })
                    .unwrap_or_else(|| (profile.username.clone(), profile.avatar_state.clone()))
            }) {
                Some((profile_name, avatar_state)) => {
                    (profile_name, avatar_state)
                }
                None => {
                    submit_async_request(MatrixRequest::GetUserProfile { 
                        user_id: avatar_user_id.to_owned(), room_id: Some(room_id.to_owned()), local_only: false 
                    });
                    (None, AvatarState::Unknown)
                }
            }
        }
    };

    let (avatar_img_data_opt, profile_drawn) = match avatar_state.clone() {
        AvatarState::Loaded(data) => (Some(data), true),
        AvatarState::Known(Some(uri)) => match avatar_cache::get_or_fetch_avatar(cx, uri) {
            AvatarCacheEntry::Loaded(data) => (Some(data), true),
            AvatarCacheEntry::Failed => (None, true),
            AvatarCacheEntry::Requested => (None, false),
        },
        AvatarState::Known(None) | AvatarState::Failed => (None, true),
        AvatarState::Unknown => (None, false),
    };

    // Set sender to the display name if available, otherwise the user id.
    let username = username_opt
        .clone()
        .unwrap_or_else(|| avatar_user_id.to_string());

    // Set the sender's avatar image, or use the username if no image is available.
    avatar_img_data_opt
        .and_then(|data| {
            avatar
                .show_image(
                    Some((
                        avatar_user_id.to_owned(),
                        username_opt.clone(),
                        room_id.to_owned(),
                        data.clone(),
                    )),
                    |img| utils::load_png_or_jpg(&img, cx, &data),
                )
                .ok()
        })
        .unwrap_or_else(|| {
            avatar.show_text(
                Some((avatar_user_id.to_owned(), username_opt, room_id.to_owned())),
                &username,
            )
        });
    (username, profile_drawn)
=======

/// Information about a text-based Avatar. 
pub struct AvatarTextInfo {
    pub user_id: OwnedUserId,
    pub username: Option<String>,
    pub room_id: OwnedRoomId,
}
impl From<(OwnedUserId, Option<String>, OwnedRoomId)> for AvatarTextInfo {
    fn from((user_id, username, room_id): (OwnedUserId, Option<String>, OwnedRoomId)) -> Self {
        Self { user_id, username, room_id }
    }
}

/// Information about an image-based avatar.
pub struct AvatarImageInfo {
    pub user_id: OwnedUserId,
    pub username: Option<String>,
    pub room_id: OwnedRoomId,
    pub img_data: Arc<[u8]>,
}
impl From<(OwnedUserId, Option<String>, OwnedRoomId, Arc<[u8]>)> for AvatarImageInfo {
    fn from((user_id, username, room_id, img_data): (OwnedUserId, Option<String>, OwnedRoomId, Arc<[u8]>)) -> Self {
        Self { user_id, username, room_id, img_data }
    }
>>>>>>> 6b84169b
}<|MERGE_RESOLUTION|>--- conflicted
+++ resolved
@@ -271,7 +271,31 @@
     /// The avatar is displaying an image.
     Image,
 }
-<<<<<<< HEAD
+
+/// Information about a text-based Avatar. 
+pub struct AvatarTextInfo {
+    pub user_id: OwnedUserId,
+    pub username: Option<String>,
+    pub room_id: OwnedRoomId,
+}
+impl From<(OwnedUserId, Option<String>, OwnedRoomId)> for AvatarTextInfo {
+    fn from((user_id, username, room_id): (OwnedUserId, Option<String>, OwnedRoomId)) -> Self {
+        Self { user_id, username, room_id }
+    }
+}
+
+/// Information about an image-based avatar.
+pub struct AvatarImageInfo {
+    pub user_id: OwnedUserId,
+    pub username: Option<String>,
+    pub room_id: OwnedRoomId,
+    pub img_data: Arc<[u8]>,
+}
+impl From<(OwnedUserId, Option<String>, OwnedRoomId, Arc<[u8]>)> for AvatarImageInfo {
+    fn from((user_id, username, room_id, img_data): (OwnedUserId, Option<String>, OwnedRoomId, Arc<[u8]>)) -> Self {
+        Self { user_id, username, room_id, img_data }
+    }
+}
 /// Sets the given avatar and returns a displayable username based on the
 /// given profile and user ID of the sender of the event with the given event ID.
 ///
@@ -399,30 +423,4 @@
             )
         });
     (username, profile_drawn)
-=======
-
-/// Information about a text-based Avatar. 
-pub struct AvatarTextInfo {
-    pub user_id: OwnedUserId,
-    pub username: Option<String>,
-    pub room_id: OwnedRoomId,
-}
-impl From<(OwnedUserId, Option<String>, OwnedRoomId)> for AvatarTextInfo {
-    fn from((user_id, username, room_id): (OwnedUserId, Option<String>, OwnedRoomId)) -> Self {
-        Self { user_id, username, room_id }
-    }
-}
-
-/// Information about an image-based avatar.
-pub struct AvatarImageInfo {
-    pub user_id: OwnedUserId,
-    pub username: Option<String>,
-    pub room_id: OwnedRoomId,
-    pub img_data: Arc<[u8]>,
-}
-impl From<(OwnedUserId, Option<String>, OwnedRoomId, Arc<[u8]>)> for AvatarImageInfo {
-    fn from((user_id, username, room_id, img_data): (OwnedUserId, Option<String>, OwnedRoomId, Arc<[u8]>)) -> Self {
-        Self { user_id, username, room_id, img_data }
-    }
->>>>>>> 6b84169b
 }