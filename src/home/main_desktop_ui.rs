--- conflicted
+++ resolved
@@ -211,7 +211,6 @@
         self.tab_to_close = None;
         self.open_rooms.remove(&tab_id);
     }
-<<<<<<< HEAD
 
     /// Closes all tabs
     pub fn close_all_tabs(&mut self, cx: &mut Cx) {
@@ -228,9 +227,6 @@
         cx.action(RoomsPanelAction::DockSave);
     }
 
-}
-=======
->>>>>>> 18b162ac
 
     /// Replaces an invite with a joined room in the dock.
     fn replace_invite_with_joined_room(
@@ -241,6 +237,15 @@
         room_name: Option<String>,
     ) {
         let dock = self.view.dock(id!(dock));
+
+        // handle close all tabs action directly
+        if let Some(close_tabs) = action.downcast_ref::<RoomsPanelAction>() {
+            if matches!(close_tabs, RoomsPanelAction::CloseAllTabs) {
+                log!("Directly handling CloseAllTabs action");
+                self.close_all_tabs(cx);
+                return; 
+            }
+        }
         let Some((new_widget, true)) = dock.replace_tab(
             cx,
             LiveId::from_str(room_id.as_str()),
@@ -284,24 +289,8 @@
         for action in actions {
             let widget_action = action.as_widget_action();
 
-<<<<<<< HEAD
-        // handle close all tabs action directly
-        if let Some(close_tabs) = action.downcast_ref::<RoomsPanelAction>() {
-            if matches!(close_tabs, RoomsPanelAction::CloseAllTabs) {
-                log!("Directly handling CloseAllTabs action");
-                self.close_all_tabs(cx);
-                return; 
-            }
-        }
-
-        if let Some(action) = action.as_widget_action() {
-            // Handle Dock actions
-            let mut should_save_dock_action: bool = false;
-            match action.cast() {
-=======
             // Handle actions emitted by the dock within the MainDesktopUI
             match widget_action.cast() { // TODO: don't we need to call `widget_uid_eq(dock.widget_uid())` here?
->>>>>>> 18b162ac
                 // Whenever a tab (except for the home_tab) is pressed, notify the app state.
                 DockAction::TabWasPressed(tab_id) => {
                     if tab_id == live_id!(home_tab) {
@@ -424,16 +413,11 @@
                 }
                 _ => {}
             }
-<<<<<<< HEAD
-        } 
-
-=======
         }
 
         if should_save_dock_action {
             cx.action(MainDesktopUiAction::DockSave);
         }
->>>>>>> 18b162ac
     }
 }
 
@@ -444,10 +428,7 @@
     DockSave,
     /// Load the room panel state from the AppState to the dock.
     DockLoad,
-<<<<<<< HEAD
     /// Close all tabs (used during logout)
     CloseAllTabs,
-=======
     None,
->>>>>>> 18b162ac
 }