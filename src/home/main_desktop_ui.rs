use makepad_widgets::*;
use matrix_sdk::{RoomDisplayName, ruma::OwnedRoomId};
use tokio::sync::Notify;
use std::{collections::HashMap, sync::Arc};

use crate::{app::{AppState, AppStateAction, SelectedRoom}, utils::room_name_or_id};
use super::{invite_screen::InviteScreenWidgetRefExt, room_screen::RoomScreenWidgetRefExt, rooms_list::RoomsListAction};

live_design! {
    use link::theme::*;
    use link::shaders::*;
    use link::widgets::*;

    use crate::shared::styles::*;
    use crate::home::light_themed_dock::*;
    use crate::home::rooms_sidebar::RoomsSideBar;
    use crate::home::welcome_screen::WelcomeScreen;
    use crate::home::room_screen::RoomScreen;
    use crate::home::invite_screen::InviteScreen;

    pub MainDesktopUI = {{MainDesktopUI}} {
        dock = <Dock> {
            width: Fill,
            height: Fill,
            padding: 0,
            spacing: 0,
            // Align the dock with the RoomFilterInputBar. Not sure why we need this...
            margin: {left: 1.75}


            root = Splitter {
                axis: Horizontal,
                align: FromA(300.0),
                a: rooms_sidebar_tab,
                b: main
            }

            // This is a "fixed" tab with no header that cannot be closed.
            rooms_sidebar_tab = Tab {
                name: "" // show no tab header
                kind: rooms_sidebar // this template is defined below.
            }

            main = Tabs{tabs:[home_tab], selected:0}

            home_tab = Tab {
                name: "Home"
                kind: welcome_screen
                template: PermanentTab
            }

            // Below are the templates of widgets that can be created within dock tabs.
            rooms_sidebar = <RoomsSideBar> {}
            welcome_screen = <WelcomeScreen> {}
            room_screen = <RoomScreen> {}
            invite_screen = <InviteScreen> {}
        }
    }
}

#[derive(Live, LiveHook, Widget)]
pub struct MainDesktopUI {
    #[deref]
    view: View,

    /// The rooms that are currently open, keyed by the LiveId of their tab.
    #[rust]
    open_rooms: HashMap<LiveId, SelectedRoom>,

    /// The tab that should be closed in the next draw event
    #[rust]
    tab_to_close: Option<LiveId>,

    /// The order in which the rooms were opened, in chronological order
    /// from first opened (at the beginning) to last opened (at the end).
    #[rust]
    room_order: Vec<SelectedRoom>,

    /// The most recently selected room, used to prevent re-selecting the same room in Dock
    /// which would trigger redraw of whole Widget.
    #[rust]
    most_recently_selected_room: Option<SelectedRoom>,

    /// Boolean to indicate if we've drawn the MainDesktopUi previously in the desktop view.
    ///
    /// When switching mobile view to desktop, we need to restore the app state.
    /// If false, this widget emits an action to load the dock from the saved dock state.
    /// If true, this widget proceeds to draw the desktop UI as normal.
    #[rust]
    drawn_previously: bool,
}

impl Widget for MainDesktopUI {
    fn handle_event(&mut self, cx: &mut Cx, event: &Event, scope: &mut Scope) {
        self.widget_match_event(cx, event, scope); // invokes `WidgetMatchEvent` impl
        self.view.handle_event(cx, event, scope);
    }

    fn draw_walk(&mut self, cx: &mut Cx2d, scope: &mut Scope, walk: Walk) -> DrawStep {
        // When changing from mobile to Desktop, we need to restore the app state.
        if !self.drawn_previously {
            let app_state = scope.data.get_mut::<AppState>().unwrap();
            if !app_state.saved_dock_state.open_rooms.is_empty() {
                cx.action(MainDesktopUiAction::LoadDockFromAppState);
            }
            self.drawn_previously = true;
        }
        self.view.draw_walk(cx, scope, walk)
    }
}

impl MainDesktopUI {
    /// Focuses on a room if it is already open, otherwise creates a new tab for the room.
    fn focus_or_create_tab(&mut self, cx: &mut Cx, room: SelectedRoom) {
        let dock = self.view.dock(ids!(dock));

        // Do nothing if the room to select is already created and focused.
        if self.most_recently_selected_room.as_ref().is_some_and(|r| r == &room) {
            return;
        }

        // If the room is already open, select (jump to) its existing tab
        let room_id_as_live_id = LiveId::from_str(room.room_id().as_str());
        if self.open_rooms.contains_key(&room_id_as_live_id) {
            dock.select_tab(cx, room_id_as_live_id);
            self.most_recently_selected_room = Some(room);
            return;
        }

        // Create a new tab for the room
        let (tab_bar, _pos) = dock.find_tab_bar_of_tab(id!(home_tab)).unwrap();
        let (kind, name) = match &room {
            SelectedRoom::JoinedRoom { room_id, room_name }  => (
<<<<<<< HEAD
                live_id!(room_screen),
                room_name_or_id(&RoomDisplayName::from(room_name.clone()), OwnedRoomId::from(room_id.clone())),
            ),
            SelectedRoom::InvitedRoom { room_id, room_name } => (
                live_id!(invite_screen),
                room_name_or_id(&RoomDisplayName::from(room_name.clone()), OwnedRoomId::from(room_id.clone())),
=======
                id!(room_screen),
                room_name_or_id(room_name.as_ref(), room_id),
            ),
            SelectedRoom::InvitedRoom { room_id, room_name } => (
                id!(invite_screen),
                room_name_or_id(room_name.as_ref(), room_id),
>>>>>>> dd6747f3
            ),
        };
        let new_tab_widget = dock.create_and_select_tab(
            cx,
            tab_bar,
            room_id_as_live_id,
            kind,
            name,
            id!(CloseableTab),
            None, // insert the tab at the end
            // TODO: insert the tab after the most-recently-selected room
        );

        // if the tab was created, set the room screen and add the room to the room order
        if let Some(new_widget) = new_tab_widget {
            self.room_order.push(room.clone());
            match &room {
                SelectedRoom::JoinedRoom { room_id, .. }  => {
                    new_widget.as_room_screen().set_displayed_room(
                        cx,
                        room_id.clone().into(),
                        room.room_name().clone(),
                    );
                }
                SelectedRoom::InvitedRoom { room_id, room_name: _ } => {
                    new_widget.as_invite_screen().set_displayed_invite(
                        cx,
                        room_id.clone().into(),
                        room.room_name().clone()
                    );
                }
            }
            cx.action(MainDesktopUiAction::SaveDockIntoAppState);
        } else {
            error!("BUG: failed to create tab for {room:?}");
        }

        self.open_rooms.insert(room_id_as_live_id, room.clone());
        self.most_recently_selected_room = Some(room);
    }

    /// Closes a tab in the dock and focuses on the latest open room.
    fn close_tab(&mut self, cx: &mut Cx, tab_id: LiveId) {
        let dock = self.view.dock(ids!(dock));
        if let Some(room_being_closed) = self.open_rooms.get(&tab_id) {
            self.room_order.retain(|sr| sr != room_being_closed);

            if self.open_rooms.len() > 1 {
                // If the closing tab is the active one, then focus the next room
                let active_room = self.most_recently_selected_room.as_ref();
                if let Some(active_room) = active_room {
                    if active_room == room_being_closed {
                        if let Some(new_focused_room) = self.room_order.last() {
                            // notify the app state about the new focused room
                            cx.action(AppStateAction::RoomFocused(new_focused_room.clone()));

                            // Set the new selected room to be used in the current draw
                            self.most_recently_selected_room = Some(new_focused_room.clone());
                        }
                    }
                }
            } else {
                // If there is no room to focus, notify app to reset the selected room in the app state
                cx.action(AppStateAction::FocusNone);
                dock.select_tab(cx, id!(home_tab));
                self.most_recently_selected_room = None;
            }
        }

        dock.close_tab(cx, tab_id);
        self.tab_to_close = None;
        self.open_rooms.remove(&tab_id);
    }

    /// Closes all tabs
    pub fn close_all_tabs(&mut self, cx: &mut Cx) {
        let dock = self.view.dock(ids!(dock));
        for tab_id in self.open_rooms.keys() {        
            dock.close_tab(cx, *tab_id);
        }

        dock.select_tab(cx, id!(home_tab));
        cx.action(AppStateAction::FocusNone);

        // Clear tab-related dock UI state.
        self.open_rooms.clear();
        self.tab_to_close = None;
        self.room_order.clear();
        self.most_recently_selected_room = None;
    }

    /// Replaces an invite with a joined room in the dock.
    fn replace_invite_with_joined_room(
        &mut self,
        cx: &mut Cx,
        _scope: &mut Scope,
        room_id: OwnedRoomId,
        room_name: RoomDisplayName,
    ) {
        let dock = self.view.dock(ids!(dock));
        let Some((new_widget, true)) = dock.replace_tab(
            cx,
            LiveId::from_str(room_id.as_str()),
<<<<<<< HEAD
            live_id!(room_screen),
            Some(room_name_or_id(&room_name, &room_id)),
=======
            id!(room_screen),
            Some(room_name_or_id(room_name.as_ref(), &room_id)),
>>>>>>> dd6747f3
            false,
        ) else {
            // Nothing we can really do here except log an error.
            error!("BUG: failed to replace InviteScreen tab with RoomScreen for {room_id}");
            return;
        };

        // Set the info to be displayed in the newly-replaced RoomScreen..
        new_widget.as_room_screen().set_displayed_room(
            cx,
            room_id.clone(),
            room_name.clone(),
        );

        // Go through all existing `SelectedRoom` instances and replace the
        // `SelectedRoom::InvitedRoom`s with `SelectedRoom::JoinedRoom`s.
        for selected_room in self.most_recently_selected_room.iter_mut()
            .chain(self.room_order.iter_mut())
            .chain(self.open_rooms.values_mut())
        {
            selected_room.upgrade_invite_to_joined(&room_id);
        }

        // Finally, emit an action to update the AppState with the new room.
        cx.action(AppStateAction::UpgradedInviteToJoinedRoom(room_id));
    }
}

impl WidgetMatchEvent for MainDesktopUI {
    fn handle_actions(&mut self, cx: &mut Cx, actions: &Actions, scope: &mut Scope) {
        let mut should_save_dock_action: bool = false;
        for action in actions {
            let widget_action = action.as_widget_action();

            if let Some(MainDesktopUiAction::CloseAllTabs { on_close_all }) = action.downcast_ref() {
                self.close_all_tabs(cx);
                on_close_all.notify_one();
                continue;
            }

            // Handle actions emitted by the dock within the MainDesktopUI
            match widget_action.cast() { // TODO: don't we need to call `widget_uid_eq(dock.widget_uid())` here?
                // Whenever a tab (except for the home_tab) is pressed, notify the app state.
                DockAction::TabWasPressed(tab_id) => {
                    if tab_id == id!(home_tab) {
                        cx.action(AppStateAction::FocusNone);
                        self.most_recently_selected_room = None;
                    }
                    else if let Some(selected_room) = self.open_rooms.get(&tab_id) {
                        cx.action(AppStateAction::RoomFocused(selected_room.clone()));
                        self.most_recently_selected_room = Some(selected_room.clone());
                    }
                    should_save_dock_action = true;
                }
                DockAction::TabCloseWasPressed(tab_id) => {
                    self.tab_to_close = Some(tab_id);
                    self.close_tab(cx, tab_id);
                    self.redraw(cx);
                    should_save_dock_action = true;
                }
                // When dragging a tab, allow it to be dragged
                DockAction::ShouldTabStartDrag(tab_id) => {
                    self.view.dock(ids!(dock)).tab_start_drag(
                        cx,
                        tab_id,
                        DragItem::FilePath {
                            path: "".to_string(),
                            internal_id: Some(tab_id),
                        },
                    );
                }
                // When dragging a tab, allow it to be dragged
                DockAction::Drag(drag_event) => {
                    if drag_event.items.len() == 1 {
                        self.view.dock(ids!(dock)).accept_drag(cx, drag_event, DragResponse::Move);
                    }
                }
                // When dropping a tab, move it to the new position
                DockAction::Drop(drop_event) => {
                    // from inside the dock, otherwise it's an external file
                    if let DragItem::FilePath {
                        internal_id: Some(internal_id),
                        ..
                    } = &drop_event.items[0] {
                        self.view.dock(ids!(dock)).drop_move(cx, drop_event.abs, *internal_id);
                    }
                    should_save_dock_action = true;
                }
                _ => (),
            }

            // Handle RoomsList actions, which are updates from the rooms list.
            match widget_action.cast() {
                RoomsListAction::Selected(selected_room) => {
                    // Note that this cannot be performed within draw_walk() as the draw flow prevents from
                    // performing actions that would trigger a redraw, and the Dock internally performs (and expects)
                    // a redraw to be happening in order to draw the tab content.
                    self.focus_or_create_tab(cx, selected_room);
                }
                RoomsListAction::InviteAccepted { room_id, room_name } => {
                    self.replace_invite_with_joined_room(cx, scope, room_id, room_name);
                }
                RoomsListAction::None => { }
            }

            // Handle our own actions related to dock updates that we have previously emitted.
            match action.downcast_ref() {
                Some(MainDesktopUiAction::LoadDockFromAppState) => {
                    let app_state = scope.data.get_mut::<AppState>().unwrap();
                    let dock = self.view.dock(ids!(dock));
                    self.room_order = app_state.saved_dock_state.room_order.clone();
                    self.open_rooms = app_state.saved_dock_state.open_rooms.clone();
                    if app_state.saved_dock_state.dock_items.is_empty() {
                        return;
                    }

                    if let Some(mut dock) = dock.borrow_mut() {
                        dock.load_state(cx, app_state.saved_dock_state.dock_items.clone());
                        for (head_live_id, (_, widget)) in dock.items().iter() {
                            match app_state.saved_dock_state.open_rooms.get(head_live_id) {
                                Some(SelectedRoom::JoinedRoom { room_id, room_name }) => {
                                    widget.as_room_screen().set_displayed_room(
                                        cx,
                                        room_id.clone().into(),
                                        room_name.clone().into(),
                                    );
                                }
                                Some(SelectedRoom::InvitedRoom { room_id, room_name }) => {
                                    widget.as_invite_screen().set_displayed_invite(
                                        cx,
                                        room_id.clone().into(),
                                        room_name.clone().into(),
                                    );
                                }
                                _ => { }
                            }
                        }
                    } else {
                        error!("BUG: failed to borrow dock widget to restore state upon LoadDockFromAppState action.");
                        continue;
                    }
                    // Note: the borrow of `dock` must end here *before* we call `self.focus_or_create_tab()`.

                    if let Some(selected_room) = &app_state.selected_room {
                        self.focus_or_create_tab(cx, selected_room.clone());
                    }
                    self.view.redraw(cx);
                }
                Some(MainDesktopUiAction::SaveDockIntoAppState) => {
                    let app_state = scope.data.get_mut::<AppState>().unwrap();
                    let dock = self.view.dock(ids!(dock));
                    if let Some(dock_items) = dock.clone_state() {
                        app_state.saved_dock_state.dock_items = dock_items;
                    }
                    app_state.saved_dock_state.open_rooms = self.open_rooms.clone();
                    app_state.saved_dock_state.room_order = self.room_order.clone();
                }
                _ => {}
            }
        }

        if should_save_dock_action {
            cx.action(MainDesktopUiAction::SaveDockIntoAppState);
        }
    }
}

/// Actions sent to the MainDesktopUI widget for saving/restoring its dock state.
#[derive(Debug)]
pub enum MainDesktopUiAction {
    /// Save the state of the dock into the AppState.
    SaveDockIntoAppState,
    /// Load the room panel state from the AppState to the dock.
    LoadDockFromAppState,
    /// Close all tabs; see [`MainDesktopUI::close_all_tabs()`]
    CloseAllTabs {
        on_close_all: Arc<Notify>,
    },
}<|MERGE_RESOLUTION|>--- conflicted
+++ resolved
@@ -131,21 +131,12 @@
         let (tab_bar, _pos) = dock.find_tab_bar_of_tab(id!(home_tab)).unwrap();
         let (kind, name) = match &room {
             SelectedRoom::JoinedRoom { room_id, room_name }  => (
-<<<<<<< HEAD
-                live_id!(room_screen),
-                room_name_or_id(&RoomDisplayName::from(room_name.clone()), OwnedRoomId::from(room_id.clone())),
-            ),
-            SelectedRoom::InvitedRoom { room_id, room_name } => (
-                live_id!(invite_screen),
-                room_name_or_id(&RoomDisplayName::from(room_name.clone()), OwnedRoomId::from(room_id.clone())),
-=======
                 id!(room_screen),
-                room_name_or_id(room_name.as_ref(), room_id),
+                room_name_or_id(&RoomDisplayName::from(room_name.clone()), room_id),
             ),
             SelectedRoom::InvitedRoom { room_id, room_name } => (
                 id!(invite_screen),
-                room_name_or_id(room_name.as_ref(), room_id),
->>>>>>> dd6747f3
+                room_name_or_id(&RoomDisplayName::from(room_name.clone()), room_id),
             ),
         };
         let new_tab_widget = dock.create_and_select_tab(
@@ -249,13 +240,8 @@
         let Some((new_widget, true)) = dock.replace_tab(
             cx,
             LiveId::from_str(room_id.as_str()),
-<<<<<<< HEAD
-            live_id!(room_screen),
+            id!(room_screen),
             Some(room_name_or_id(&room_name, &room_id)),
-=======
-            id!(room_screen),
-            Some(room_name_or_id(room_name.as_ref(), &room_id)),
->>>>>>> dd6747f3
             false,
         ) else {
             // Nothing we can really do here except log an error.
