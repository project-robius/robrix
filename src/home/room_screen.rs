--- conflicted
+++ resolved
@@ -21,11 +21,7 @@
 use ruma::{OwnedUserId, UserId};
 
 use crate::{
-<<<<<<< HEAD
-    app::AppState, avatar_cache, event_preview::{body_of_timeline_item, text_preview_of_member_profile_change, text_preview_of_other_state, text_preview_of_redacted_message, text_preview_of_room_membership_change, text_preview_of_timeline_item}, home::loading_pane::{LoadingPaneState, LoadingPaneWidgetExt}, location::init_location_subscriber, media_cache::{MediaCache, MediaCacheEntry}, profile::{
-=======
-    avatar_cache, event_preview::{plaintext_body_of_timeline_item, text_preview_of_member_profile_change, text_preview_of_other_state, text_preview_of_redacted_message, text_preview_of_room_membership_change, text_preview_of_timeline_item}, home::loading_pane::{LoadingPaneState, LoadingPaneWidgetExt}, location::init_location_subscriber, media_cache::{MediaCache, MediaCacheEntry}, profile::{
->>>>>>> 09b3a823
+    app::AppState, avatar_cache, event_preview::{plaintext_body_of_timeline_item, text_preview_of_member_profile_change, text_preview_of_other_state, text_preview_of_redacted_message, text_preview_of_room_membership_change, text_preview_of_timeline_item}, home::loading_pane::{LoadingPaneState, LoadingPaneWidgetExt}, location::init_location_subscriber, media_cache::{MediaCache, MediaCacheEntry}, profile::{
         user_profile::{AvatarState, ShowUserProfileAction, UserProfile, UserProfileAndRoomId, UserProfilePaneInfo, UserProfileSlidingPaneRef, UserProfileSlidingPaneWidgetExt},
         user_profile_cache,
     }, shared::{
@@ -305,37 +301,6 @@
             flow: Overlay
             body_inner = <View> {
 
-<<<<<<< HEAD
-=======
-            profile = <View> {
-                align: {x: 0.5, y: 0.0} // centered horizontally, top aligned
-                width: 65.0,
-                height: Fit,
-                margin: {top: 4.5, right: 10}
-                flow: Down,
-                avatar = <Avatar> {
-                    width: 50.,
-                    height: 50.
-                    // draw_bg: {
-                    //     fn pixel(self) -> vec4 {
-                    //         let sdf = Sdf2d::viewport(self.pos * self.rect_size);
-                    //         let c = self.rect_size * 0.5;
-                    //         sdf.circle(c.x, c.y, c.x - 2.)
-                    //         sdf.fill_keep(self.get_color());
-                    //         sdf.stroke((COLOR_PROFILE_CIRCLE), 1);
-                    //         return sdf.result
-                    //     }
-                    // }
-                }
-                timestamp = <Timestamp> {
-                    padding: { top: 2.3 }
-                }
-                datestamp = <Timestamp> {
-                    padding: { top: 3.0 }
-                }
-            }
-            content = <View> {
->>>>>>> 09b3a823
                 width: Fill,
                 height: Fit
                 flow: Right,
@@ -362,7 +327,7 @@
                         // }
                     }
                     timestamp = <Timestamp> {
-                        padding: { top: 3.0 }
+                        padding: { top: 2.3 }
                     }
                     datestamp = <Timestamp> {
                         padding: { top: 3.0 }
@@ -376,26 +341,18 @@
                     <View> {
                         flow: Right,
                         width: Fill,
-<<<<<<< HEAD
                         height: Fit,
                         username = <Label> {
                             width: Fill,
-                            margin: {bottom: 9.0, top: 11.0, right: 10.0,}
+                        flow: Right, // do not wrap
+                        padding: 0,
+                            margin: {bottom: 9.0, top: 20.0, right: 10.0,}
                             draw_text: {
                                 text_style: <USERNAME_TEXT_STYLE> {},
                                 color: (USERNAME_TEXT_COLOR)
                                 wrap: Ellipsis,
                             }
                             text: "<Username not available>"
-=======
-                        flow: Right, // do not wrap
-                        padding: 0,
-                        margin: {bottom: 9.0, top: 20.0, right: 10.0,}
-                        draw_text: {
-                            text_style: <USERNAME_TEXT_STYLE> {},
-                            color: (USERNAME_TEXT_COLOR)
-                            wrap: Ellipsis,
->>>>>>> 09b3a823
                         }
                     }
 
@@ -4239,13 +4196,8 @@
     ) -> (WidgetRef, ItemDrawnStatus) {
         item.label(id!(content)).set_text(
             cx,
-<<<<<<< HEAD
             &text_preview_of_redacted_message(event_tl_item.0, original_sender)
-                .format_with(original_sender),
-=======
-            &text_preview_of_redacted_message(event_tl_item, original_sender)
                 .format_with(original_sender, false),
->>>>>>> 09b3a823
         );
         new_drawn_status.content_drawn = true;
         (item, new_drawn_status)
@@ -4264,11 +4216,7 @@
         _item_drawn_status: ItemDrawnStatus,
         mut new_drawn_status: ItemDrawnStatus,
     ) -> (WidgetRef, ItemDrawnStatus) {
-<<<<<<< HEAD
-        let item = if let Some(text_preview) = text_preview_of_other_state(self.content(), self.state_key()) {
-=======
-        let item = if let Some(text_preview) = text_preview_of_other_state(self, false) {
->>>>>>> 09b3a823
+        let item = if let Some(text_preview) = text_preview_of_other_state(self.content(), false, self.state_key()) {
             item.label(id!(content))
                 .set_text(cx, &text_preview.format_with(username, false));
             new_drawn_status.content_drawn = true;
