--- conflicted
+++ resolved
@@ -7,23 +7,17 @@
 use imbl::Vector;
 use makepad_widgets::{image_cache::ImageBuffer, *};
 use matrix_sdk::{
-<<<<<<< HEAD
-    media::{MediaFormat, MediaRequestParameters}, room::RoomMember, ruma::{
-=======
-    room::RoomMember, RoomDisplayName, ruma::{
->>>>>>> d7117c34
-        events::{
+    OwnedServerName, RoomDisplayName, media::{MediaFormat, MediaRequestParameters}, room::RoomMember, ruma::{
+        EventId, MatrixToUri, MatrixUri, OwnedEventId, OwnedMxcUri, OwnedRoomId, UserId, events::{
             receipt::Receipt,
             room::{
-                message::{
+                ImageInfo, MediaSource, message::{
                     AudioMessageEventContent, EmoteMessageEventContent, FileMessageEventContent, FormattedBody, ImageMessageEventContent, KeyVerificationRequestEventContent, LocationMessageEventContent, MessageFormat, MessageType, NoticeMessageEventContent, TextMessageEventContent, VideoMessageEventContent
-                },
-                ImageInfo, MediaSource
+                }
             },
             sticker::{StickerEventContent, StickerMediaSource},
-        },
-        matrix_uri::MatrixId, uint, EventId, MatrixToUri, MatrixUri, OwnedEventId, OwnedMxcUri, OwnedRoomId, UserId
-    }, OwnedServerName
+        }, matrix_uri::MatrixId, uint
+    }
 };
 use matrix_sdk_ui::timeline::{
     self, EmbeddedEvent, EncryptedMessage, EventTimelineItem, InReplyToDetails, MemberProfileChange, MsgLikeContent, MsgLikeKind, OtherMessageLike, PollState, RoomMembershipChange, TimelineDetails, TimelineEventItemId, TimelineItem, TimelineItemContent, TimelineItemKind, VirtualTimelineItem
@@ -36,15 +30,9 @@
     },
     room::{room_input_bar::RoomInputBarState, typing_notice::TypingNoticeWidgetExt},
     shared::{
-<<<<<<< HEAD
-        avatar::AvatarWidgetRefExt, callout_tooltip::TooltipAction, html_or_plaintext::{HtmlOrPlaintextRef, HtmlOrPlaintextWidgetRefExt, RobrixHtmlLinkAction}, image_viewer::{ImageViewerAction, LoadState, MetaData}, jump_to_bottom_button::{JumpToBottomButtonWidgetExt, UnreadMessageCount}, popup_list::{PopupItem, PopupKind, enqueue_popup_notification}, restore_status_view::RestoreStatusViewWidgetExt, styles::*, text_or_image::{TextOrImageAction, TextOrImageRef, TextOrImageWidgetRefExt}, timestamp::TimestampWidgetRefExt
-    },
-    sliding_sync::{BackwardsPaginateUntilEventRequest, MatrixRequest, PaginationDirection, TimelineEndpoints, TimelineRequestSender, UserPowerLevels, get_client, submit_async_request, take_timeline_endpoints}, utils::{self, ImageFormat, MEDIA_THUMBNAIL_FORMAT, room_name_or_id, unix_time_millis_to_datetime}
-=======
-        avatar::AvatarWidgetRefExt, callout_tooltip::{CalloutTooltipOptions, TooltipAction, TooltipPosition}, html_or_plaintext::{HtmlOrPlaintextRef, HtmlOrPlaintextWidgetRefExt, RobrixHtmlLinkAction}, jump_to_bottom_button::{JumpToBottomButtonWidgetExt, UnreadMessageCount}, popup_list::{PopupItem, PopupKind, enqueue_popup_notification}, restore_status_view::RestoreStatusViewWidgetExt, styles::*, text_or_image::{TextOrImageRef, TextOrImageWidgetRefExt}, timestamp::TimestampWidgetRefExt
+        avatar::AvatarWidgetRefExt, callout_tooltip::{CalloutTooltipOptions, TooltipAction, TooltipPosition}, html_or_plaintext::{HtmlOrPlaintextRef, HtmlOrPlaintextWidgetRefExt, RobrixHtmlLinkAction}, image_viewer::{ImageViewerAction, LoadState, MetaData}, jump_to_bottom_button::{JumpToBottomButtonWidgetExt, UnreadMessageCount}, popup_list::{PopupItem, PopupKind, enqueue_popup_notification}, restore_status_view::RestoreStatusViewWidgetExt, styles::*, text_or_image::{TextOrImageAction, TextOrImageRef, TextOrImageWidgetRefExt}, timestamp::TimestampWidgetRefExt
     },
     sliding_sync::{BackwardsPaginateUntilEventRequest, MatrixRequest, PaginationDirection, TimelineEndpoints, TimelineRequestSender, UserPowerLevels, get_client, submit_async_request, take_timeline_endpoints}, utils::{self, ImageFormat, MEDIA_THUMBNAIL_FORMAT, RoomNameId, unix_time_millis_to_datetime}
->>>>>>> d7117c34
 };
 use crate::home::event_reaction_list::ReactionListWidgetRefExt;
 use crate::home::room_read_receipt::AvatarRowWidgetRefExt;
