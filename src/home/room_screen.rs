//! A room screen is the UI page that displays a single Room's timeline of events/messages
//! along with a message input bar at the bottom.

use std::{borrow::Cow, collections::{BTreeMap, HashMap}, ops::{DerefMut, Range}, sync::{Arc, Mutex}, time::Instant};

use imbl::Vector;
use makepad_widgets::*;
use matrix_sdk::{
    ruma::{
        events::room::{
            message::{
                ImageMessageEventContent, MessageFormat, MessageType, RoomMessageEventContent,
                TextMessageEventContent,
            },
            MediaSource,
        },
        matrix_uri::MatrixId, uint, EventId, MatrixToUri, MatrixUri, MilliSecondsSinceUnixEpoch, OwnedEventId, OwnedRoomId, RoomId, UserId
    },
    OwnedServerName,
};
use matrix_sdk_ui::timeline::{
    self, EventTimelineItem, MemberProfileChange, Profile, ReactionsByKeyBySender, RepliedToInfo,
    RoomMembershipChange, TimelineDetails, TimelineItem, TimelineItemContent, TimelineItemKind,
    VirtualTimelineItem,
};

use crate::{
    avatar_cache::{self, AvatarCacheEntry}, event_preview::{text_preview_of_member_profile_change, text_preview_of_other_state, text_preview_of_redacted_message, text_preview_of_room_membership_change, text_preview_of_timeline_item}, media_cache::{MediaCache, MediaCacheEntry}, profile::{
        user_profile::{AvatarState, ShowUserProfileAction, UserProfile, UserProfileAndRoomId, UserProfilePaneInfo, UserProfileSlidingPaneRef, UserProfileSlidingPaneWidgetExt},
        user_profile_cache,
    }, shared::{
        avatar::{AvatarRef, AvatarWidgetRefExt},
        html_or_plaintext::{HtmlOrPlaintextRef, HtmlOrPlaintextWidgetRefExt},
        text_or_image::{TextOrImageRef, TextOrImageWidgetRefExt},
        typing_animation::TypingAnimationWidgetExt,
    },
<<<<<<< HEAD
    sliding_sync::{get_client, submit_async_request, take_timeline_update_receiver, MatrixRequest}, utils::{self, unix_time_millis_to_datetime, MediaFormatConst},
    home::room_read_receipt::*
=======
    sliding_sync::{get_client, submit_async_request, take_timeline_update_receiver, MatrixRequest}, utils::{self, unix_time_millis_to_datetime, MediaFormatConst}
>>>>>>> df4f3726
};
use rangemap::RangeSet;

live_design! {
    import makepad_draw::shader::std::*;
    import makepad_widgets::base::*;
    import makepad_widgets::theme_desktop_dark::*;

    import crate::shared::styles::*;
    import crate::shared::helpers::*;
    import crate::shared::search_bar::SearchBar;
    import crate::shared::avatar::Avatar;
    import crate::shared::text_or_image::TextOrImage;
    import crate::shared::html_or_plaintext::*;
    import crate::home::room_read_receipt::*;
    import crate::profile::user_profile::UserProfileSlidingPane;
    import crate::shared::typing_animation::TypingAnimation;

    IMG_DEFAULT_AVATAR = dep("crate://self/resources/img/default_avatar.png")
    ICO_FAV = dep("crate://self/resources/icon_favorite.svg")
    ICO_COMMENT = dep("crate://self/resources/icon_comment.svg")
    ICO_REPLY = dep("crate://self/resources/icons/reply.svg")
    ICO_SEND = dep("crate://self/resources/icon_send.svg")
    ICO_LIKES = dep("crate://self/resources/icon_likes.svg")
    ICO_USER = dep("crate://self/resources/icon_user.svg")
    ICO_ADD = dep("crate://self/resources/icon_add.svg")
    ICO_CLOSE = dep("crate://self/resources/icons/close.svg")
    ICO_JUMP_TO_BOTTOM = dep("crate://self/resources/icon_jump_to_bottom.svg")

    TEXT_SUB = {
        font_size: (10),
        font: {path: dep("crate://makepad-widgets/resources/GoNotoKurrent-Regular.ttf")}
    }

    TEXT_P = {
        font_size: (12),
        height_factor: 1.65,
        font: {path: dep("crate://makepad-widgets/resources/GoNotoKurrent-Regular.ttf")}
    }

    COLOR_BG = #xfff8ee
    COLOR_BRAND = #x5
    COLOR_BRAND_HOVER = #x3
    COLOR_META_TEXT = #xaaa
    COLOR_META = #xccc
    COLOR_META_INV = #xfffa
    COLOR_OVERLAY_BG = #x000000d8
    COLOR_READ_MARKER = #xeb2733
    COLOR_PROFILE_CIRCLE = #xfff8ee
    FillerY = <View> {width: Fill}

    FillerX = <View> {height: Fill}


    IconButton = <Button> {
        draw_text: {
            instance hover: 0.0
            instance pressed: 0.0
            text_style: {
                font_size: 11.0
            }
            fn get_color(self) -> vec4 {
                return mix(
                    mix(
                        (COLOR_META_TEXT),
                        (COLOR_BRAND),
                        self.hover
                    ),
                    (COLOR_BRAND_HOVER),
                    self.pressed
                )
            }
        }
        draw_icon: {
            svg_file: (ICO_FAV),
            fn get_color(self) -> vec4 {
                return mix(
                    mix(
                        (COLOR_META),
                        (COLOR_BRAND),
                        self.hover
                    ),
                    (COLOR_BRAND_HOVER),
                    self.pressed
                )
            }
        }
        icon_walk: {width: 7.5, height: Fit, margin: {left: 5.0}}
        draw_bg: {
            fn pixel(self) -> vec4 {
                let sdf = Sdf2d::viewport(self.pos * self.rect_size);
                return sdf.result
            }
        }
        padding: 9.0
        text: ""
    }

    Timestamp = <Label> {
        width: Fit, height: Fit
        padding: { bottom: 0.0, left: 0.0, right: 0.0 }
        draw_text: {
            text_style: <TIMESTAMP_TEXT_STYLE> {},
            color: (TIMESTAMP_TEXT_COLOR)
        }
        text: " "
    }

    REACTION_TEXT_COLOR = #4c00b0

    // The content of a reply preview, which shows a small preview
    // of a message that was replied to.
    //
    // This is used in both the `RepliedToMessage` and `ReplyPreview` views.
    ReplyPreviewContent = <View> {
        width: Fill
        height: Fit
        flow: Down
        padding: {left: 10.0, bottom: 5.0, top: 5.0}

        <View> {
            width: Fill
            height: Fit
            flow: Right
            margin: { bottom: 10.0, top: 0.0, right: 5.0 }
            align: {y: 0.5}

            reply_preview_avatar = <Avatar> {
                width: 19.,
                height: 19.,
                text_view = { text = { draw_text: {
                    text_style: { font_size: 6.0 }
                }}}
            }

            reply_preview_username = <Label> {
                width: Fill,
                margin: { left: 5.0 }
                draw_text: {
                    text_style: <USERNAME_TEXT_STYLE> { font_size: 10 },
                    color: (USERNAME_TEXT_COLOR)
                    wrap: Ellipsis,
                }
                text: "<Username not available>"
            }
        }

        reply_preview_body = <HtmlOrPlaintext> {
            html_view = { html = {
                font_size: (MESSAGE_REPLY_PREVIEW_FONT_SIZE)
                    draw_normal:      { text_style: { font_size: (MESSAGE_REPLY_PREVIEW_FONT_SIZE) } },
                    draw_italic:      { text_style: { font_size: (MESSAGE_REPLY_PREVIEW_FONT_SIZE) } },
                    draw_bold:        { text_style: { font_size: (MESSAGE_REPLY_PREVIEW_FONT_SIZE) } },
                    draw_bold_italic: { text_style: { font_size: (MESSAGE_REPLY_PREVIEW_FONT_SIZE) } },
                    draw_fixed:       { text_style: { font_size: (MESSAGE_REPLY_PREVIEW_FONT_SIZE) } },
                    // a = { draw_text:  { text_style: { font_size: (MESSAGE_REPLY_PREVIEW_FONT_SIZE) } } },
            } }
            plaintext_view = { pt_label = {
                draw_text: {
                    text_style: <MESSAGE_TEXT_STYLE> { font_size: (MESSAGE_REPLY_PREVIEW_FONT_SIZE) },
                }
            } }
        }
    }

    // A small inline preview of a message that was replied to by another message
    // within the room timeline.
    // That is, this view contains a preview of the earlier message
    // that is shown above the "in-reply-to" message.
    RepliedToMessage = <View> {
        visible: false
        width: Fill
        height: Fit
        flow: Down

        padding: {top: 0.0, right: 12.0, bottom: 0.0, left: 12.0}

        // A reply preview with a vertical bar drawn in the background.
        replied_to_message_content = <ReplyPreviewContent> {
            cursor: Hand
            show_bg: true
            draw_bg: {
                instance vertical_bar_color: (USERNAME_TEXT_COLOR)
                instance vertical_bar_width: 2.0
                instance radius: 0.0

                fn get_color(self) -> vec4 {
                    return self.color;
                }

                fn pixel(self) -> vec4 {
                    let sdf = Sdf2d::viewport(self.pos * self.rect_size);

                    sdf.box(
                        0.0,
                        0.0,
                        self.rect_size.x,
                        self.rect_size.y,
                        max(1.0, self.radius)
                    );
                    sdf.fill(self.get_color());

                    sdf.rect(
                        0.0,
                        0.0,
                        self.vertical_bar_width,
                        self.rect_size.y
                    );
                    sdf.fill(self.vertical_bar_color);

                    return sdf.result;
                }
            }
        }
    }

    // A view that shows action buttons for a message,
    // with buttons for sending a reply (and in the future, reactions).
    MessageMenu = <RoundedView> {
        visible: true,
        width: Fit,
        height: Fit,
        align: {x: 1, y: 0}

        draw_bg: {
            border_width: 0.0,
            border_color: #000,
            radius: 2
        }

        reply_button = <IconButton> {
            visible: false
            width: Fit,
            height: Fit,

            draw_icon: {
                svg_file: (ICO_REPLY),
            }
            icon_walk: {width: 15, height: 15, margin: {top: 4.0}}
        }
    }

    // An optional view used to show reactions beneath a message.
    MessageAnnotations = <View> {
        visible: false,
        width: Fill,
        height: Fit,
        padding: {top: 5.0}

        html_content = <RobrixHtml> {
            width: Fill,
            height: Fit,
            padding: { bottom: 5.0, top: 0.0 },
            font_size: 10.5,
            font_color: (REACTION_TEXT_COLOR),
            draw_normal:      { color: (REACTION_TEXT_COLOR) },
            draw_italic:      { color: (REACTION_TEXT_COLOR) },
            draw_bold:        { color: (REACTION_TEXT_COLOR) },
            draw_bold_italic: { color: (REACTION_TEXT_COLOR) },
            draw_fixed:       { color: (REACTION_TEXT_COLOR) },
            body: ""
        }
    }

    // An empty view that takes up no space in the portal list.
    Empty = <View> { }

    // The view used for each text-based message event in a room's timeline.
    Message = {{Message}} {
        width: Fill,
        height: Fit,
        margin: 0.0
        flow: Down,
        padding: 0.0,
        spacing: 0.0

        show_bg: true
        draw_bg: {
            instance highlight: 0.0
            instance hover: 0.0
            fn pixel(self) -> vec4 {
                return mix(
                    mix(
                        #ffffff,
                        #fafafa,
                        self.hover
                    ),
                    #c5d6fa, // light blue
                    self.highlight
                )
            }
        }

        animator: {
            highlight = {
                default: off
                off = {
                    redraw: true,
                    from: { all: Forward {duration: 2.0} }
                    ease: ExpDecay {d1: 0.80, d2: 0.97}
                    apply: { draw_bg: {highlight: 0.0} }
                }
                on = {
                    redraw: true,
                    from: { all: Forward {duration: 0.5} }
                    ease: ExpDecay {d1: 0.80, d2: 0.97}
                    apply: { draw_bg: {highlight: 1.0} }
                }
            }
            hover = {
                default: off
                off = {
                    redraw: true,
                    from: { all: Snap }
                    apply: { draw_bg: {hover: 0.0} }
                }
                on = {
                    redraw: true,
                    from: { all: Snap }
                    apply: { draw_bg: {hover: 1.0} }
                }
            }
        }

        // A preview of the earlier message that this message was in reply to.
        replied_to_message = <RepliedToMessage> {
            flow: Right
            margin: { bottom: 5.0, top: 10.0 }
            replied_to_message_content = {
                margin: { left: 29 }
            }
        }

        body = <View> {
            width: Fill,
            height: Fit
            flow: Right,
            padding: 10.0,

            profile = <View> {
                align: {x: 0.5, y: 0.0} // centered horizontally, top aligned
                width: 65.0,
                height: Fit,
                margin: {top: 4.5, right: 10}
                flow: Down,
                avatar = <Avatar> {
                    width: 50.,
                    height: 50.
                    // draw_bg: {
                    //     fn pixel(self) -> vec4 {
                    //         let sdf = Sdf2d::viewport(self.pos * self.rect_size);
                    //         let c = self.rect_size * 0.5;
                    //         sdf.circle(c.x, c.y, c.x - 2.)
                    //         sdf.fill_keep(self.get_color());
                    //         sdf.stroke((COLOR_PROFILE_CIRCLE), 1);
                    //         return sdf.result
                    //     }
                    // }
                }
                timestamp = <Timestamp> {
                    padding: { top: 3.0 }
                }
                datestamp = <Timestamp> {
                    padding: { top: 3.0 }
                }
            }
            content = <View> {
                width: Fill,
                height: Fit
                flow: Down,
                padding: 0.0

                username = <Label> {
                    width: Fill,
                    margin: {bottom: 9.0, top: 11.0, right: 10.0,}
                    draw_text: {
                        text_style: <USERNAME_TEXT_STYLE> {},
                        color: (USERNAME_TEXT_COLOR)
                        wrap: Ellipsis,
                    }
                    text: "<Username not available>"
                }
                message = <HtmlOrPlaintext> { }

                // <LineH> {
                //     margin: {top: 13.0, bottom: 5.0}
                // }

                message_annotations = <MessageAnnotations> {}
            }
            sequencer = <Sequencer> {width: 40, height: 30, margin: { top: (12.0)}, hover_actions_enabled:true}
            message_menu = <MessageMenu> {}
            // leave space for reply button (simulate a min width).
            // once the message menu is done with overlays this wont be necessary.
            <View> {
                width: 1,
                height: 1
            }
        }
    }

    // The view used for a condensed message that came right after another message
    // from the same sender, and thus doesn't need to display the sender's profile again.
    CondensedMessage = <Message> {
        padding: { top: 2.0, bottom: 2.0 }
        replied_to_message = <RepliedToMessage> {
            replied_to_message_content = {
                margin: { left: 74, bottom: 5.0 }
            }
        }
        body = {
            padding: { top: 0, bottom: 2.5, left: 10.0, right: 10.0 },
            profile = <View> {
                align: {x: 0.5, y: 0.0} // centered horizontally, top aligned
                width: 65.0,
                height: Fit,
                flow: Down,
                timestamp = <Timestamp> {
                    margin: {top: 1.5}
                }
            }
            content = <View> {
                width: Fill,
                height: Fit,
                flow: Down,
                padding: { left: 10.0 }

                message = <HtmlOrPlaintext> { }
                message_annotations = <MessageAnnotations> {}
            }
        }
    }

    // The view used for each static image-based message event in a room's timeline.
    // This excludes stickers and other animated GIFs, video clips, audio clips, etc.
    ImageMessage = <Message> {
        body = {
            content = {
                padding: { left: 10.0 }
                message = <TextOrImage> {
                    width: Fill, height: 300,
                    image_view = { image = { fit: Horizontal } }
                }
                message_annotations = <MessageAnnotations> {}
            }
        }
    }

    // The view used for a condensed image message that came right after another message
    // from the same sender, and thus doesn't need to display the sender's profile again.
    // This excludes stickers and other animated GIFs, video clips, audio clips, etc.
    CondensedImageMessage = <CondensedMessage> {
        body = {
            content = {
                message = <TextOrImage> {
                    width: Fill, height: 300,
                    image_view = { image = { fit: Horizontal } }
                }
                message_annotations = <MessageAnnotations> {}
            }
        }
    }


    // The view used for each state event (non-messages) in a room's timeline.
    // The timestamp, profile picture, and text are all very small.
    SmallStateEvent = <View> {
        width: Fill,
        height: Fit,
        margin: 0.0
        flow: Right,
        padding: { top: 1.0, bottom: 1.0 }
        spacing: 0.0
        margin: { left: 2.5, top: 4.0, bottom: 4.0}

        body = <View> {
            width: Fill,
            height: Fit
            flow: Right,
            padding: { left: 7.0, top: 2.0, bottom: 2.0 }
            spacing: 5.0
            align: {y: 0.5}

            left_container = <View> {
                align: {x: 0.5, y: 0.5}
                width: 70.0,
                height: Fit

                timestamp = <Timestamp> {
                    draw_text: {
                        text_style: <TIMESTAMP_TEXT_STYLE> {},
                        color: (TIMESTAMP_TEXT_COLOR)
                    }
                }
            }

            avatar = <Avatar> {
                width: 19.,
                height: 19.,

                text_view = { text = { draw_text: {
                    text_style: <TITLE_TEXT>{ font_size: 7.0 }
                }}}
            }

            content = <Label> {
                width: Fill,
                height: Fit
                padding: { top: 0.0, bottom: 0.0, left: 0.0, right: 0.0 }
                draw_text: {
                    wrap: Word,
                    text_style: <SMALL_STATE_TEXT_STYLE> {},
                    color: (SMALL_STATE_TEXT_COLOR)
                }
                text: ""
            }
        }
    }


    // The view used for each day divider in a room's timeline.
    // The date text is centered between two horizontal lines.
    DayDivider = <View> {
        width: Fill,
        height: Fit,
        margin: 0.0,
        flow: Right,
        padding: 0.0,
        spacing: 0.0,
        align: {x: 0.5, y: 0.5} // center horizontally and vertically

        left_line = <LineH> {
            margin: {top: 10.0, bottom: 10.0}
            draw_bg: {color: (COLOR_DIVIDER_DARK)}
        }

        date = <Label> {
            padding: {left: 7.0, right: 7.0}
            margin: {bottom: 10.0, top: 10.0}
            draw_text: {
                text_style: <TEXT_SUB> {},
                color: (COLOR_DIVIDER_DARK)
            }
            text: "<date>"
        }

        right_line = <LineH> {
            margin: {top: 10.0, bottom: 10.0}
            draw_bg: {color: (COLOR_DIVIDER_DARK)}
        }
    }

    // The view used for the divider indicating where the user's last-viewed message is.
    // This is implemented as a DayDivider with a different color and a fixed text label.
    ReadMarker = <DayDivider> {
        left_line = {
            draw_bg: {color: (COLOR_READ_MARKER)}
        }

        date = {
            draw_text: {
                color: (COLOR_READ_MARKER)
            }
            text: "New Messages"
        }

        right_line = {
            draw_bg: {color: (COLOR_READ_MARKER)}
        }
    }



    // The top space is used to display a loading animation while the room is being paginated.
    TopSpace = <View> {
        visible: false,
        width: Fill,
        height: Fit,
        align: {x: 0.5, y: 0.5}
        show_bg: true,
        draw_bg: {
            color: #ebfcf2,
        }

        label = <Label> {
            padding: { top: 10.0, bottom: 8.0, left: 0.0, right: 0.0 }
            draw_text: {
                text_style: <MESSAGE_TEXT_STYLE> { font_size: 10 },
                color: (TIMESTAMP_TEXT_COLOR)
            }
            text: "Loading more messages..."
        }
    }

    Timeline = <View> {
        width: Fill,
        height: Fill,
        align: {x: 0.5, y: 0.0} // center horizontally, align to top vertically
        flow: Overlay,

        list = <PortalList> {
            height: Fill,
            width: Fill
            flow: Down

            auto_tail: true, // set to `true` to lock the view to the last item.

            // Below, we must place all of the possible templates (views) that can be used in the portal list.
            Message = <Message> {}
            CondensedMessage = <CondensedMessage> {}
            ImageMessage = <ImageMessage> {}
            CondensedImageMessage = <CondensedImageMessage> {}
            SmallStateEvent = <SmallStateEvent> {}
            Empty = <Empty> {}
            DayDivider = <DayDivider> {}
            ReadMarker = <ReadMarker> {}
        }

        // A jump to bottom button that appears when the timeline is not at the bottom.
        jump_to_bottom_view = <View> {
            width: Fill,
            height: Fill,
            flow: Down,
            align: {x: 1.0, y: 1.0},
            margin: {right: 15.0, bottom: 15.0},
            visible: false,

            jump_to_bottom_button = <IconButton> {
                width: 50, height: 50,
                draw_icon: {svg_file: (ICO_JUMP_TO_BOTTOM)},
                icon_walk: {width: 20, height: 20, margin: {top: 10, right: 4.5} }
                // draw a circular background for the button
                draw_bg: {
                    instance background_color: #edededee,
                    fn pixel(self) -> vec4 {
                        let sdf = Sdf2d::viewport(self.pos * self.rect_size);
                        let c = self.rect_size * 0.5;
                        sdf.circle(c.x, c.x, c.x)
                        sdf.fill_keep(self.background_color);
                        return sdf.result
                    }
                }
            }
        }
        tooltip = <Tooltip> {}
    }

    IMG_SMILEY_FACE_BW = dep("crate://self/resources/img/smiley_face_bw.png")
    IMG_PLUS = dep("crate://self/resources/img/plus.png")
    IMG_KEYBOARD_ICON = dep("crate://self/resources/img/keyboard_icon.png")

    RoomScreen = {{RoomScreen}} {
        width: Fill, height: Fill,
        show_bg: true,
        draw_bg: {
            color: (COLOR_SECONDARY)
        }
        flow: Down, spacing: 0.0


        tab_title = <View> {
            width: Fit, height: Fit,
            align: {x: 0.0, y: 0.5},
            margin: {top: 10.0}
            padding: 10.
            show_bg: true
            draw_bg: {
                color: (COLOR_PRIMARY)
            }
            room_name = <Label> {
                draw_text: {
                    color: #4
                    text_style: {
                        font_size: 10.
                    }
                }
            }
        }


        <View> {
            width: Fill, height: Fill,
            flow: Overlay,
            show_bg: true
            draw_bg: {
                color: (COLOR_PRIMARY_DARKER)
            }

            <KeyboardView> {
                width: Fill, height: Fill,
                flow: Down,

                top_space = <TopSpace> { }

                // First, display the timeline of all messages/events.
                timeline = <Timeline> {}




                // Below that, display an optional preview of the message that the user
                // is currently drafting a replied to.
                replying_preview = <View> {
                    visible: false
                    width: Fill
                    height: Fit
                    flow: Down
                    padding: 0.0

                    // Displays a "Replying to" label and a cancel button
                    // above the preview of the message being replied to.
                    <View> {
                        padding: {right: 12.0, left: 12.0}
                        width: Fill
                        height: Fit
                        flow: Right
                        align: {y: 0.5}

                        <Label> {
                            draw_text: {
                                text_style: <TEXT_SUB> {},
                                color: (COLOR_META)
                            }
                            text: "Replying to:"
                        }

                        filler = <View> {width: Fill, height: Fill}

                        // TODO: Fix style
                        cancel_reply_button = <IconButton> {
                            width: Fit,
                            height: Fit,

                            draw_icon: {
                                svg_file: (ICO_CLOSE),
                                fn get_color(self) -> vec4 {
                                   return (COLOR_META)
                                }
                            }
                            icon_walk: {width: 12, height: 12}
                        }
                    }

                    reply_preview_content = <ReplyPreviewContent> { }
                }

                // Below that, display user typing notice
                typing_notice = <View> {
                    visible: false
                    width: Fill
                    height: Fit
                    flow: Right
                    padding: {left: 12.0, top: 8.0, bottom: 8.0, right: 10.0}
                    show_bg: true,
                    draw_bg: {
                        color: #e8f4ff,
                    }

                    typing_label = <Label> {
                        align: {x: 0.0, y: 0.5},
                        padding: {left: 5.0}
                        draw_text: {
                            color: (TYPING_NOTICE_TEXT_COLOR),
                            text_style: <REGULAR_TEXT>{font_size: 9}
                        }
                        text: "Someone is typing..."
                    }

                    typing_animation = <TypingAnimation> {}
                }

                // Below that, display a view that holds the message input bar and send button.
                <View> {
                    width: Fill, height: Fit
                    flow: Right, align: {y: 1.0}, padding: 10.
                    show_bg: true,
                    draw_bg: {
                        color: (COLOR_PRIMARY)
                    }

                    message_input = <TextInput> {
                        width: Fill, height: Fit, margin: 0
                        align: {y: 0.5}
                        empty_message: "Write a message (in Markdown) ..."
                        draw_bg: {
                            color: (COLOR_PRIMARY)
                            instance radius: 2.0
                            instance border_width: 0.8
                            instance border_color: #D0D5DD
                            instance inset: vec4(0.0, 0.0, 0.0, 0.0)

                            fn get_color(self) -> vec4 {
                                return self.color
                            }

                            fn get_border_color(self) -> vec4 {
                                return self.border_color
                            }

                            fn pixel(self) -> vec4 {
                                let sdf = Sdf2d::viewport(self.pos * self.rect_size)
                                sdf.box(
                                    self.inset.x + self.border_width,
                                    self.inset.y + self.border_width,
                                    self.rect_size.x - (self.inset.x + self.inset.z + self.border_width * 2.0),
                                    self.rect_size.y - (self.inset.y + self.inset.w + self.border_width * 2.0),
                                    max(1.0, self.radius)
                                )
                                sdf.fill_keep(self.get_color())
                                if self.border_width > 0.0 {
                                    sdf.stroke(self.get_border_color(), self.border_width)
                                }
                                return sdf.result;
                            }
                        }
                        draw_text: {
                            color: (MESSAGE_TEXT_COLOR),
                            text_style: <MESSAGE_TEXT_STYLE>{},

                            fn get_color(self) -> vec4 {
                                return mix(
                                    self.color,
                                    #B,
                                    self.is_empty
                                )
                            }
                        }

                        // TODO find a way to override colors
                        draw_cursor: {
                            instance focus: 0.0
                            uniform border_radius: 0.5
                            fn pixel(self) -> vec4 {
                                let sdf = Sdf2d::viewport(self.pos * self.rect_size);
                                sdf.box(
                                    0.,
                                    0.,
                                    self.rect_size.x,
                                    self.rect_size.y,
                                    self.border_radius
                                )
                                sdf.fill(mix(#0f0, #0b0, self.focus));
                                return sdf.result
                            }
                        }

                        // TODO find a way to override colors
                        draw_selection: {
                            instance hover: 0.0
                            instance focus: 0.0
                            uniform border_radius: 2.0
                            fn pixel(self) -> vec4 {
                                let sdf = Sdf2d::viewport(self.pos * self.rect_size);
                                sdf.box(
                                    0.,
                                    0.,
                                    self.rect_size.x,
                                    self.rect_size.y,
                                    self.border_radius
                                )
                                sdf.fill(mix(#dfffd6, #bfffb0, self.focus));
                                return sdf.result
                            }
                        }
                    }

                    // <Image> {
                    //     source: (IMG_SMILEY_FACE_BW),
                    //     width: 36., height: 36.
                    // }

                    // <Image> {
                    //     source: (IMG_PLUS),
                    //     width: 36., height: 36.
                    // }

                    send_message_button = <IconButton> {
                        draw_icon: {svg_file: (ICO_SEND)},
                        icon_walk: {width: 18.0, height: Fit},
                    }
                }
            }

            <View> {
                width: Fill,
                height: Fill,
                align: { x: 1.0 },
                flow: Right,

                user_profile_sliding_pane = <UserProfileSlidingPane> { }
            }
        }
    }
}

/// A simple deref wrapper around the `RoomScreen` widget that enables us to handle its events.
#[derive(Live, LiveHook, Widget)]
struct RoomScreen {
    #[deref] view: View,

    /// The room ID of the currently-shown room.
    #[rust] room_id: Option<OwnedRoomId>,
    /// The display name of the currently-shown room .
    #[rust] room_name: String,
    /// The UI-relevant states for the room that this widget is currently displaying.
    #[rust] tl_state: Option<TimelineUiState>,
    /// 5 secs timer when scroll ends
    #[rust] fully_read_timer: Timer,
}

impl RoomScreen{
    fn send_user_read_receipts_based_on_scroll_pos(
        &mut self,
        cx: &mut Cx,
        actions: &ActionsBuf,
    ) {
        let portal_list = self.portal_list(id!(list));
        //stopped scrolling
        if portal_list.scrolled(actions) {
            return;
        }
        let first_index = portal_list.first_id();
        
        let Some(tl_state) = self.tl_state.as_mut() else { return };
        let Some(room_id) = self.room_id.as_ref() else { return };
        if let Some(ref mut index) = tl_state.prev_first_index {
            // to detect change of scroll when scroll ends
            if *index != first_index {  
                // scroll changed         
                self.fully_read_timer = cx.start_interval(5.0);
                let time_now = std::time::Instant::now();
                if first_index > *index {
                    // Store visible event messages with current time into a hashmap
                    let mut read_receipt_event = None;
                    for r in first_index .. (first_index + portal_list.visible_items() + 1) {
                        if let Some(v) = tl_state.items.get(r) {
                            if let Some(e) = v.as_event().and_then(|f| f.event_id()) {
                                read_receipt_event = Some(e.to_owned());
                                if !tl_state.read_event_hashmap.contains_key(&e.to_string()) {
                                    tl_state.read_event_hashmap.insert(
                                        e.to_string(),
                                        (room_id.clone(), e.to_owned(), time_now, false),
                                    );
                                }
                            }
                        }
                    }
                    if let Some(event_id) = read_receipt_event {
                        submit_async_request(MatrixRequest::ReadReceipt { room_id: room_id.clone(), event_id });
                    }
                    let mut fully_read_receipt_event = None;
                    // Implements sending fully read receipts when message is scrolled out of first row
                    for r in *index..first_index {
                        if let Some(v) = tl_state.items.get(r).clone() {
                            if let Some(e) = v.as_event().and_then(|f| f.event_id()) {
                                let mut to_remove = vec![];
                                for (event_id_string, (_, event_id)) in &tl_state.marked_fully_read_queue {
                                    if e == event_id {
                                        fully_read_receipt_event = Some(event_id.clone());
                                        to_remove.push(event_id_string.clone());
                                    }
                                }
                                for r in to_remove {
                                    tl_state.marked_fully_read_queue.remove(&r);
                                }
                            }
                        }
                    }
                    if let Some(event_id) = fully_read_receipt_event {
                        submit_async_request(MatrixRequest::FullyReadReceipt { room_id: room_id.clone(), event_id: event_id.clone()});
                    }
                }
                *index = first_index;
            }
        } else {
            tl_state.prev_first_index = Some(first_index);
        }
    }
}

impl Widget for RoomScreen {
    // Handle events and actions for the RoomScreen widget and its inner Timeline view.
    fn handle_event(&mut self, cx: &mut Cx, event: &Event, scope: &mut Scope) {
        let widget_uid = self.widget_uid();
        let pane = self.user_profile_sliding_pane(id!(user_profile_sliding_pane));

        // Currently, a Signal event is only used to tell this widget
        // that its timeline events have been updated in the background.
        if let Event::Signal = event {
            self.process_timeline_updates(cx);
        }

        if let Event::Actions(actions) = event {
            let portal_list = self.portal_list(id!(list));
            let mut tooltip = self.tooltip(id!(tooltip));
            portal_list.items_with_actions(actions).iter().for_each(| (_, wr) | {
                let seq = wr.sequencer(id!(sequencer));
                let num_seen = seq.get_read_receipts().len();
                if let Some(rect) = seq.hover_in(actions){
                    tooltip.show_with_options(cx, rect.pos, &format!("{} seen", num_seen));
                }
                if seq.hover_out(&actions) {
                    tooltip.hide(cx);
                }
            });     
            for action in actions {
                // Handle actions on a message, e.g., clicking the reply button or clicking the reply preview.
                match action.as_widget_action().cast() {
                    MessageAction::MessageReply(item_id) => {
                        let Some(tl) = self.tl_state.as_mut() else {
                            continue;
                        };

                        if let Some(event_tl_item) = tl.items
                            .get(item_id)
                            .and_then(|tl_item| tl_item.as_event().cloned())
                        {
                            if let Ok(replied_to_info) = event_tl_item.replied_to_info() {
                                self.show_replying_to(cx, (event_tl_item, replied_to_info));
                            }
                        }
                    }
                    MessageAction::ReplyPreviewClicked { reply_message_item_id, replied_to_event } => {
                        let mut portal_list = self.portal_list(id!(list));
                        let Some(tl) = self.tl_state.as_mut() else {
                            continue;
                        };
                        let tl_idx = reply_message_item_id as usize;

                        // Attempt to find the index of replied-to message on the timeline.
                        // Start from the current item's index (`tl_idx`)and search backwards,
                        // since we know the replied-to message must come before the current item.
                        let replied_to_msg_tl_index = tl.items
                            .focus()
                            .narrow(..tl_idx)
                            .into_iter()
                            .rposition(|i| i.as_event()
                                .and_then(|e| e.event_id())
                                .is_some_and(|ev_id| ev_id == &replied_to_event)
                            );

                        if let Some(index) = replied_to_msg_tl_index {
                            let distance = (index as isize - portal_list.first_id() as isize).abs() as f64;
                            let base_speed = 10.0;
                            // apply a scaling based on the distance
                            let scaled_speed = base_speed * (distance * distance);
                            // Scroll to the message right before the replied-to message.
                            // FIXME: `smooth_scroll_to` should accept a scroll offset parameter too,
                            //       so that we can scroll to the replied-to message and have it
                            //       appear beneath the top of the viewport.
                            portal_list.smooth_scroll_to(cx, index - 1, scaled_speed);
                            // start highlight animation.
                            tl.message_highlight_animation_state = MessageHighlightAnimationState::Pending {
                                item_id: index
                            };
                            self.redraw(cx);
                        } else {
                            log!("TODO: the replied-to message was not yet available in the timeline.");
                        }
                    }
                    _ => {}
                }

                // Handle the highlight animation.
                let portal_list = self.portal_list(id!(list));
                let Some(tl) = self.tl_state.as_mut() else { return };
                if let MessageHighlightAnimationState::Pending { item_id } = tl.message_highlight_animation_state {
                    if portal_list.smooth_scroll_reached(actions) {
                        cx.widget_action(
                            widget_uid,
                            &scope.path,
                            MessageAction::MessageHighlight(item_id),
                        );
                        tl.message_highlight_animation_state = MessageHighlightAnimationState::Off;
                        // Adjust the scrolled-to item's position to be slightly beneath the top of the viewport.
                        // portal_list.set_first_id_and_scroll(portal_list.first_id(), 15.0);
                    }
                }

                // Handle the action that requests to show the user profile sliding pane.
                if let ShowUserProfileAction::ShowUserProfile(profile_and_room_id) = action.as_widget_action().cast() {
                    self.show_user_profile(
                        cx,
                        &pane,
                        UserProfilePaneInfo {
                            profile_and_room_id,
                            room_name: self.room_name.clone(),
                            room_member: None,
                        },
                    );
                }

                // Handle a link being clicked.
                if let HtmlLinkAction::Clicked { url, .. } = action.as_widget_action().cast() {
                    // A closure that handles both MatrixToUri and MatrixUri links.
                    let mut handle_uri = |id: &MatrixId, _via: &[OwnedServerName]| -> bool {
                        match id {
                            MatrixId::Room(room_id) => {
                                if self.room_id.as_ref() == Some(room_id) {
                                    return true;
                                }
                                if let Some(_known_room) = get_client().and_then(|c| c.get_room(room_id)) {
                                    log!("TODO: jump to known room {}", room_id);
                                } else {
                                    log!("TODO: fetch and display room preview for room {}", room_id);
                                }
                                true
                            }
                            MatrixId::RoomAlias(room_alias) => {
                                log!("TODO: open room alias {}", room_alias);
                                // TODO: open a room loading screen that shows a spinner
                                //       while our background async task calls Client::resolve_room_alias()
                                //       and then either jumps to the room if known, or fetches and displays
                                //       a room preview for that room.
                                true
                            }
                            MatrixId::User(user_id) => {
                                log!("Opening matrix.to user link for {}", user_id);

                                // There is no synchronous way to get the user's full profile info
                                // including the details of their room membership,
                                // so we fill in with the details we *do* know currently,
                                // show the UserProfileSlidingPane, and then after that,
                                // the UserProfileSlidingPane itself will fire off
                                // an async request to get the rest of the details.
                                self.show_user_profile(
                                    cx,
                                    &pane,
                                    UserProfilePaneInfo {
                                        profile_and_room_id: UserProfileAndRoomId {
                                            user_profile: UserProfile {
                                                user_id: user_id.to_owned(),
                                                username: None,
                                                avatar_state: AvatarState::Unknown,
                                            },
                                            room_id: self.room_id.clone().unwrap(),
                                        },
                                        room_name: self.room_name.clone(),
                                        // TODO: use the extra `via` parameters
                                        room_member: None,
                                    },
                                );
                                true
                            }
                            MatrixId::Event(room_id, event_id) => {
                                log!("TODO: open event {} in room {}", event_id, room_id);
                                // TODO: this requires the same first step as the `MatrixId::Room` case above,
                                //       but then we need to call Room::event_with_context() to get the event
                                //       and its context (surrounding events ?).
                                true
                            }
                            _ => false,
                        }
                    };

                    let mut link_was_handled = false;
                    if let Ok(matrix_to_uri) = MatrixToUri::parse(&url) {
                        link_was_handled |= handle_uri(matrix_to_uri.id(), matrix_to_uri.via());
                    }
                    if let Ok(matrix_uri) = MatrixUri::parse(&url) {
                        link_was_handled |= handle_uri(matrix_uri.id(), matrix_uri.via());
                    }

                    if !link_was_handled {
                        if let Err(e) = robius_open::Uri::new(&url).open() {
                            error!("Failed to open URL {:?}. Error: {:?}", url, e);
                        }
                    }
                }
            }

            // Handle sending any read receipts for the current logged-in user.
            self.send_user_read_receipts_based_on_scroll_pos(cx, actions);

            // Handle the cancel reply button being clicked.
            if self.button(id!(cancel_reply_button)).clicked(&actions) {
                self.clear_replying_to();
                self.redraw(cx);
            }

            // Handle the send message button being clicked.
            if self.button(id!(send_message_button)).clicked(&actions) {
                let msg_input_widget = self.text_input(id!(message_input));
                let entered_text = msg_input_widget.text();
                if !entered_text.is_empty() {
                    let room_id = self.room_id.clone().unwrap();
                    log!("Sending message to room {}: {:?}", room_id, entered_text);
                    let message = if let Some(html_text) = entered_text.strip_prefix("/html") {
                        RoomMessageEventContent::text_html(html_text, html_text)
                    } else if let Some(plain_text) = entered_text.strip_prefix("/plain") {
                        RoomMessageEventContent::text_plain(plain_text)
                    } else {
                        RoomMessageEventContent::text_markdown(entered_text)
                    };
                    submit_async_request(MatrixRequest::SendMessage {
                        room_id,
                        message,
                        replied_to: self.tl_state.as_mut().and_then(
                            |tl| tl.replying_to.take().map(|(_, rep)| rep)
                        ),
                        // TODO: support attaching mentions, etc.
                    });

                    self.clear_replying_to();
                    msg_input_widget.set_text_and_redraw(cx, "");
                }
            }

            // Handle the jump to bottom button: update its visibility, and handle clicks.
            {
                let mut portal_list = self.portal_list(id!(timeline.list));
                let jump_to_bottom_view = self.view(id!(jump_to_bottom_view));
                if portal_list.scrolled(&actions) {
                    // TODO: is_at_end() isn't perfect, see: <https://github.com/makepad/makepad/issues/517>
                    jump_to_bottom_view.set_visible(!portal_list.is_at_end());
                }

                const SCROLL_TO_BOTTOM_NUM_ANIMATION_ITEMS: usize = 30;
                const SCROLL_TO_BOTTOM_SPEED: f64 = 90.0;
                if self.button(id!(jump_to_bottom_button)).clicked(&actions) {
                    portal_list.smooth_scroll_to_end(
                        cx,
                        SCROLL_TO_BOTTOM_NUM_ANIMATION_ITEMS,
                        SCROLL_TO_BOTTOM_SPEED,
                    );
                    jump_to_bottom_view.set_visible(false);
                    self.redraw(cx);
                }
            }

            // Handle a typing action on the message input box.
            if let Some(new_text) = self.text_input(id!(message_input)).changed(actions) {
                submit_async_request(MatrixRequest::SendTypingNotice {
                    room_id: self.room_id.clone().unwrap(),
                    typing: !new_text.is_empty(),
                });
            }
        }

        // Mark events as fully read after they have been displayed on screen for 5 seconds.
        if self.fully_read_timer.is_event(event).is_some() {
            if let (Some(ref mut tl_state), Some(ref _room_id)) = (&mut self.tl_state, &self.room_id) {
                for (k, (room, event, start, ref mut moved_to_queue)) in &mut tl_state.read_event_hashmap {
                    if start.elapsed() > std::time::Duration::new(5, 0) && !*moved_to_queue{
                        tl_state.marked_fully_read_queue.insert(k.clone(), (room.clone(), event.clone()));
                        *moved_to_queue = true;
                    }
                }
            }
            cx.stop_timer(self.fully_read_timer);
        }

        // Only forward visibility-related events (touch/tap/scroll) to the inner timeline view
        // if the user profile sliding pane is not visible.
        if event.requires_visibility() && pane.is_currently_shown(cx) {
            // Forward the event to the user profile sliding pane,
            // preventing the underlying timeline view from receiving it.
            pane.handle_event(cx, event, scope);
        } else {
            // Forward the event to the inner timeline view.
            self.view.handle_event(cx, event, scope);
        }
    }

    fn draw_walk(&mut self, cx: &mut Cx2d, scope: &mut Scope, walk: Walk) -> DrawStep {
        while let Some(subview) = self.view.draw_walk(cx, scope, walk).step() {
            // We only care about drawing the portal list.
            let portal_list_ref = subview.as_portal_list();
            let Some(mut list_ref) = portal_list_ref.borrow_mut() else {
                error!("!!! RoomScreen::draw_walk(): BUG: expected a PortalList widget, but got something else");
                continue;
            };
            let Some(tl_state) = self.tl_state.as_mut() else {
                return DrawStep::done();
            };
            let room_id = &tl_state.room_id;
            let tl_items = &tl_state.items;

            // Set the portal list's range based on the number of timeline items.
            let last_item_id = tl_items.len();

            let list = list_ref.deref_mut();
            list.set_item_range(cx, 0, last_item_id);

            while let Some(item_id) = list.next_visible_item(cx) {
                let item = {
                    let tl_idx = item_id as usize;
                    let Some(timeline_item) = tl_items.get(tl_idx) else {
                        // This shouldn't happen (unless the timeline gets corrupted or some other weird error),
                        // but we can always safely fill the item with an empty widget that takes up no space.
                        list.item(cx, item_id, live_id!(Empty)).unwrap();
                        continue;
                    };

                    // Determine whether this item's content and profile have been drawn since the last update.
                    // Pass this state to each of the `populate_*` functions so they can attempt to re-use
                    // an item in the timeline's portallist that was previously populated, if one exists.
                    let item_drawn_status = ItemDrawnStatus {
                        content_drawn: tl_state.content_drawn_since_last_update.contains(&tl_idx),
                        profile_drawn: tl_state.profile_drawn_since_last_update.contains(&tl_idx),
                    };

                    let (item, item_new_draw_status) = match timeline_item.kind() {
                        TimelineItemKind::Event(event_tl_item) => match event_tl_item.content() {
                            TimelineItemContent::Message(message) => {
                                let prev_event = tl_items.get(tl_idx.saturating_sub(1));
                                populate_message_view(
                                    cx,
                                    list,
                                    item_id,
                                    room_id,
                                    event_tl_item,
                                    message,
                                    prev_event,
                                    &mut tl_state.media_cache,
                                    item_drawn_status,
                                )
                            }
                            TimelineItemContent::RedactedMessage => populate_small_state_event(
                                cx,
                                list,
                                item_id,
                                room_id,
                                event_tl_item,
                                &RedactedMessageEventMarker,
                                item_drawn_status,
                            ),
                            TimelineItemContent::MembershipChange(membership_change) => populate_small_state_event(
                                cx,
                                list,
                                item_id,
                                room_id,
                                event_tl_item,
                                membership_change,
                                item_drawn_status,
                            ),
                            TimelineItemContent::ProfileChange(profile_change) => populate_small_state_event(
                                cx,
                                list,
                                item_id,
                                room_id,
                                event_tl_item,
                                profile_change,
                                item_drawn_status,
                            ),
                            TimelineItemContent::OtherState(other) => populate_small_state_event(
                                cx,
                                list,
                                item_id,
                                room_id,
                                event_tl_item,
                                other,
                                item_drawn_status,
                            ),
                            unhandled => {
                                let item = list.item(cx, item_id, live_id!(SmallStateEvent)).unwrap();
                                item.label(id!(content)).set_text(&format!("[TODO] {:?}", unhandled));
                                (item, ItemDrawnStatus::both_drawn())
                            }
                        }
                        TimelineItemKind::Virtual(VirtualTimelineItem::DayDivider(millis)) => {
                            let item = list.item(cx, item_id, live_id!(DayDivider)).unwrap();
                            let text = unix_time_millis_to_datetime(&millis)
                                // format the time as a shortened date (Sat, Sept 5, 2021)
                                .map(|dt| format!("{}", dt.date_naive().format("%a %b %-d, %Y")))
                                .unwrap_or_else(|| format!("{:?}", millis));
                            item.label(id!(date)).set_text(&text);
                            (item, ItemDrawnStatus::both_drawn())
                        }
                        TimelineItemKind::Virtual(VirtualTimelineItem::ReadMarker) => {
                            let item = list.item(cx, item_id, live_id!(ReadMarker)).unwrap();
                            (item, ItemDrawnStatus::both_drawn())
                        }
                    };

                    // Now that we've drawn the item, add its index to the set of drawn items.
                    if item_new_draw_status.content_drawn {
                        tl_state.content_drawn_since_last_update.insert(tl_idx .. tl_idx + 1);
                    }
                    if item_new_draw_status.profile_drawn {
                        tl_state.profile_drawn_since_last_update.insert(tl_idx .. tl_idx + 1);
                    }
                    item
                };
                item.draw_all(cx, &mut Scope::empty());
            }
        }

        DrawStep::done()
    }
}

impl RoomScreen {
    /// Processes all pending background updates to the currently-shown timeline.
    ///
    /// Redraws this RoomScreen view if any updates were applied.
    fn process_timeline_updates(&mut self, cx: &mut Cx) {
        let portal_list = self.portal_list(id!(list));
        let curr_first_id = portal_list.first_id();
        let Some(tl) = self.tl_state.as_mut() else { return };

        let mut done_loading = false;
        let mut num_updates = 0;
        while let Ok(update) = tl.update_receiver.try_recv() {
            num_updates += 1;
            match update {
                TimelineUpdate::NewItems { new_items, changed_indices, clear_cache } => {
                    if new_items.is_empty() {
                        if !tl.items.is_empty() {
                            log!("Timeline::handle_event(): timeline (had {} items) was cleared for room {}", tl.items.len(), tl.room_id);
                        }

                        // If the bottom of the timeline (the last event) is visible, then we should
                        // set the timeline to live mode.
                        // If the bottom of the timeline is *not* visible, then we should
                        // set the timeline to Focused mode.

                        // TODO: Save the event IDs of the top 3 items before we apply this update,
                        //       which indicates this timeline is in the process of being restored,
                        //       such that we can jump back to that position later after applying this update.

                        // TODO: here we need to re-build the timeline via TimelineBuilder
                        //       and set the TimelineFocus to one of the above-saved event IDs.

                        // TODO: the docs for `TimelineBuilder::with_focus()` claim that the timeline's focus mode
                        //       can be changed after creation, but I do not see any methods to actually do that.
                        //       <https://matrix-org.github.io/matrix-rust-sdk/matrix_sdk_ui/timeline/struct.TimelineBuilder.html#method.with_focus>
                        //
                        //       As such, we probably need to create a new async request enum variant
                        //       that tells the background async task to build a new timeline
                        //       (either in live mode or focused mode around one or more events)
                        //       and then replaces the existing timeline in ALL_ROOMS_INFO with the new one.
                    }

                    // Maybe todo?: we can often avoid the following loops that iterate over the `items` list
                    //       by only doing that if `clear_cache` is true, or if `changed_indices` range includes
                    //       any index that comes before (is less than) the above `curr_first_id`.

                    if new_items.len() == tl.items.len() {
                        // log!("Timeline::handle_event(): no jump necessary for updated timeline of same length: {}", items.len());
                    }
                    else if curr_first_id > new_items.len() {
                        log!("Timeline::handle_event(): jumping to bottom: curr_first_id {} is out of bounds for {} new items", curr_first_id, new_items.len());
                        portal_list.set_first_id_and_scroll(new_items.len().saturating_sub(1), 0.0);
                        portal_list.set_tail_range(true);
                    }
                    else if let Some((curr_item_idx, new_item_idx, new_item_scroll, _event_id)) =
                        find_new_item_matching_current_item(cx, &portal_list, curr_first_id, &tl.items, &new_items)
                    {
                        if curr_item_idx != new_item_idx {
                            log!("Timeline::handle_event(): jumping view from event index {curr_item_idx} to new index {new_item_idx}, scroll {new_item_scroll}, event ID {_event_id}");
                            portal_list.set_first_id_and_scroll(new_item_idx, new_item_scroll);
                            tl.prev_first_index = Some(new_item_idx);
                            cx.stop_timer(self.fully_read_timer);
                        }
                    }
                    // TODO: after an (un)ignore user event, all timelines are cleared.
                    //       To handle this, we must remember one or more currently-visible events across multiple updates
                    //       such that we can jump back to the correct (current) position after enough updates have been received
                    //       to restore the timeline to its previous position of at least one of the previously-existing events
                    //       having also been found in the new items.
                    //       --> Should we only do this if `clear_cache` is true? (e.g., after an (un)ignore event)
                    //
                    // else if tl.saved_state.first_event_id.as_deref() == Some(item_event_id) {
                    //     log!("Timeline::handle_event(): jumping view from saved first event ID to index {idx}");
                    //     portal_list.set_first_id_and_scroll(idx, scroll_from_first_id);
                    //     break;
                    // }
                    else {
                        warning!("!!! Couldn't find new event with matching ID for ANY event currently visible in the portal list");
                    }

                    if clear_cache {
                        tl.content_drawn_since_last_update.clear();
                        tl.profile_drawn_since_last_update.clear();
                        tl.fully_paginated = false;
                    } else {
                        tl.content_drawn_since_last_update.remove(changed_indices.clone());
                        tl.profile_drawn_since_last_update.remove(changed_indices.clone());
                        // log!("Timeline::handle_event(): changed_indices: {changed_indices:?}, items len: {}\ncontent drawn: {:#?}\nprofile drawn: {:#?}", items.len(), tl.content_drawn_since_last_update, tl.profile_drawn_since_last_update);
                    }
                    tl.items = new_items;
                }
                TimelineUpdate::TimelineStartReached => {
                    log!("Timeline::handle_event(): timeline start reached for room {}", tl.room_id);
                    tl.fully_paginated = true;
                    done_loading = true;
                }
                TimelineUpdate::PaginationIdle => {
                    done_loading = true;
                }
                TimelineUpdate::EventDetailsFetched {event_id, result } => {
                    if let Err(_e) = result {
                        error!("Failed to fetch details fetched for event {event_id} in room {}. Error: {_e:?}", tl.room_id);
                    }
                    // Here, to be most efficient, we could redraw only the updated event,
                    // but for now we just fall through and let the final `redraw()` call re-draw the whole timeline view.
                }
                TimelineUpdate::RoomMembersFetched => {
                    log!("Timeline::handle_event(): room members fetched for room {}", tl.room_id);
                    // Here, to be most efficient, we could redraw only the user avatars and names in the timeline,
                    // but for now we just fall through and let the final `redraw()` call re-draw the whole timeline view.
                }
                TimelineUpdate::MediaFetched => {
                    log!("Timeline::handle_event(): media fetched for room {}", tl.room_id);
                    // Here, to be most efficient, we could redraw only the media items in the timeline,
                    // but for now we just fall through and let the final `redraw()` call re-draw the whole timeline view.
                }

                TimelineUpdate::TypingUsers { users } => {
                    let typing_text = match users.as_slice() {
                        [] => String::new(),
                        [user] => format!("{user} is typing "),
                        [user1, user2] => format!("{user1} and {user2} are typing "),
                        [user1, user2, others @ ..] => {
                            if others.len() > 1 {
                                format!("{user1}, {user2}, and {} are typing ", &others[0])
                            } else {
                                format!(
                                    "{user1}, {user2}, and {} others are typing ",
                                    others.len()
                                )
                            }
                        }
                    };
                    let is_typing = !users.is_empty();
                    self.view.view(id!(typing_notice)).set_visible(is_typing);
                    self.view.label(id!(typing_label)).set_text(&typing_text);
                    let typing_animation = self.view.typing_animation(id!(typing_animation));
                    if is_typing {
                        typing_animation.animate(cx);
                    } else {
                        typing_animation.stop_animation();
                    }
                }
            }
        }

        if done_loading {
            log!("TODO: hide topspace loading animation for room {}", tl.room_id);
            // TODO FIXME: hide TopSpace loading animation, set it to invisible.
        }
        if num_updates > 0 {
            // log!("Applied {} timeline updates for room {}, redrawing with {} items...", num_updates, tl.room_id, tl.items.len());
            self.redraw(cx);
        }
    }

    /// Shows the user profile sliding pane with the given avatar info.
    fn show_user_profile(
        &mut self,
        cx: &mut Cx,
        pane: &UserProfileSlidingPaneRef,
        info: UserProfilePaneInfo,
    ) {
        pane.set_info(cx, info);
        pane.show(cx);
        // Not sure if this redraw is necessary
        self.redraw(cx);
    }

    /// Shows a preview of the given event that the user is currently replying to
    /// above the message input bar.
    fn show_replying_to(
        &mut self,
        cx: &mut Cx,
        replying_to: (EventTimelineItem, RepliedToInfo),
    ) {
        let replying_preview_view = self.view(id!(replying_preview));
        let (replying_preview_username, _) = set_avatar_and_get_username(
            cx,
            replying_preview_view.avatar(id!(reply_preview_content.reply_preview_avatar)),
            self.room_id.as_ref().unwrap(),
            replying_to.0.sender(),
            replying_to.0.sender_profile(),
            replying_to.0.event_id(),
        );

        replying_preview_view
            .label(id!(reply_preview_content.reply_preview_username))
            .set_text(replying_preview_username.as_str());

        populate_preview_of_timeline_item(
            &replying_preview_view.html_or_plaintext(id!(reply_preview_content.reply_preview_body)),
            replying_to.0.content(),
            &replying_preview_username,
        );

        self.view(id!(replying_preview)).set_visible(true);
        if let Some(tl) = self.tl_state.as_mut() {
            tl.replying_to = Some(replying_to);
        }

        // After the user clicks the reply button next to a message,
        // and we get to this point where the replying-to preview is shown,
        // we should automatically focus the keyboard on the message input box
        // so that the user can immediately start typing their reply
        // without having to manually click on the message input box.
        self.text_input(id!(message_input)).set_key_focus(cx);
        self.redraw(cx);
    }

    /// Clears (and makes invisible) the preview of the message
    /// that the user is currently replying to.
    fn clear_replying_to(&mut self) {
        self.view(id!(replying_preview)).set_visible(false);
        if let Some(tl) = self.tl_state.as_mut() {
            tl.replying_to = None;
        }
    }

    /// Invoke this when this timeline is being shown,
    /// e.g., when the user navigates to this timeline.
    fn show_timeline(&mut self, cx: &mut Cx) {
        let room_id = self.room_id.clone()
            .expect("BUG: Timeline::show_timeline(): no room_id was set.");
        // just an optional sanity check
        assert!(self.tl_state.is_none(),
            "BUG: tried to show_timeline() into a timeline with existing state. \
            Did you forget to save the timeline state back to the global map of states?",
        );


        let (mut tl_state, first_time_showing_room) = if let Some(existing) = TIMELINE_STATES.lock().unwrap().remove(&room_id) {
            (existing, false)
        } else {
            let (update_sender, update_receiver) = take_timeline_update_receiver(&room_id)
                .expect("BUG: couldn't get timeline state for first-viewed room.");
            let new_tl_state = TimelineUiState {
                room_id: room_id.clone(),
                // We assume timelines being viewed for the first time haven't been fully paginated.
                fully_paginated: false,
                items: Vector::new(),
                content_drawn_since_last_update: RangeSet::new(),
                profile_drawn_since_last_update: RangeSet::new(),
                update_receiver,
                media_cache: MediaCache::new(MediaFormatConst::File, Some(update_sender)),
                replying_to: None,
                saved_state: SavedState::default(),
                message_highlight_animation_state: MessageHighlightAnimationState::default(),
                prev_first_index: None,
                read_event_hashmap: HashMap::new(),
                marked_fully_read_queue: HashMap::new(),
            };
            (new_tl_state, true)
        };

        // Subscribe to typing notices, but hide the typing notice view initially.
        self.view(id!(typing_notice)).set_visible(false);
        submit_async_request(
            MatrixRequest::SubscribeToTypingNotices {
                room_id: room_id.clone(),
                subscribe: true,
            }
        );

        // kick off a back pagination request for this room
        if !tl_state.fully_paginated {
            submit_async_request(MatrixRequest::PaginateRoomTimeline {
                room_id: room_id.clone(),
                num_events: 50,
                forwards: false,
            })
        } else {
            // log!("Note: skipping pagination request for room {} because it is already fully paginated.", room_id);
        }

        // Even though we specify that room member profiles should be lazy-loaded,
        // the matrix server still doesn't consistently send them to our client properly.
        // So we kick off a request to fetch the room members here upon first viewing the room.
        if first_time_showing_room {
            submit_async_request(MatrixRequest::FetchRoomMembers { room_id });
            // TODO: in the future, move the back pagination request to here,
            //       once back pagination is done dynamically based on timeline scroll position.
        }

        // Now, restore the visual state of this timeline from its previously-saved state.
        self.restore_state(cx, &mut tl_state);

        // As the final step, store the tl_state for this room into the Timeline widget,
        // such that it can be accessed in future event/draw handlers.
        self.tl_state = Some(tl_state);

        // Now we can process any background updates and redraw the timeline.
        if first_time_showing_room {
            self.process_timeline_updates(cx);
        }
    
        self.redraw(cx);
    }

    /// Invoke this when this timeline is being hidden or no longer being shown,
    /// e.g., when the user navigates away from this timeline.
    fn hide_timeline(&mut self) {
        if let Some(room_id) = self.room_id.clone() {
            self.save_state();
            submit_async_request(MatrixRequest::SubscribeToTypingNotices {
                room_id,
                subscribe: false,
            });
        }
    }

    /// Removes the current room's visual UI state from this widget
    /// and saves it to the map of `TIMELINE_STATES` such that it can be restored later.
    ///
    /// Note: after calling this function, the widget's `tl_state` will be `None`.
    fn save_state(&mut self) {
        let Some(mut tl) = self.tl_state.take() else {
            error!("Timeline::save_state(): skipping due to missing state, room {:?}", self.room_id);
            return;
        };

        let portal_list = self.portal_list(id!(list));
        let first_index = portal_list.first_id();
        let message_input_box = self.text_input(id!(message_input));
        let state = SavedState {
            first_index_and_scroll: Some((first_index, portal_list.scroll_position())),
            first_event_id: tl.items
                .get(first_index)
                .and_then(|item| item
                    .as_event()
                    .and_then(|ev| ev.event_id().map(|i| i.to_owned()))
                ),
            message_input_state: message_input_box.save_state(),
            replying_to: tl.replying_to.clone(),
        };
        tl.saved_state = state;
        // Store this Timeline's `TimelineUiState` in the global map of states.
        TIMELINE_STATES.lock().unwrap().insert(tl.room_id.clone(), tl);
    }

    /// Restores the previously-saved visual UI state of this room.
    ///
    /// Note: this accepts a direct reference to the timeline's UI state,
    /// so this function must not try to re-obtain it by accessing `self.tl_state`.
    fn restore_state(&mut self, cx: &mut Cx, tl_state: &mut TimelineUiState) {
        let SavedState {
            first_index_and_scroll,
            first_event_id: _,
            message_input_state,
            replying_to,
        } = &mut tl_state.saved_state;
        if let Some((first_index, scroll_from_first_id)) = first_index_and_scroll {
            self.portal_list(id!(timeline.list))
                .set_first_id_and_scroll(*first_index, *scroll_from_first_id);
        } else {
            // If the first index is not set, then the timeline has not yet been scrolled by the user,
            // so we set the portal list to "tail" (track) the bottom of the list.
            self.portal_list(id!(timeline.list)).set_tail_range(true);
        }

        let saved_message_input_state = std::mem::take(message_input_state);
        self.text_input(id!(message_input))
            .restore_state(saved_message_input_state);
        if let Some(replying_to_event) = replying_to.take() {
            self.show_replying_to(cx, replying_to_event);
        } else {
            self.clear_replying_to();
        }
    }

    /// Sets this `RoomScreen` widget to display the timeline for the given room.
    pub fn set_displayed_room(&mut self, cx: &mut Cx, room_name: String, room_id: OwnedRoomId) {
        // If the room is already being displayed, then do nothing.
        if let Some(current_room_id) = &self.room_id {
            if current_room_id.eq(&room_id) {
                return;
            }
        }

        self.hide_timeline();
        self.room_name = room_name;
        self.room_id = Some(room_id);
        self.show_timeline(cx);
        self.label(id!(room_name)).set_text(&self.room_name);
    }
}

impl RoomScreenRef {
    /// See [`RoomScreen::set_displayed_room()`].
    pub fn set_displayed_room(&self, cx: &mut Cx, room_name: String, room_id: OwnedRoomId) {
        let Some(mut inner) = self.borrow_mut() else { return };
        inner.set_displayed_room(cx, room_name, room_id);
    }
}


/// A message that is sent from a background async task to a room's timeline view
/// for the purpose of update the Timeline UI contents or metadata.
pub enum TimelineUpdate {
    /// The content of a room's timeline was updated in the background.
    NewItems {
        /// The entire list of timeline items (events) for a room.
        new_items: Vector<Arc<TimelineItem>>,
        /// The range of indices in the `items` list that have been changed in this update
        /// and thus must be removed from any caches of drawn items in the timeline.
        /// Any items outside of this range are assumed to be unchanged and need not be redrawn.
        changed_indices: Range<usize>,
        /// Whether to clear the entire cache of drawn items in the timeline.
        /// This supercedes `index_of_first_change` and is used when the entire timeline is being redrawn.
        clear_cache: bool,
    },
    /// A notice that the start of the timeline has been reached, meaning that
    /// there is no need to send further backwards pagination requests.
    TimelineStartReached,
    /// A notice that the background task doing pagination for this room has become idle,
    /// meaning that it has completed its recent pagination request(s) and is now waiting
    /// for more requests, but that the start of the timeline has not yet been reached.
    PaginationIdle,
    /// A notice that event details have been fetched from the server,
    /// including a `result` that indicates whether the request was successful.
    EventDetailsFetched {
        event_id: OwnedEventId,
        result: Result<(), matrix_sdk_ui::timeline::Error>,
    },
    /// A notice that the room's members have been fetched from the server,
    /// though the success or failure of the request is not yet known until the client
    /// requests the member info via a timeline event's `sender_profile()` method.
    RoomMembersFetched,
    /// A notice that one or more requested media items (images, videos, etc.)
    /// that should be displayed in this timeline have now been fetched and are available.
    MediaFetched,
    /// A notice that one or more members of a this room are currently typing.
    TypingUsers {
        /// The list of users (their displayable name) who are currently typing in this room.
        users: Vec<String>,
    },
}

/// The global set of all timeline states, one entry per room.
static TIMELINE_STATES: Mutex<BTreeMap<OwnedRoomId, TimelineUiState>> = Mutex::new(BTreeMap::new());

/// The UI-side state of a single room's timeline, which is only accessed/updated by the UI thread.
struct TimelineUiState {
    /// The ID of the room that this timeline is for.
    room_id: OwnedRoomId,

    /// Whether this room's timeline has been fully paginated, which means
    /// that the oldest (first) event in the timeline is locally synced and available.
    /// When `true`, further backwards pagination requests will not be sent.
    ///
    /// This must be reset to `false` whenever the timeline is fully cleared.
    fully_paginated: bool,

    /// The list of items (events) in this room's timeline that our client currently knows about.
    items: Vector<Arc<TimelineItem>>,

    /// The range of items (indices in the above `items` list) whose event **contents** have been drawn
    /// since the last update and thus do not need to be re-populated on future draw events.
    ///
    /// This range is partially cleared on each background update (see below) to ensure that
    /// items modified during the update are properly redrawn. Thus, it is a conservative
    /// "cache tracker" that may not include all items that have already been drawn,
    /// but that's okay because big updates that clear out large parts of the rangeset
    /// only occur during back pagination, which is both rare and slow in and of itself.
    /// During typical usage, new events are appended to the end of the timeline,
    /// meaning that the range of already-drawn items doesn't need to be cleared.
    ///
    /// Upon a background update, only item indices greater than or equal to the
    /// `index_of_first_change` are removed from this set.
    content_drawn_since_last_update: RangeSet<usize>,

    /// Same as `content_drawn_since_last_update`, but for the event **profiles** (avatar, username).
    profile_drawn_since_last_update: RangeSet<usize>,

    /// The channel receiver for timeline updates for this room.
    ///
    /// Here we use a synchronous (non-async) channel because the receiver runs
    /// in a sync context and the sender runs in an async context,
    /// which is okay because a sender on an unbounded channel never needs to block.
    update_receiver: crossbeam_channel::Receiver<TimelineUpdate>,

    /// The cache of media items (images, videos, etc.) that appear in this timeline.
    ///
    /// Currently this excludes avatars, as those are shared across multiple rooms.
    media_cache: MediaCache,

    /// Info about the event currently being replied to, if any.
    replying_to: Option<(EventTimelineItem, RepliedToInfo)>,

    /// The states relevant to the UI display of this timeline that are saved upon
    /// a `Hide` action and restored upon a `Show` action.
    saved_state: SavedState,

    /// The state of the message highlight animation.
    ///
    /// We need to run the animation once the scrolling, triggered by the click of of a
    /// a reply preview, ends. so we keep a small state for it.
    /// By default, it starts in Off.
    /// Once the scrolling is started, the state becomes Pending.
    /// If the animation was trigged, the state goes back to Off.
    message_highlight_animation_state: MessageHighlightAnimationState,

    prev_first_index: Option<usize>,
    read_event_hashmap: HashMap<String, (OwnedRoomId, OwnedEventId, Instant, bool)>,
    marked_fully_read_queue: HashMap<String, (OwnedRoomId, OwnedEventId)>,
}

/// The item index, scroll position, and optional unique IDs of the first `N` events
/// that have been drawn in the most recent draw pass of a timeline's PortalList.
#[derive(Debug)]
struct FirstDrawnEvents<const N: usize> {
    index_and_scroll: [ItemIndexScroll; N],
    event_ids: [Option<OwnedEventId>; N],
}
impl<const N: usize> Default for FirstDrawnEvents<N> {
    fn default() -> Self {
        Self {
            index_and_scroll: std::array::from_fn(|_| ItemIndexScroll::default()),
            event_ids: std::array::from_fn(|_| None),
        }
    }
}

///
#[derive(Clone, Copy, Debug, Default)]
struct ItemIndexScroll {
    index: usize,
    scroll: f64,
}

#[derive(Default, Debug)]
enum MessageHighlightAnimationState {
    Pending { item_id: usize },
    #[default]
    Off,
}

/// States that are necessary to save in order to maintain a consistent UI display for a timeline.
///
/// These are saved when navigating away from a timeline (upon `Hide`)
/// and restored when navigating back to a timeline (upon `Show`).
#[derive(Default, Debug)]
struct SavedState {
    /// The index of the first item in the timeline's PortalList that is currently visible,
    /// and the scroll offset from the top of the list's viewport to the beginning of that item.
    /// If this is `None`, then the timeline has not yet been scrolled by the user
    /// and the portal list will be set to "tail" (track) the bottom of the list.
    first_index_and_scroll: Option<(usize, f64)>,
    /// The unique ID of the event that corresponds to the first item visible in the timeline.
    first_event_id: Option<OwnedEventId>,

    /// The content of the message input box.
    message_input_state: TextInputState,
    /// The event that the user is currently replying to, if any.
    replying_to: Option<(EventTimelineItem, RepliedToInfo)>,
}

/// Returns info about the item in the list of `new_items` that matches the event ID
/// of a visible item in the given `curr_items` list.
///
/// This info includes a tuple of:
/// 1. the index of the item in the currennt items list,
/// 2. the index of the item in the new items list,
/// 3. the positional "scroll" offset of the corresponding current item in the portal list,
/// 4. the unique event ID of the item.
fn find_new_item_matching_current_item(
    cx: &mut Cx,
    portal_list: &PortalListRef,
    starting_at_curr_idx: usize,
    curr_items: &Vector<Arc<TimelineItem>>,
    new_items: &Vector<Arc<TimelineItem>>,
) -> Option<(usize, usize, f64, OwnedEventId)> {
    let mut curr_item_focus = curr_items.focus();
    let mut idx_curr = starting_at_curr_idx;
    let mut curr_items_with_ids: Vec<(usize, OwnedEventId)> = Vec::with_capacity(
        portal_list.visible_items()
    );

    // Find all items with real event IDs that are currently visible in the portal list.
    // TODO: if this is slow, we could limit it to 3-5 events at the most.
    if curr_items_with_ids.len() <= portal_list.visible_items() {
        while let Some(curr_item) = curr_item_focus.get(idx_curr) {
            if let Some(event_id) = curr_item.as_event().and_then(|ev| ev.event_id()) {
                curr_items_with_ids.push((idx_curr, event_id.to_owned()));
            }
            if curr_items_with_ids.len() >= portal_list.visible_items() {
                break;
            }
            idx_curr += 1;
        }
    }

    // Find a new item that has the same real event ID as any of the current items.
    for (idx_new, new_item) in new_items.iter().enumerate() {
        let Some(event_id) = new_item.as_event().and_then(|ev| ev.event_id()) else {
            continue;
        };
        if let Some((idx_curr, _)) = curr_items_with_ids
            .iter()
            .find(|(_, ev_id)| ev_id == &event_id)
        {
            // Not all items in the portal list are guaranteed to have a position offset,
            // some may be zeroed-out, so we need to account for that possibility by only
            // using events that have a real non-zero area
            if let Some(pos_offset) = portal_list.position_of_item(cx, *idx_curr) {
                log!("Found matching event ID {event_id} at index {idx_new} in new items list, corresponding to current item index {idx_curr} at pos offset {pos_offset}");
                return Some((*idx_curr, idx_new, pos_offset, event_id.to_owned()));
            }
        }
    }

    None
}

#[derive(Debug, Default, Clone, Copy, PartialEq, Eq)]
struct ItemDrawnStatus {
    /// Whether the profile info (avatar and displayable username) were drawn for this item.
    profile_drawn: bool,
    /// Whether the content of the item was drawn (e.g., the message text, image, video, sticker, etc).
    content_drawn: bool,
}
impl ItemDrawnStatus {
    /// Returns a new `ItemDrawnStatus` with both `profile_drawn` and `content_drawn` set to `false`.
    const fn new() -> Self {
        Self {
            profile_drawn: false,
            content_drawn: false,
        }
    }
    /// Returns a new `ItemDrawnStatus` with both `profile_drawn` and `content_drawn` set to `true`.
    const fn both_drawn() -> Self {
        Self {
            profile_drawn: true,
            content_drawn: true,
        }
    }
}

/// Creates, populates, and adds a Message liveview widget to the given `PortalList`
/// with the given `item_id`.
///
/// The content of the returned `Message` widget is populated with data from the given `message`
/// and its parent `EventTimelineItem`.
fn populate_message_view(
    cx: &mut Cx2d,
    list: &mut PortalList,
    item_id: usize,
    room_id: &RoomId,
    event_tl_item: &EventTimelineItem,
    message: &timeline::Message,
    prev_event: Option<&Arc<TimelineItem>>,
    media_cache: &mut MediaCache,
    item_drawn_status: ItemDrawnStatus,
) -> (WidgetRef, ItemDrawnStatus) {
<<<<<<< HEAD
    let receipts = event_tl_item.read_receipts();
    //#123
    
=======
>>>>>>> df4f3726
    let mut new_drawn_status = item_drawn_status;

    let ts_millis = event_tl_item.timestamp();

    // Determine whether we can use a more compact UI view that hides the user's profile info
    // if the previous message was sent by the same user within 10 minutes.
    let use_compact_view = match prev_event.map(|p| p.kind()) {
        Some(TimelineItemKind::Event(prev_event_tl_item)) => match prev_event_tl_item.content() {
            TimelineItemContent::Message(_prev_msg) => {
                let prev_msg_sender = prev_event_tl_item.sender();
                prev_msg_sender == event_tl_item.sender()
                    && ts_millis.0
                        .checked_sub(prev_event_tl_item.timestamp().0)
                        .map_or(false, |d| d < uint!(600000)) // 10 mins in millis
            }
            _ => false,
        },
        _ => false,
    };

    let (item, used_cached_item) = match message.msgtype() {
        MessageType::Text(text) => {
            let template = if use_compact_view {
                live_id!(CondensedMessage)
            } else {
                live_id!(Message)
            };
            let (item, existed) = list.item_with_existed(cx, item_id, template).unwrap();
            let mut read_receipts = vec![];
            for (ower_user_id, _) in receipts.iter() {
                read_receipts.push(ower_user_id.clone());
            }
            item.sequencer(id!(sequencer)).set_read_receipts(cx, room_id.to_owned(), read_receipts);
            
            if existed && item_drawn_status.content_drawn {
                (item, true)
            } else {
                populate_text_message_content(
                    &item.html_or_plaintext(id!(content.message)),
                    text,
                );
                new_drawn_status.content_drawn = true;
                (item, false)
            }
        }
        MessageType::Image(image) => {
            let template = if use_compact_view {
                live_id!(CondensedImageMessage)
            } else {
                live_id!(ImageMessage)
            };
            let (item, existed) = list.item_with_existed(cx, item_id, template).unwrap();
            if existed && item_drawn_status.content_drawn {
                (item, true)
            } else {
                let is_image_fully_drawn = populate_image_message_content(
                    cx,
                    &item.text_or_image(id!(content.message)),
                    image,
                    media_cache,
                );
                new_drawn_status.content_drawn = is_image_fully_drawn;
                (item, false)
            }
        }
        other => {
            let (item, existed) = list.item_with_existed(cx, item_id, live_id!(Message)).unwrap();
            if existed && item_drawn_status.content_drawn {
                (item, true)
            } else {
                let kind = other.msgtype();
                item.label(id!(content.message))
                    .set_text(&format!("[TODO {kind:?}] {}", other.body()));
                new_drawn_status.content_drawn = true;
                (item, false)
            }
        }
    };

    let mut replied_to_event_id = None;

    // If we didn't use a cached item, we need to draw all other message content: the reply preview and reactions.
    if !used_cached_item {
        draw_reactions(cx, &item, event_tl_item.reactions(), item_id);
        let (is_reply_fully_drawn, replied_to_ev_id) = draw_replied_to_message(
            cx,
            &item.view(id!(replied_to_message)),
            room_id,
            message,
            event_tl_item.event_id(),
        );
        replied_to_event_id = replied_to_ev_id;
        // The content is only considered to be fully drawn if the logic above marked it as such
        // *and* if the reply preview was also fully drawn.
        new_drawn_status.content_drawn &= is_reply_fully_drawn;
    }

    // If `used_cached_item` is false, we should always redraw the profile, even if profile_drawn is true.
    let skip_draw_profile =
        use_compact_view || (used_cached_item && item_drawn_status.profile_drawn);
    if skip_draw_profile {
        // log!("\t --> populate_message_view(): SKIPPING profile draw for item_id: {item_id}");
        new_drawn_status.profile_drawn = true;
    } else {
        // log!("\t --> populate_message_view(): DRAWING  profile draw for item_id: {item_id}");
        let (username, profile_drawn) = set_avatar_and_get_username(
            cx,
            item.avatar(id!(profile.avatar)),
            room_id,
            event_tl_item.sender(),
            event_tl_item.sender_profile(),
            event_tl_item.event_id(),
        );
        item.label(id!(content.username)).set_text(&username);
        new_drawn_status.profile_drawn = profile_drawn;
    }

    // If we've previously drawn the item content, skip all other steps.
    if used_cached_item && item_drawn_status.content_drawn && item_drawn_status.profile_drawn {
        return (item, new_drawn_status);
    }

    // Set the Message widget's metatdata for reply-handling purposes.
    item.as_message().set_data(
        event_tl_item.can_be_replied_to(),
        item_id,
        replied_to_event_id,
    );

    // Set the timestamp.
    if let Some(dt) = unix_time_millis_to_datetime(&ts_millis) {
        // format as AM/PM 12-hour time
        item.label(id!(profile.timestamp))
            .set_text(&format!("{}", dt.time().format("%l:%M %P")));
        item.label(id!(profile.datestamp))
            .set_text(&format!("{}", dt.date_naive()));
    } else {
        item.label(id!(profile.timestamp))
            .set_text(&format!("{}", ts_millis.get()));
    }

    (item, new_drawn_status)
}

/// Draws the Html or plaintext body of the given message `text` into the `message_content_widget`.
fn populate_text_message_content(
    message_content_widget: &HtmlOrPlaintextRef,
    text_content: &TextMessageEventContent,
) {
    if let Some(formatted_body) = text_content
        .formatted
        .as_ref()
        .and_then(|fb| (fb.format == MessageFormat::Html).then(|| fb.body.clone()))
    {
        message_content_widget.show_html(utils::linkify(formatted_body.as_ref()));
    } else {
        match utils::linkify(&text_content.body) {
            Cow::Owned(linkified_html) => message_content_widget.show_html(&linkified_html),
            Cow::Borrowed(plaintext) => message_content_widget.show_plaintext(plaintext),
        }
    }
}

/// Draws the given image message's content into the `message_content_widget`.
///
/// Returns whether the image message content was fully drawn.
fn populate_image_message_content(
    cx: &mut Cx2d,
    text_or_image_ref: &TextOrImageRef,
    image: &ImageMessageEventContent,
    media_cache: &mut MediaCache,
) -> bool {
    // We don't use thumbnails, as their resolution is too low to be visually useful.
    // We also don't trust the provided mimetype, as it can be incorrect.
    let (_mimetype, _width, _height) = if let Some(info) = image.info.as_ref() {
        (
            info.mimetype
                .as_deref()
                .and_then(utils::ImageFormat::from_mimetype),
            info.width,
            info.height,
        )
    } else {
        (None, None, None)
    };

    match &image.source {
        MediaSource::Plain(mxc_uri) => {
            // now that we've obtained the image URI and its metadata, try to fetch the image.
            match media_cache.try_get_media_or_fetch(mxc_uri.clone(), None) {
                MediaCacheEntry::Loaded(data) => {
                    let show_image_result = text_or_image_ref.show_image(|img| {
                        utils::load_png_or_jpg(&img, cx, &data)
                            .map(|()| img.size_in_pixels(cx).unwrap())
                    });
                    if let Err(e) = show_image_result {
                        let err_str = format!("Failed to display image: {e:?}");
                        error!("{err_str}");
                        text_or_image_ref.set_text(&err_str);
                    }

                    // We're done drawing the image message content, so mark it as fully drawn.
                    true
                }
                MediaCacheEntry::Requested => {
                    text_or_image_ref.set_text(&format!("Fetching image from {:?}", mxc_uri));
                    // Do not consider this image as being fully drawn, as we're still fetching it.
                    false
                }
                MediaCacheEntry::Failed => {
                    text_or_image_ref
                        .set_text(&format!("Failed to fetch image from {:?}", mxc_uri));
                    // For now, we consider this as being "complete". In the future, we could support
                    // retrying to fetch the image on a user click/tap.
                    true
                }
            }
        }
        MediaSource::Encrypted(encrypted) => {
            text_or_image_ref.set_text(&format!(
                "[TODO] fetch encrypted image at {:?}",
                encrypted.url
            ));
            // We consider this as "fully drawn" since we don't yet support encryption,
            // but *only if* the reply preview was also fully drawn.
            true
        }
    }
}

/// Draws a ReplyPreview above the given `message` if it was in-reply to another message.
///
/// If the given `message` was *not* in-reply to another message,
/// this function will mark the ReplyPreview as non-visible and consider it fully drawn.
///
/// Returns whether the in-reply-to information was available and fully drawn,
/// i.e., whether it can be considered as cached and not needing to be redrawn later.
fn draw_replied_to_message(
    cx: &mut Cx2d,
    replied_to_message_view: &ViewRef,
    room_id: &RoomId,
    message: &timeline::Message,
    message_event_id: Option<&EventId>,
) -> (bool, Option<OwnedEventId>) {
    let fully_drawn: bool;
    let show_reply: bool;
    let mut replied_to_event_id = None;

    if let Some(in_reply_to_details) = message.in_reply_to() {
        replied_to_event_id = Some(in_reply_to_details.event_id.to_owned());
        show_reply = true;

        match &in_reply_to_details.event {
            TimelineDetails::Ready(replied_to_event) => {
                let (in_reply_to_username, is_avatar_fully_drawn) = set_avatar_and_get_username(
                    cx,
                    replied_to_message_view
                        .avatar(id!(replied_to_message_content.reply_preview_avatar)),
                    room_id,
                    replied_to_event.sender(),
                    replied_to_event.sender_profile(),
                    Some(in_reply_to_details.event_id.as_ref()),
                );

                fully_drawn = is_avatar_fully_drawn;

                replied_to_message_view
                    .label(id!(replied_to_message_content.reply_preview_username))
                    .set_text(in_reply_to_username.as_str());
                let msg_body = replied_to_message_view.html_or_plaintext(id!(reply_preview_body));
                populate_preview_of_timeline_item(
                    &msg_body,
                    replied_to_event.content(),
                    &in_reply_to_username,
                );
            }
            TimelineDetails::Error(_e) => {
                fully_drawn = true;
                replied_to_message_view
                    .label(id!(replied_to_message_content.reply_preview_username))
                    .set_text("[Error fetching username]");
                replied_to_message_view
                    .avatar(id!(replied_to_message_content.reply_preview_avatar))
                    .show_text(None, "?");
                replied_to_message_view
                    .html_or_plaintext(id!(replied_to_message_content.reply_preview_body))
                    .show_plaintext("[Error fetching replied-to event]");
            }
            status @ TimelineDetails::Pending | status @ TimelineDetails::Unavailable => {
                // We don't have the replied-to message yet, so we can't fully draw the preview.
                fully_drawn = false;
                replied_to_message_view
                    .label(id!(replied_to_message_content.reply_preview_username))
                    .set_text("[Loading username...]");
                replied_to_message_view
                    .avatar(id!(replied_to_message_content.reply_preview_avatar))
                    .show_text(None, "?");
                replied_to_message_view
                    .html_or_plaintext(id!(replied_to_message_content.reply_preview_body))
                    .show_plaintext("[Loading replied-to message...]");

                // Confusingly, we need to fetch the details of the `message` (the event that is the reply),
                // not the details of the original event that this `message` is replying to.
                if matches!(status, TimelineDetails::Unavailable) {
                    if let Some(event_id) = message_event_id {
                        submit_async_request(MatrixRequest::FetchDetailsForEvent {
                            room_id: room_id.to_owned(),
                            event_id: event_id.to_owned(),
                        });
                    }
                }
            }
        }
    } else {
        // This message was not in reply to another message, so we don't need to show a reply.
        show_reply = false;
        fully_drawn = true;
    }

    replied_to_message_view.set_visible(show_reply);
    (fully_drawn, replied_to_event_id)
}

fn populate_preview_of_timeline_item(
    widget_out: &HtmlOrPlaintextRef,
    timeline_item_content: &TimelineItemContent,
    sender_username: &str,
) {
    if let TimelineItemContent::Message(m) = timeline_item_content {
        if let MessageType::Text(text) = m.msgtype() {
            return populate_text_message_content(widget_out, text);
        }
    }
    let html = text_preview_of_timeline_item(timeline_item_content, sender_username)
        .format_with(sender_username);
    widget_out.show_html(html);
}

/// Draws the reactions beneath the given `message_item`.
fn draw_reactions(
    _cx: &mut Cx2d,
    message_item: &WidgetRef,
    reactions: &ReactionsByKeyBySender,
    id: usize,
) {
    const DRAW_ITEM_ID_REACTION: bool = false;
    if reactions.is_empty() && !DRAW_ITEM_ID_REACTION {
        return;
    }

    // The message annotaions view is invisible by default, so we must set it to visible
    // now that we know there are reactions to show.
    message_item
        .view(id!(content.message_annotations))
        .set_visible(true);

    let mut label_text = String::new();
    for (reaction_raw, reaction_senders) in reactions.iter() {
        // Just take the first char of the emoji, which ignores any variant selectors.
        let reaction_first_char = reaction_raw.chars().next().map(|c| c.to_string());
        let reaction_str = reaction_first_char.as_deref().unwrap_or(reaction_raw);
        let text_to_display = emojis::get(reaction_str)
            .and_then(|e| e.shortcode())
            .unwrap_or(reaction_raw);
        let count = reaction_senders.len();
        // log!("Found reaction {:?} with count {}", text_to_display, count);
        label_text = format!("{label_text}<i>:{}:</i> <b>{}</b> ", text_to_display, count);
    }

    // Debugging: draw the item ID as a reaction
    if DRAW_ITEM_ID_REACTION {
        label_text = format!("{label_text}<i>ID: {}</i>", id);
    }

    let html_reaction_view = message_item.html(id!(message_annotations.html_content));
    html_reaction_view.set_text(&label_text);
}

/// A trait for abstracting over the different types of timeline events
/// that can be displayed in a `SmallStateEvent` widget.
trait SmallStateEventContent {
    /// Populates the *content* (not the profile) of the given `item` with data from
    /// the given `event_tl_item` and `self` (the specific type of event content).
    ///
    /// ## Arguments
    /// * `item`: a `SmallStateEvent` widget that has already been added to
    ///    the given `PortalList` at the given `item_id`.
    ///    This function may either modify that item or completely replace it
    ///    with a different widget if needed.
    /// * `item_drawn_status`: the old (prior) drawn status of the item.
    /// * `new_drawn_status`: the new drawn status of the item, which may have already
    ///    been updated to reflect the item's profile having been drawn right before this function.
    ///
    /// ## Return
    /// Returns a tuple of the drawn `item` and its `new_drawn_status`.
    fn populate_item_content(
        &self,
        cx: &mut Cx,
        list: &mut PortalList,
        item_id: usize,
        item: WidgetRef,
        event_tl_item: &EventTimelineItem,
        username: &str,
        item_drawn_status: ItemDrawnStatus,
        new_drawn_status: ItemDrawnStatus,
    ) -> (WidgetRef, ItemDrawnStatus);
}

/// An empty marker struct used for populating redacted messages.
struct RedactedMessageEventMarker;

impl SmallStateEventContent for RedactedMessageEventMarker {
    fn populate_item_content(
        &self,
        _cx: &mut Cx,
        _list: &mut PortalList,
        _item_id: usize,
        item: WidgetRef,
        event_tl_item: &EventTimelineItem,
        original_sender: &str,
        _item_drawn_status: ItemDrawnStatus,
        mut new_drawn_status: ItemDrawnStatus,
    ) -> (WidgetRef, ItemDrawnStatus) {
        item.label(id!(content)).set_text(
            &text_preview_of_redacted_message(event_tl_item, original_sender)
                .format_with(original_sender),
        );
        new_drawn_status.content_drawn = true;
        (item, new_drawn_status)
    }
}

impl SmallStateEventContent for timeline::OtherState {
    fn populate_item_content(
        &self,
        cx: &mut Cx,
        list: &mut PortalList,
        item_id: usize,
        item: WidgetRef,
        _event_tl_item: &EventTimelineItem,
        username: &str,
        _item_drawn_status: ItemDrawnStatus,
        mut new_drawn_status: ItemDrawnStatus,
    ) -> (WidgetRef, ItemDrawnStatus) {
        let item = if let Some(text_preview) = text_preview_of_other_state(self) {
            item.label(id!(content))
                .set_text(&text_preview.format_with(username));
            new_drawn_status.content_drawn = true;
            item
        } else {
            let item = list.item(cx, item_id, live_id!(Empty)).unwrap();
            new_drawn_status = ItemDrawnStatus::new();
            item
        };
        (item, new_drawn_status)
    }
}

impl SmallStateEventContent for MemberProfileChange {
    fn populate_item_content(
        &self,
        _cx: &mut Cx,
        _list: &mut PortalList,
        _item_id: usize,
        item: WidgetRef,
        _event_tl_item: &EventTimelineItem,
        username: &str,
        _item_drawn_status: ItemDrawnStatus,
        mut new_drawn_status: ItemDrawnStatus,
    ) -> (WidgetRef, ItemDrawnStatus) {
        item.label(id!(content))
            .set_text(&text_preview_of_member_profile_change(self, username).format_with(username));
        new_drawn_status.content_drawn = true;
        (item, new_drawn_status)
    }
}

impl SmallStateEventContent for RoomMembershipChange {
    fn populate_item_content(
        &self,
        cx: &mut Cx,
        list: &mut PortalList,
        item_id: usize,
        item: WidgetRef,
        _event_tl_item: &EventTimelineItem,
        username: &str,
        _item_drawn_status: ItemDrawnStatus,
        mut new_drawn_status: ItemDrawnStatus,
    ) -> (WidgetRef, ItemDrawnStatus) {
        let Some(preview) = text_preview_of_room_membership_change(self) else {
            // Don't actually display anything for nonexistent/unimportant membership changes.
            return (
                list.item(cx, item_id, live_id!(Empty)).unwrap(),
                ItemDrawnStatus::new(),
            );
        };

        item.label(id!(content))
            .set_text(&preview.format_with(username));
        new_drawn_status.content_drawn = true;
        (item, new_drawn_status)
    }
}

/// Creates, populates, and adds a SmallStateEvent liveview widget to the given `PortalList`
/// with the given `item_id`.
///
/// The content of the returned widget is populated with data from the
/// given room membership change and its parent `EventTimelineItem`.
fn populate_small_state_event(
    cx: &mut Cx,
    list: &mut PortalList,
    item_id: usize,
    room_id: &RoomId,
    event_tl_item: &EventTimelineItem,
    event_content: &impl SmallStateEventContent,
    item_drawn_status: ItemDrawnStatus,
) -> (WidgetRef, ItemDrawnStatus) {
    let mut new_drawn_status = item_drawn_status;
    let (item, existed) = list
        .item_with_existed(cx, item_id, live_id!(SmallStateEvent))
        .unwrap();

    // The content of a small state event view may depend on the profile info,
    // so we can only mark the content as drawn after the profile has been fully drawn and cached.
    let skip_redrawing_profile = existed && item_drawn_status.profile_drawn;
    let skip_redrawing_content = skip_redrawing_profile && item_drawn_status.content_drawn;

    if skip_redrawing_content {
        return (item, new_drawn_status);
    }

    // If the profile has been drawn, we can just quickly grab the user's display name
    // instead of having to call `set_avatar_and_get_username` again.
    let username_opt = skip_redrawing_profile
        .then(|| get_profile_display_name(event_tl_item))
        .flatten();

    let username = username_opt.unwrap_or_else(|| {
        // As a fallback, call `set_avatar_and_get_username` to get the user's display name.
        let (username, profile_drawn) = set_avatar_and_get_username(
            cx,
            item.avatar(id!(avatar)),
            room_id,
            event_tl_item.sender(),
            event_tl_item.sender_profile(),
            event_tl_item.event_id(),
        );
        // Draw the timestamp as part of the profile.
        set_timestamp(
            &item,
            id!(left_container.timestamp),
            event_tl_item.timestamp(),
        );
        new_drawn_status.profile_drawn = profile_drawn;
        username
    });

    // Proceed to draw the actual event content.
    event_content.populate_item_content(
        cx,
        list,
        item_id,
        item,
        event_tl_item,
        &username,
        item_drawn_status,
        new_drawn_status,
    )
}

/// Sets the text of the `Label` at the given `item`'s live ID path
/// to a typical 12-hour AM/PM timestamp format.
fn set_timestamp(item: &WidgetRef, live_id_path: &[LiveId], timestamp: MilliSecondsSinceUnixEpoch) {
    if let Some(dt) = unix_time_millis_to_datetime(&timestamp) {
        // format as AM/PM 12-hour time
        item.label(live_id_path)
            .set_text(&format!("{}", dt.time().format("%l:%M %P")));
    } else {
        item.label(live_id_path)
            .set_text(&format!("{}", timestamp.get()));
    }
}

/// Sets the given avatar and returns a displayable username based on the
/// given profile and user ID of the sender of the event with the given event ID.
///
/// If the sender profile is not ready, this function will submit an async request
/// to fetch the sender profile from the server, but only if the event ID is `Some`.
///
/// This function will always choose a nice, displayable username and avatar.
///
/// The specific behavior is as follows:
/// * If the timeline event's sender profile *is* ready, then the `username` and `avatar`
///   will be the user's display name and avatar image, if available.
///   * If it's not ready, we attempt to fetch the user info from the user profile cache.
/// * If no avatar image is available, then the `avatar` will be set to the first character
///   of the user's display name, if available.
/// * If the user's display name is not available or has not been set, the user ID
///   will be used for the `username`, and the first character of the user ID for the `avatar`.
/// * If the timeline event's sender profile isn't ready and the user ID isn't found in
///   our user profile cache , then the `username` and `avatar`  will be the user ID
///   and the first character of that user ID, respectively.
///
/// ## Return
/// Returns a tuple of:
/// 1. The displayable username that should be used to populate the username field.
/// 2. A boolean indicating whether the user's profile info has been completely drawn
///    (for purposes of caching it to avoid future redraws).
fn set_avatar_and_get_username(
    cx: &mut Cx,
    avatar: AvatarRef,
    room_id: &RoomId,
    sender_user_id: &UserId,
    sender_profile: &TimelineDetails<Profile>,
    event_id: Option<&EventId>,
) -> (String, bool) {
    // Get the display name and avatar URL from the sender's profile, if available,
    // or if the profile isn't ready, fall back to qeurying our user profile cache.
    let (username_opt, avatar_state) = match sender_profile {
        TimelineDetails::Ready(profile) => (
            profile.display_name.clone(),
            AvatarState::Known(profile.avatar_url.clone()),
        ),
        not_ready => {
            if matches!(not_ready, TimelineDetails::Unavailable) {
                if let Some(event_id) = event_id {
                    submit_async_request(MatrixRequest::FetchDetailsForEvent {
                        room_id: room_id.to_owned(),
                        event_id: event_id.to_owned(),
                    });
                }
            }
            // log!("populate_message_view(): sender profile not ready yet for event {not_ready:?}");
            user_profile_cache::with_user_profile(cx, sender_user_id, |profile, room_members| {
                room_members
                    .get(room_id)
                    .map(|rm| {
                        (
                            rm.display_name().map(|n| n.to_owned()),
                            AvatarState::Known(rm.avatar_url().map(|u| u.to_owned())),
                        )
                    })
                    .unwrap_or_else(|| (profile.username.clone(), profile.avatar_state.clone()))
            })
            .unwrap_or((None, AvatarState::Unknown))
        }
    };

    let (avatar_img_data_opt, profile_drawn) = match avatar_state {
        AvatarState::Loaded(data) => (Some(data), true),
        AvatarState::Known(Some(uri)) => match avatar_cache::get_or_fetch_avatar(cx, uri) {
            AvatarCacheEntry::Loaded(data) => (Some(data), true),
            AvatarCacheEntry::Failed => (None, true),
            AvatarCacheEntry::Requested => (None, false),
        },
        AvatarState::Known(None) | AvatarState::Failed => (None, true),
        AvatarState::Unknown => (None, false),
    };

    // Set sender to the display name if available, otherwise the user id.
    let username = username_opt
        .clone()
        .unwrap_or_else(|| sender_user_id.to_string());

    // Set the sender's avatar image, or use the username if no image is available.
    avatar_img_data_opt.and_then(|data|
        avatar.show_image(
            Some((sender_user_id.to_owned(), username_opt.clone(), room_id.to_owned(), data.clone())),
            |img| utils::load_png_or_jpg(&img, cx, &data)
        )
        .ok()
    )
    .unwrap_or_else(|| avatar.show_text(
        Some((sender_user_id.to_owned(), username_opt, room_id.to_owned())),
        &username,
    ));
    (username, profile_drawn)
}

/// Returns the display name of the sender of the given `event_tl_item`, if available.
fn get_profile_display_name(event_tl_item: &EventTimelineItem) -> Option<String> {
    if let TimelineDetails::Ready(profile) = event_tl_item.sender_profile() {
        profile.display_name.clone()
    } else {
        None
    }
}

/// Actions that can be performed on a message.
#[derive(Clone, DefaultNone, Debug)]
pub enum MessageAction {
    /// The user clicked the reply button on the message,
    /// indicating that they want to reply to this message.
    MessageReply(usize),
    /// The user clicked the inline reply preview above a message
    /// indicating that they want to jump upwards to the replied-to message shown in the preview.
    ReplyPreviewClicked {
        /// The item ID (in the timeline PortalList) of the reply message
        /// that the user clicked the reply preview above.
        reply_message_item_id: usize,
        /// The event ID of the replied-to message (the target of the reply).
        replied_to_event: OwnedEventId,
    },
    /// The message with the given item ID should be highlighted.
    MessageHighlight(usize),
    None,
}

#[derive(Live, LiveHook, Widget)]
pub struct Message {
    #[deref] view: View,
    #[animator] animator: Animator,
    #[rust(false)] hovered: bool,

    #[rust] can_be_replied_to: bool,
    #[rust] item_id: usize,
    /// The event ID of the message that this message is replying to, if any.
    #[rust] replied_to_event_id: Option<OwnedEventId>,
}

impl Widget for Message {
    fn handle_event(&mut self, cx: &mut Cx, event: &Event, scope: &mut Scope) {
        if self.animator_handle_event(cx, event).must_redraw() {
            self.redraw(cx);
        }

        if !self.animator.is_track_animating(cx, id!(highlight))
            && self.animator_in_state(cx, id!(highlight.on))
        {
            self.animator_play(cx, id!(highlight.off));
        }

        let widget_uid = self.widget_uid();

        if let Event::Actions(actions) = event {
            if self.view.button(id!(reply_button)).clicked(actions) {
                cx.widget_action(
                    widget_uid,
                    &scope.path,
                    MessageAction::MessageReply(self.item_id),
                );
            }
        }

        if let Hit::FingerUp(fe) = event.hits(cx, self.view(id!(replied_to_message)).area()) {
            if fe.was_tap() {
                if let Some(ref replied_to_event) = self.replied_to_event_id {
                    cx.widget_action(
                        widget_uid,
                        &scope.path,
                        MessageAction::ReplyPreviewClicked {
                            reply_message_item_id: self.item_id,
                            replied_to_event: replied_to_event.to_owned(),
                        },
                    );
                } else {
                    error!("BUG: reply preview clicked for message {} with no replied-to event!", self.item_id);
                }
            }
        }

        if let Event::Actions(actions) = event {
            for action in actions {
                match action.as_widget_action().cast() {
                    MessageAction::MessageHighlight(id) if id == self.item_id => {
                        self.animator_play(cx, id!(highlight.on));
                        self.redraw(cx);
                    }
                    _ => {}
                }
            }
        }

        if let Event::MouseMove(e) = event {
            let hovered = self.view.area().rect(cx).contains(e.abs);
            if (self.hovered != hovered) || (!hovered && self.animator_in_state(cx, id!(hover.on)))
            {
                self.hovered = hovered;

                // TODO: Once we have a context menu, the messageMenu can be displayed on hover or push only
                // self.view.view(id!(message_menu)).set_visible(hovered);
                let hover_animator = if self.hovered {
                    id!(hover.on)
                } else {
                    id!(hover.off)
                };
                self.animator_play(cx, hover_animator);
            }
        }

        self.view.handle_event(cx, event, scope);
    }

    fn draw_walk(&mut self, cx: &mut Cx2d, scope: &mut Scope, walk: Walk) -> DrawStep {
        self.view
            .button(id!(reply_button))
            .set_visible(self.can_be_replied_to);

        self.view.draw_walk(cx, scope, walk)
    }
}

impl Message {
    fn set_data(
        &mut self,
        can_be_replied_to: bool,
        item_id: usize,
        replied_to_event_id: Option<OwnedEventId>,
    ) {
        self.can_be_replied_to = can_be_replied_to;
        self.item_id = item_id;
        self.replied_to_event_id = replied_to_event_id;
    }
}

impl MessageRef {
    fn set_data(
        &self,
        can_be_replied_to: bool,
        item_id: usize,
        replied_to_event_id: Option<OwnedEventId>,
    ) {
        if let Some(mut inner) = self.borrow_mut() {
            inner.set_data(can_be_replied_to, item_id, replied_to_event_id);
        };
    }
}<|MERGE_RESOLUTION|>--- conflicted
+++ resolved
@@ -34,12 +34,8 @@
         text_or_image::{TextOrImageRef, TextOrImageWidgetRefExt},
         typing_animation::TypingAnimationWidgetExt,
     },
-<<<<<<< HEAD
     sliding_sync::{get_client, submit_async_request, take_timeline_update_receiver, MatrixRequest}, utils::{self, unix_time_millis_to_datetime, MediaFormatConst},
     home::room_read_receipt::*
-=======
-    sliding_sync::{get_client, submit_async_request, take_timeline_update_receiver, MatrixRequest}, utils::{self, unix_time_millis_to_datetime, MediaFormatConst}
->>>>>>> df4f3726
 };
 use rangemap::RangeSet;
 
@@ -2086,12 +2082,8 @@
     media_cache: &mut MediaCache,
     item_drawn_status: ItemDrawnStatus,
 ) -> (WidgetRef, ItemDrawnStatus) {
-<<<<<<< HEAD
     let receipts = event_tl_item.read_receipts();
-    //#123
     
-=======
->>>>>>> df4f3726
     let mut new_drawn_status = item_drawn_status;
 
     let ts_millis = event_tl_item.timestamp();
