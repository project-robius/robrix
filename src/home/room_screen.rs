--- conflicted
+++ resolved
@@ -644,15 +644,11 @@
         <View> {
             width: Fill, height: Fill,
             flow: Overlay,
-<<<<<<< HEAD
             show_bg: true
             draw_bg: {
                 color: (COLOR_PRIMARY_DARKER)
             }
             
-=======
-
->>>>>>> 5dd4f4ae
             <KeyboardView> {
                 width: Fill, height: Fill,
                 flow: Down,
@@ -1045,11 +1041,8 @@
         room_screen.room_name = room_name;
         room_screen.room_id = Some(room_id.clone());
         room_screen.timeline(id!(timeline)).set_room(room_id);
-<<<<<<< HEAD
         room_screen.label(id!(room_name)).set_text(&room_screen.room_name);
-=======
         room_screen.reset_state();
->>>>>>> 5dd4f4ae
     }
 }
 
@@ -1362,27 +1355,10 @@
 
 impl Widget for Timeline {
     fn handle_event(&mut self, cx: &mut Cx, event: &Event, scope: &mut Scope) {
-<<<<<<< HEAD
-=======
         let widget_uid = self.widget_uid();
 
         if let Event::Actions(actions) = event {
             for action in actions {
-                // Handle the timeline being hidden or shown.
-                match action.as_widget_action().cast() {
-                    StackNavigationTransitionAction::HideBegin => {
-                        self.hide_timeline();
-                        continue;
-                    }
-                    StackNavigationTransitionAction::ShowBegin => {
-                        self.show_timeline();
-                        self.redraw(cx);
-                        continue;
-                    }
-                    StackNavigationTransitionAction::HideEnd
-                    | StackNavigationTransitionAction::ShowDone
-                    | StackNavigationTransitionAction::None => {}
-                }
 
                 match action.as_widget_action().cast() {
                     MessageAction::MessageReply(item_id) => {
@@ -1443,7 +1419,6 @@
             }
         }
 
->>>>>>> 5dd4f4ae
         // Currently, a Signal event is only used to tell this widget
         // that its timeline events have been updated in the background.
         if let Event::Signal = event {
