--- conflicted
+++ resolved
@@ -1438,8 +1438,11 @@
                                     item_id,
                                     room_id,
                                     event_tl_item,
+                                    prev_event,
+                                    next_event,
                                     other,
                                     item_drawn_status,
+                                    &mut tl_state.small_state_groups,
                                 ),
                             },
                             TimelineItemContent::MembershipChange(membership_change) => populate_small_state_event(
@@ -2443,11 +2446,8 @@
                 prev_first_index: None,
                 scrolled_past_read_marker: false,
                 latest_own_user_receipt: None,
-<<<<<<< HEAD
+                tombstone_info: successor_room,
                 small_state_groups: Vec::new(),
-=======
-                tombstone_info: successor_room,
->>>>>>> 5915118a
             };
             (tl_state, true)
         };
@@ -3020,18 +3020,15 @@
     /// When new message come in, this value is reset to `false`.
     scrolled_past_read_marker: bool,
     latest_own_user_receipt: Option<Receipt>,
-<<<<<<< HEAD
+
+    /// If this room has been tombstoned, this contains the details of the tombstone.
+    /// If the room is not tombstoned, then this is `None`.
+    ///
+    tombstone_info: Option<SuccessorRoom>,
     /// A vector of ranges of small state items that are grouped together in the UI.
     /// 
     /// There is a collapsible to the right of the message of the first item in the group. 
     small_state_groups: Vec<(std::ops::Range<usize>, bool)>
-=======
-
-    /// If this room has been tombstoned, this contains the details of the tombstone.
-    /// If the room is not tombstoned, then this is `None`.
-    ///
-    tombstone_info: Option<SuccessorRoom>,
->>>>>>> 5915118a
 }
 
 #[derive(Default, Debug)]
