//! A room screen is the UI view that displays a single Room's timeline of events/messages
//! along with a message input bar at the bottom.

use std::{borrow::Cow, cell::RefCell, collections::BTreeMap, ops::{DerefMut, Range}, sync::Arc};

use bytesize::ByteSize;
use imbl::Vector;
use makepad_widgets::{image_cache::ImageBuffer, *};
use matrix_sdk::{
    OwnedServerName, RoomDisplayName, media::{MediaFormat, MediaRequestParameters}, room::RoomMember, ruma::{
        EventId, MatrixToUri, MatrixUri, OwnedEventId, OwnedMxcUri, OwnedRoomId, UserId, events::{
            receipt::Receipt,
            room::{
                ImageInfo, MediaSource, message::{
                    AudioMessageEventContent, EmoteMessageEventContent, FileMessageEventContent, FormattedBody, ImageMessageEventContent, KeyVerificationRequestEventContent, LocationMessageEventContent, MessageFormat, MessageType, NoticeMessageEventContent, TextMessageEventContent, VideoMessageEventContent
                }
            },
            sticker::{StickerEventContent, StickerMediaSource},
        }, matrix_uri::MatrixId, uint
    }
};
use matrix_sdk_ui::timeline::{
    self, EmbeddedEvent, EncryptedMessage, EventTimelineItem, InReplyToDetails, MemberProfileChange, MsgLikeContent, MsgLikeKind, OtherMessageLike, PollState, RoomMembershipChange, TimelineDetails, TimelineEventItemId, TimelineItem, TimelineItemContent, TimelineItemKind, VirtualTimelineItem
};

use crate::{
<<<<<<< HEAD
    app::AppStateAction, avatar_cache, event_preview::{plaintext_body_of_timeline_item, text_preview_of_encrypted_message, text_preview_of_member_profile_change, text_preview_of_other_message_like, text_preview_of_other_state, text_preview_of_redacted_message, text_preview_of_room_membership_change, text_preview_of_timeline_item}, home::{edited_indicator::EditedIndicatorWidgetRefExt, link_preview::{LinkPreviewCache, LinkPreviewRef, LinkPreviewWidgetRefExt}, loading_pane::{LoadingPaneState, LoadingPaneWidgetExt}, rooms_list::RoomsListRef, small_state_group_manager::{CollapsibleButton, SmallStateGroupManager, handle_backward_pagination_index_shift, handle_collapsible_button_click}, tombstone_footer::SuccessorRoomDetails}, media_cache::{MediaCache, MediaCacheEntry}, profile::{
=======
    app::AppStateAction, avatar_cache, event_preview::{plaintext_body_of_timeline_item, text_preview_of_encrypted_message, text_preview_of_member_profile_change, text_preview_of_other_message_like, text_preview_of_other_state, text_preview_of_redacted_message, text_preview_of_room_membership_change, text_preview_of_timeline_item}, home::{edited_indicator::EditedIndicatorWidgetRefExt, link_preview::{LinkPreviewCache, LinkPreviewRef, LinkPreviewWidgetRefExt}, loading_pane::{LoadingPaneState, LoadingPaneWidgetExt}, room_image_viewer::{get_image_name_and_filesize, populate_matrix_image_modal}, rooms_list::RoomsListRef, tombstone_footer::SuccessorRoomDetails}, media_cache::{MediaCache, MediaCacheEntry}, profile::{
>>>>>>> 65bbfafa
        user_profile::{AvatarState, ShowUserProfileAction, UserProfile, UserProfileAndRoomId, UserProfilePaneInfo, UserProfileSlidingPaneRef, UserProfileSlidingPaneWidgetExt},
        user_profile_cache,
    },
    room::{room_input_bar::RoomInputBarState, typing_notice::TypingNoticeWidgetExt},
    shared::{
        avatar::AvatarWidgetRefExt, callout_tooltip::{CalloutTooltipOptions, TooltipAction, TooltipPosition}, html_or_plaintext::{HtmlOrPlaintextRef, HtmlOrPlaintextWidgetRefExt, RobrixHtmlLinkAction}, image_viewer::{ImageViewerAction, ImageViewerMetaData, LoadState}, jump_to_bottom_button::{JumpToBottomButtonWidgetExt, UnreadMessageCount}, popup_list::{PopupItem, PopupKind, enqueue_popup_notification}, restore_status_view::RestoreStatusViewWidgetExt, styles::*, text_or_image::{TextOrImageAction, TextOrImageRef, TextOrImageWidgetRefExt}, timestamp::TimestampWidgetRefExt
    },
    sliding_sync::{BackwardsPaginateUntilEventRequest, MatrixRequest, PaginationDirection, TimelineEndpoints, TimelineRequestSender, UserPowerLevels, get_client, submit_async_request, take_timeline_endpoints}, utils::{self, ImageFormat, MEDIA_THUMBNAIL_FORMAT, RoomNameId, unix_time_millis_to_datetime}
};
use crate::home::event_reaction_list::ReactionListWidgetRefExt;
use crate::home::room_read_receipt::AvatarRowWidgetRefExt;
use crate::room::room_input_bar::RoomInputBarWidgetExt;
use crate::shared::mentionable_text_input::MentionableTextInputAction;

use rangemap::RangeSet;

use super::{event_reaction_list::ReactionData, loading_pane::LoadingPaneRef, new_message_context_menu::{MessageAbilities, MessageDetails}, room_read_receipt::{self, populate_read_receipts, MAX_VISIBLE_AVATARS_IN_READ_RECEIPT}};

/// The maximum number of timeline items to search through
/// when looking for a particular event.
///
/// This is a safety measure to prevent the main UI thread
/// from getting into a long-running loop if an event cannot be found quickly.
const MAX_ITEMS_TO_SEARCH_THROUGH: usize = 100;

/// The max size (width or height) of a blurhash image to decode.
const BLURHASH_IMAGE_MAX_SIZE: u32 = 500;


live_design! {
    use link::theme::*;
    use link::shaders::*;
    use link::widgets::*;

    use crate::shared::styles::*;
    use crate::shared::helpers::*;
    use crate::shared::avatar::Avatar;
    use crate::shared::text_or_image::TextOrImage;
    use crate::shared::timestamp::*;
    use crate::shared::html_or_plaintext::*;
    use crate::shared::icon_button::*;
    use crate::shared::jump_to_bottom_button::*;
    use crate::profile::user_profile::UserProfileSlidingPane;
    use crate::home::edited_indicator::*;
    use crate::home::event_reaction_list::*;
    use crate::home::loading_pane::*;
    use crate::room::room_input_bar::*;
    use crate::room::reply_preview::RepliedToMessage;
    use crate::room::typing_notice::*;
    use crate::home::room_read_receipt::*;
    use crate::rooms_list::*;
    use crate::shared::restore_status_view::*;
    use crate::home::link_preview::LinkPreview;
    use crate::home::small_state_group_manager::SmallStateHeader;
    use link::tsp_link::TspSignIndicator;

    COLOR_BG = #xfff8ee
    COLOR_OVERLAY_BG = #x000000d8
    COLOR_READ_MARKER = #xeb2733

    REACTION_TEXT_COLOR = #4c00b0


    // An empty view that takes up no space in the portal list.
    Empty = <View> { }

    // The view used for each text-based message event in a room's timeline.
    Message = {{Message}} {
        width: Fill,
        height: Fit,
        margin: 0.0
        flow: Down,
        cursor: Default,
        padding: 0.0,
        spacing: 0.0

        show_bg: true
        draw_bg: {
            instance highlight: 0.0
            instance hover: 0.0
            color: #ffffff  // default color

            instance mentions_bar_color: #ffffff
            instance mentions_bar_width: 4.0

            fn pixel(self) -> vec4 {
                let base_color = mix(
                    self.color,
                    #fafafa,
                    self.hover
                );

                let with_highlight = mix(
                    base_color,
                    #c5d6fa,
                    self.highlight
                );

                let sdf = Sdf2d::viewport(self.pos * self.rect_size);

                // draw bg
                sdf.rect(0., 0., self.rect_size.x, self.rect_size.y);
                sdf.fill(with_highlight);

                // draw the left vertical line
                sdf.rect(0., 0., self.mentions_bar_width, self.rect_size.y);
                sdf.fill(self.mentions_bar_color);

                return sdf.result;
            }
        }

        animator: {
            highlight = {
                default: off
                off = {
                    redraw: true,
                    from: { all: Forward {duration: 2.0} }
                    ease: ExpDecay {d1: 0.80, d2: 0.97}
                    apply: { draw_bg: {highlight: 0.0} }
                }
                on = {
                    redraw: true,
                    from: { all: Forward {duration: 0.5} }
                    ease: ExpDecay {d1: 0.80, d2: 0.97}
                    apply: { draw_bg: {highlight: 1.0} }
                }
            }
            hover = {
                default: off
                off = {
                    redraw: true,
                    from: { all: Snap }
                    apply: { draw_bg: {hover: 0.0} }
                }
                on = {
                    redraw: true,
                    from: { all: Snap }
                    apply: { draw_bg: {hover: 1.0} }
                }
            }
        }

        // A preview of the earlier message that this message was in reply to.
        replied_to_message = <RepliedToMessage> {
            flow: Right
            margin: { bottom: 3, top: 10 }
            replied_to_message_content = {
                margin: { left: 29 }
                padding: { bottom: 10 }
            }
        }

        body = <View> {
            width: Fill,
            height: Fit
            flow: Right,
            padding: {top: 0, bottom: 10, left: 10, right: 10},

            profile = <View> {
                align: {x: 0.5, y: 0.0} // centered horizontally, top aligned
                width: 65.0,
                height: Fit,
                margin: {top: 4.5, right: 10}
                flow: Down,
                avatar = <Avatar> {
                    width: 48,
                    height: 48,
                }
                timestamp = <Timestamp> {
                    margin: { top: 5.9 }
                }
                edited_indicator = <EditedIndicator> { }
                tsp_sign_indicator = <TspSignIndicator> { }
            }
            content = <View> {
                width: Fill,
                height: Fit
                flow: Down,
                padding: 0.0
                username_view = <View> {
                    flow: Right,
                    width: Fill,
                    height: Fit,
                    username = <Label> {
                        width: Fill,
                        flow: Right, // do not wrap
                        padding: 0,
                        margin: {bottom: 9.0, top: 20.0, right: 10.0,}
                        draw_text: {
                            text_style: <USERNAME_TEXT_STYLE> {},
                            color: (USERNAME_TEXT_COLOR)
                            wrap: Ellipsis,
                        }
                        text: "<Username not available>"
                    }
                }

                message = <HtmlOrPlaintext> { }
                link_preview_view = <LinkPreview> {}

                // <LineH> {
                //     margin: {top: 13.0, bottom: 5.0}
                // }
                <View> {
                    width: Fill,
                    height: Fit
                    reaction_list = <ReactionList> { }
                    avatar_row = <AvatarRow> {}
                }

            }
        }
    }

    // The view used for a condensed message that came right after another message
    // from the same sender, and thus doesn't need to display the sender's profile again.
    CondensedMessage = <Message> {
        padding: { top: 2.0, bottom: 2.0 }
        replied_to_message = <RepliedToMessage> {
            replied_to_message_content = {
                margin: { left: 74, bottom: 5.0 }
            }
        }
        body = {
            padding: { top: 0, bottom: 2.5, left: 10.0, right: 10.0 },
            profile = <View> {
                align: {x: 0.5, y: 0.0} // centered horizontally, top aligned
                width: 65.0,
                height: Fit,
                flow: Down,
                timestamp = <Timestamp> {
                    margin: {top: 2.5}
                }
                edited_indicator = <EditedIndicator> { }
                tsp_sign_indicator = <TspSignIndicator> { }
            }
            content = <View> {
                width: Fill,
                height: Fit,
                flow: Down,
                padding: { left: 10.0 }

                message = <HtmlOrPlaintext> { }
                link_preview_view = <LinkPreview> {}
                <View> {
                    width: Fill,
                    height: Fit
                    reaction_list = <ReactionList> { }
                    avatar_row = <AvatarRow> {}
                }
            }
        }
    }

    // The view used for each static image-based message event in a room's timeline.
    // This excludes stickers and other animated GIFs, video clips, audio clips, etc.
    ImageMessage = <Message> {
        body = {
            content = {
                width: Fill,
                height: Fit
                padding: { left: 10.0 }
                message = <TextOrImage> { }
                v = <View> {
                    width: Fill,
                    height: Fit,
                    flow: Right,
                    reaction_list = <ReactionList> { }
                    avatar_row = <AvatarRow> {}
                }
            }

        }
    }

    // The view used for a condensed image message that came right after another message
    // from the same sender, and thus doesn't need to display the sender's profile again.
    // This excludes stickers and other animated GIFs, video clips, audio clips, etc.
    CondensedImageMessage = <CondensedMessage> {
        body = {
            content = {
                message = <TextOrImage> { }
                <View> {
                    width: Fill,
                    height: Fit
                    reaction_list = <ReactionList> { }
                    avatar_row = <AvatarRow> {}
                }
            }

        }
    }


    // The view used for each state event (non-messages) in a room's timeline.
    // The timestamp, profile picture, and text are all very small.
    SmallStateEvent = <View> {
        width: Fill,
        height: Fit,
        flow: Down,
        spacing: 0.0
        cursor: Default
        small_state_header = <SmallStateHeader> { }
        body = <View> {
            width: Fill,
            height: Fit
            flow: Right,
            margin: { top: 4.0, bottom: 4.0}
            padding: { left: 7.0, top: 2.0, bottom: 2.0, right: 10.0 }
            spacing: 5.0

            left_container = <View> {
                align: {x: 0.5, y: 0}
                width: 70.0,
                height: Fit

                timestamp = <Timestamp> {
                    margin: {top: 0.5}
                }
            }

            avatar = <Avatar> {
                width: 19.,
                height: 19.,
                margin: { top: -2} // center the avatar vertically with the text

                text_view = { text = { draw_text: {
                    text_style: <TITLE_TEXT>{ font_size: 7.0 }
                }}}
            }

            content = <Label> {
                width: Fill,
                height: Fit
                padding: { top: 0.0, bottom: 0.0, left: 0.0, right: 0.0 }
                draw_text: {
                    wrap: Word,
                    text_style: <SMALL_STATE_TEXT_STYLE> {},
                    color: (SMALL_STATE_TEXT_COLOR)
                }
                text: ""
            }

            // Center the Avatar vertically with respect to the SmallStateEvent content.
            avatar_row = <AvatarRow> { margin: {top: -1.0} }
        }
    }


    // The view used for each day divider in a room's timeline.
    // The date text is centered between two horizontal lines.
    DateDivider = <View> {
        width: Fill,
        height: Fit,
        margin: {top: 7.0, bottom: 7.0}
        flow: Right,
        padding: {left: 7.0, right: 7.0},
        spacing: 0.0,
        align: {x: 0.5, y: 0.5} // center horizontally and vertically

        left_line = <LineH> { }

        date = <Label> {
            padding: {left: 7.0, right: 7.0}
            draw_text: {
                text_style: <TEXT_SUB> {},
                color: (COLOR_DIVIDER_DARK)
            }
            text: "<date>"
        }

        right_line = <LineH> { }
    }

    // The view used for the divider indicating where the user's last-viewed message is.
    // This is implemented as a DateDivider with a different color and a fixed text label.
    ReadMarker = <DateDivider> {
        left_line = {
            draw_bg: {color: (COLOR_READ_MARKER)}
        }

        date = {
            draw_text: {
                color: (COLOR_READ_MARKER)
            }
            text: "New Messages"
        }

        right_line = {
            draw_bg: {color: (COLOR_READ_MARKER)}
        }
    }


    // The top space is used to display a loading message while the room is being paginated.
    TopSpace = <View> {
        visible: false,
        width: Fill,
        height: Fit,
        align: {x: 0.5, y: 0}
        flow: Right,
        show_bg: true,
        draw_bg: {
            color: #xDAF5E5F0, // mostly opaque light green
        }

        label = <Label> {
            width: Fill,
            height: Fit,
            align: {x: 0.5, y: 0.5},
            flow: Right,
            padding: { top: 10.0, bottom: 7.0, left: 15.0, right: 15.0 }
            draw_text: {
                text_style: <MESSAGE_TEXT_STYLE> { font_size: 10 },
                color: (TIMESTAMP_TEXT_COLOR)
            }
            text: "Loading earlier messages..."
        }
    }

    Timeline = <View> {
        width: Fill,
        height: Fill,
        align: {x: 0.5, y: 0.0} // center horizontally, align to top vertically
        flow: Overlay,

        list = <PortalList> {
            height: Fill,
            width: Fill
            flow: Down

            auto_tail: true, // set to `true` to lock the view to the last item.
            max_pull_down: 0.0, // set to `0.0` to disable the pulldown bounce animation.

            // Below, we must place all of the possible templates (views) that can be used in the portal list.
            Message = <Message> {}
            CondensedMessage = <CondensedMessage> {}
            ImageMessage = <ImageMessage> {}
            CondensedImageMessage = <CondensedImageMessage> {}
            SmallStateEvent = <SmallStateEvent> {}
            Empty = <Empty> {}
            DateDivider = <DateDivider> {}
            ReadMarker = <ReadMarker> {}
        }

        // A jump to bottom button (with an unread message badge) that is shown
        // when the timeline is not at the bottom.
        jump_to_bottom = <JumpToBottomButton> { }
    }


    pub RoomScreen = {{RoomScreen}} {
        width: Fill, height: Fill,
        cursor: Default,
        flow: Down,
        spacing: 0.0

        room_screen_wrapper = <View> {
            width: Fill, height: Fill,
            flow: Overlay,
            show_bg: true
            draw_bg: {
                color: (COLOR_PRIMARY_DARKER)
            }

            restore_status_view = <RestoreStatusView> {}

            // Widgets within this view will get shifted upwards when the on-screen keyboard is shown.
            keyboard_view = <KeyboardView> {
                width: Fill, height: Fill,
                flow: Down,

                // First, display the timeline of all messages/events.
                timeline = <Timeline> {
                    // margin: {bottom: 10}
                }

                // Below that, display a typing notice when other users in the room are typing.
                typing_notice = <TypingNotice> { }

                room_input_bar = <RoomInputBar> {
                    // margin: {top: 20}
                }
            }

            // Note: here, we're within a View that has an Overlay flow,
            // so the order that we define the below views determines which one is on top.

            // The top space should be displayed as an overlay at the top of the timeline.
            top_space = <TopSpace> { }

            // The user profile sliding pane should be displayed on top of other "static" subviews
            // (on top of all other views that are always visible).
            user_profile_sliding_pane = <UserProfileSlidingPane> { }

            // The loading pane appears while the user is waiting for something in the room screen
            // to finish loading, e.g., when loading an older replied-to message.
            loading_pane = <LoadingPane> { }


            /*
             * TODO: add the action bar back in as a series of floating buttons.
             *
            message_action_bar_popup = <PopupNotification> {
                align: {x: 0.0, y: 0.0}
                content: {
                    height: Fit,
                    width: Fit,
                    show_bg: false,
                    align: {
                        x: 0.5,
                        y: 0.5
                    }

                    message_action_bar = <MessageActionBar> {}
                }
            }
            */
        }
    }
}

/// The main widget that displays a single Matrix room.
#[derive(Live, Widget)]
pub struct RoomScreen {
    #[deref] view: View,

    /// The name and ID of the currently-shown room, if any.
    #[rust] room_name_id: Option<RoomNameId>,
    /// The persistent UI-relevant states for the room that this widget is currently displaying.
    #[rust] tl_state: Option<TimelineUiState>,
    /// The set of pinned events in this room.
    #[rust] pinned_events: Vec<OwnedEventId>,
    /// Whether this room has been successfully loaded (received from the homeserver).
    #[rust] is_loaded: bool,
    /// Whether or not all rooms have been loaded (received from the homeserver).
    #[rust] all_rooms_loaded: bool,
}
impl Drop for RoomScreen {
    fn drop(&mut self) {
        // This ensures that the `TimelineUiState` instance owned by this room is *always* returned
        // back to to `TIMELINE_STATES`, which ensures that its UI state(s) are not lost
        // and that other RoomScreen instances can show this room in the future.
        // RoomScreen will be dropped whenever its widget instance is destroyed, e.g.,
        // when a Tab is closed or the app is resized to a different AdaptiveView layout.
        self.hide_timeline();
    }
}
impl LiveHook for RoomScreen {
    fn after_update_from_doc(&mut self, cx: &mut Cx) {
        if let Some(tl_state) = &mut self.tl_state.as_mut() {
            // Clear the timeline's drawn items caches and redraw it.
            tl_state.content_drawn_since_last_update.clear();
            tl_state.profile_drawn_since_last_update.clear();
            self.view.redraw(cx);
        }
    }
}

impl Widget for RoomScreen {
    // Handle events and actions for the RoomScreen widget and its inner Timeline view.
    fn handle_event(&mut self, cx: &mut Cx, event: &Event, scope: &mut Scope) {
        let room_screen_widget_uid = self.widget_uid();
        let portal_list = self.portal_list(ids!(timeline.list));
        let user_profile_sliding_pane = self.user_profile_sliding_pane(ids!(user_profile_sliding_pane));
        let loading_pane = self.loading_pane(ids!(loading_pane));

        // Handle actions here before processing timeline updates.
        // Normally (in most other widgets), the order of event handling doesn't matter much.
        // However, since actions may refer to a specific timeline item's index,
        // we want to handle those before processing any updates that might change
        // the set of timeline indices (which would invalidate the index values in any actions).
        if let Event::Actions(actions) = event {
<<<<<<< HEAD
            for (item_id, wr) in portal_list.items_with_actions(actions) {
=======
            for (index, wr) in portal_list.items_with_actions(actions) {
>>>>>>> 65bbfafa
                let reaction_list = wr.reaction_list(ids!(reaction_list));
                if let RoomScreenTooltipActions::HoverInReactionButton {
                    widget_rect,
                    reaction_data,
                } = reaction_list.hovered_in(actions) {
                    let Some(_tl_state) = self.tl_state.as_ref() else { continue };
                    let tooltip_text_arr: Vec<String> = reaction_data.reaction_senders.iter().map(|(sender, _react_info)| {
                        user_profile_cache::get_user_profile_and_room_member(cx, sender.clone(), &reaction_data.room_id, true).0
                            .map(|user_profile| user_profile.displayable_name().to_string())
                            .unwrap_or_else(|| sender.to_string())
                    }).collect();
                    let mut tooltip_text = utils::human_readable_list(&tooltip_text_arr, MAX_VISIBLE_AVATARS_IN_READ_RECEIPT);
                    tooltip_text.push_str(&format!(" reacted with: {}", reaction_data.reaction));
                    cx.widget_action(
                        room_screen_widget_uid,
                        &scope.path,
                        TooltipAction::HoverIn {
                            text: tooltip_text,
                            widget_rect,
                            options: CalloutTooltipOptions {
                                position: TooltipPosition::Bottom,
                                ..Default::default()
                            },
                        },
                    );
                }

                if reaction_list.hovered_out(actions) {
                    cx.widget_action(
                        room_screen_widget_uid,
                        &scope.path,
                        TooltipAction::HoverOut,
                    );
                }

                let avatar_row_ref = wr.avatar_row(ids!(avatar_row));
                if let RoomScreenTooltipActions::HoverInReadReceipt {
                    widget_rect,
                    read_receipts
                } = avatar_row_ref.hover_in(actions) {
                    let Some(room_id) = self.current_room_id() else { return; };
                    let tooltip_text= room_read_receipt::populate_tooltip(cx, read_receipts, room_id);
                    cx.widget_action(
                        room_screen_widget_uid,
                        &scope.path,
                        TooltipAction::HoverIn {
                            text: tooltip_text,
                            widget_rect,
                            options: CalloutTooltipOptions {
                                position: TooltipPosition::Left,
                                ..Default::default()
                            },
                        },
                    );
                }

                if avatar_row_ref.hover_out(actions) {
                    cx.widget_action(
                        room_screen_widget_uid,
                        &scope.path,
                        TooltipAction::HoverOut
                    );
                }
<<<<<<< HEAD

                // Handle collapsible button click in SmallStateEvent
                if wr.button(ids!(collapsible_button)).clicked(actions) {
                    if let Some(tl_state) = &mut self.tl_state {
                        handle_collapsible_button_click(
                            cx,
                            &wr,
                            item_id,
                            &portal_list,
                            &mut tl_state.group_manager,
                            &mut tl_state.content_drawn_since_last_update,
                            &mut tl_state.profile_drawn_since_last_update,
                            tl_state.items.len(),
                        );
                    }
=======
                let content_message = wr.text_or_image(ids!(content.message));
                if let TextOrImageAction::Clicked(mxc_uri) = actions.find_widget_action(content_message.widget_uid()).cast() {
                    let texture = content_message.get_texture(cx);
                    self.handle_image_click(
                        cx,
                        mxc_uri,
                        texture,
                        index,
                    );
                    continue;
>>>>>>> 65bbfafa
                }
            }

            self.handle_message_actions(cx, actions, &portal_list, &loading_pane);

            for action in actions {
                // Handle actions related to restoring the previously-saved state of rooms.
                if let Some(AppStateAction::RoomLoadedSuccessfully(loaded)) = action.downcast_ref() {
                    if self.room_name_id.as_ref().is_some_and(|rn| rn.room_id() == loaded.room_id()) {
                        // `set_displayed_room()` does nothing if the room_name_id is unchanged, so we clear it first.
                        self.room_name_id = None;
                        self.set_displayed_room(cx, loaded);
                        return;
                    }
                }
                // Handle the highlight animation.
                let Some(tl) = self.tl_state.as_mut() else { continue };
                if let MessageHighlightAnimationState::Pending { item_id } = tl.message_highlight_animation_state {
                    if portal_list.smooth_scroll_reached(actions) {
                        cx.widget_action(
                            room_screen_widget_uid,
                            &scope.path,
                            MessageAction::HighlightMessage(item_id),
                        );
                        tl.message_highlight_animation_state = MessageHighlightAnimationState::Off;
                        // Adjust the scrolled-to item's position to be slightly beneath the top of the viewport.
                        // portal_list.set_first_id_and_scroll(portal_list.first_id(), 15.0);
                    }
                }

                // Handle the action that requests to show the user profile sliding pane.
                if let ShowUserProfileAction::ShowUserProfile(profile_and_room_id) = action.as_widget_action().cast() {
                    // Only show the user profile in room that this avatar belongs to
                    if self.room_name_id.as_ref().is_some_and(|rn| rn.room_id() == &profile_and_room_id.room_id) {
                        self.show_user_profile(
                            cx,
                            &user_profile_sliding_pane,
                            UserProfilePaneInfo {
                                profile_and_room_id,
                                room_name: self.current_room_label(),
                                room_member: None,
                            },
                        );
                    }
                }
            }

            /*
            // close message action bar if scrolled.
            if portal_list.scrolled(actions) {
                let message_action_bar_popup = self.popup_notification(ids!(message_action_bar_popup));
                message_action_bar_popup.close(cx);
            }
            */

            // Set visibility of loading message banner based of pagination logic
            self.send_pagination_request_based_on_scroll_pos(cx, actions, &portal_list);
            // Handle sending any read receipts for the current logged-in user.
            self.send_user_read_receipts_based_on_scroll_pos(cx, actions, &portal_list);

            // Handle the jump to bottom button: update its visibility, and handle clicks.
            self.jump_to_bottom_button(ids!(jump_to_bottom)).update_from_actions(
                cx,
                &portal_list,
                actions,
            );
        }

        // Currently, a Signal event is only used to tell this widget:
        // 1. to check if the room has been loaded from the homeserver yet, or
        // 2. that its timeline events have been updated in the background.
        if let Event::Signal = event {
            if let (false, Some(room_name_id), true) = (self.is_loaded, self.room_name_id.as_ref(), cx.has_global::<RoomsListRef>()) {
                let rooms_list_ref = cx.get_global::<RoomsListRef>();
                if rooms_list_ref.is_room_loaded(room_name_id.room_id()) {
                    let room_name_clone = room_name_id.clone();
                    // This room has been loaded now, so we call `set_displayed_room()`.
                    // We first clear the `room_name_id`, otherwise that function will do nothing.
                    self.room_name_id = None;
                    self.set_displayed_room(cx, &room_name_clone);
                } else {
                    self.all_rooms_loaded = rooms_list_ref.all_rooms_loaded();
                    return;
                }
            }

            self.process_timeline_updates(cx, &portal_list);

            // Ideally we would do this elsewhere on the main thread, because it's not room-specific,
            // but it doesn't hurt to do it here.
            // TODO: move this up a layer to something higher in the UI tree,
            //       and wrap it in a `if let Event::Signal` conditional.
            user_profile_cache::process_user_profile_updates(cx);
            avatar_cache::process_avatar_updates(cx);
        }

        // We only forward "interactive hit" events to the inner timeline view
        // if none of the various overlay views are visible.
        // We always forward "non-interactive hit" events to the inner timeline view.
        // We check which overlay views are visible in the order of those views' z-ordering,
        // such that the top-most views get a chance to handle the event first.
        //
        let is_interactive_hit = utils::is_interactive_hit_event(event);
        let is_pane_shown: bool;
        if loading_pane.is_currently_shown(cx) {
            is_pane_shown = true;
            if is_interactive_hit {
                loading_pane.handle_event(cx, event, scope);
            }
        }
        else if user_profile_sliding_pane.is_currently_shown(cx) {
            is_pane_shown = true;
            if is_interactive_hit {
                user_profile_sliding_pane.handle_event(cx, event, scope);
            }
        }
        else {
            is_pane_shown = false;
        }

        // TODO: once we use the `hits()` API, should be able to remove the above conditionals
        //       about whether the loading pane or user profile pane are shown, because
        //       Makepad already delivers most events to all views regardless of visibility,
        //       so the only thing we'd need here is the conditional below.

        if !is_pane_shown || !is_interactive_hit {
            // Create a Scope with RoomScreenProps containing the room members.
            // This scope is needed by child widgets like MentionableTextInput during event handling.
            let room_props = if let Some(tl) = self.tl_state.as_ref() {
                let room_id = tl.room_id.clone();
                let room_members = tl.room_members.clone();

                // Fetch room data once to avoid duplicate expensive lookups
                let (room_display_name, room_avatar_url) = get_client()
                    .and_then(|client| client.get_room(&room_id))
                    .map(|room| (
                        room.cached_display_name().unwrap_or(RoomDisplayName::Empty),
                        room.avatar_url()
                    ))
                    .unwrap_or((RoomDisplayName::Empty, None));

                RoomScreenProps {
                    room_screen_widget_uid,
                    room_name_id: RoomNameId::new(room_display_name, room_id),
                    room_members,
                    room_avatar_url,
                }
            } else if let Some(room_name) = &self.room_name_id {
                // Fallback case: we have a room_name but no tl_state yet
                RoomScreenProps {
                    room_screen_widget_uid,
                    room_name_id: room_name.clone(),
                    room_members: None,
                    room_avatar_url: None,
                }
            } else {
                // No room selected yet, skip event handling that requires room context
                log!("RoomScreen handling event with no room_name_id and no tl_state, skipping room-dependent event handling");
                if !is_pane_shown || !is_interactive_hit {
                    return;
                }
                // Use a dummy room props for non-room-specific events
                RoomScreenProps {
                    room_screen_widget_uid,
                    room_name_id: RoomNameId::new(
                        RoomDisplayName::Empty,
                        matrix_sdk::ruma::OwnedRoomId::try_from("!dummy:matrix.org").unwrap(),
                    ),
                    room_members: None,
                    room_avatar_url: None,
                }
            };
            let mut room_scope = Scope::with_props(&room_props);


            // Forward the event to the inner timeline view, but capture any actions it produces
            // such that we can handle the ones relevant to only THIS RoomScreen widget right here and now,
            // ensuring they are not mistakenly handled by other RoomScreen widget instances.
            let mut actions_generated_within_this_room_screen = cx.capture_actions(|cx|
                self.view.handle_event(cx, event, &mut room_scope)
            );
            // Here, we handle and remove any general actions that are relevant to only this RoomScreen.
            // Removing the handled actions ensures they are not mistakenly handled by other RoomScreen widget instances.
            actions_generated_within_this_room_screen.retain(|action| {
                if self.handle_link_clicked(cx, action, &user_profile_sliding_pane) {
                    return false;
                }

                /*
                match action.as_widget_action().widget_uid_eq(room_screen_widget_uid).cast() {
                    MessageAction::ActionBarClose => {
                        let message_action_bar_popup = self.popup_notification(ids!(message_action_bar_popup));
                        let message_action_bar = message_action_bar_popup.message_action_bar(ids!(message_action_bar));

                        // close only if the active message is requesting it to avoid double closes.
                        if let Some(message_widget_uid) = message_action_bar.message_widget_uid() {
                            if action.as_widget_action().widget_uid_eq(message_widget_uid).is_some() {
                                message_action_bar_popup.close(cx);
                            }
                        }
                    }
                    MessageAction::ActionBarOpen { item_id, message_rect } => {
                        let message_action_bar_popup = self.popup_notification(ids!(message_action_bar_popup));
                        let message_action_bar = message_action_bar_popup.message_action_bar(ids!(message_action_bar));

                        let margin_x = 50.;

                        let coords = dvec2(
                            (message_rect.pos.x + message_rect.size.x) - margin_x,
                            message_rect.pos.y,
                        );

                        message_action_bar_popup.apply_over(
                            cx,
                            live! {
                                content: { margin: { left: (coords.x), top: (coords.y) } }
                            },
                        );

                        if let Some(message_widget_uid) = action.as_widget_action().map(|a| a.widget_uid) {
                            message_action_bar_popup.open(cx);
                            message_action_bar.initialize_with_data(cx, widget_uid, message_widget_uid, item_id);
                        }
                    }
                    _ => {}
                }
                */

                // Keep all unhandled actions so we can add them back to the global action list below.
                true
            });
            // Add back any unhandled actions to the global action list.
            cx.extend_actions(actions_generated_within_this_room_screen);
        }
    }


    fn draw_walk(&mut self, cx: &mut Cx2d, scope: &mut Scope, walk: Walk) -> DrawStep {
        // If the room isn't loaded yet, we show the restore status label only.
        if !self.is_loaded {
            let Some(room_name) = &self.room_name_id else {
                // No room selected yet, nothing to show.
                return DrawStep::done();
            };
            let mut restore_status_view = self.view.restore_status_view(ids!(restore_status_view));
            restore_status_view.set_content(cx, self.all_rooms_loaded, room_name);
            return restore_status_view.draw(cx, scope);
        }
        if self.tl_state.is_none() {
            // Tl_state may not be ready after dock loading.
            // If return DrawStep::done() inside self.view.draw_walk, turtle will misalign and panic.
            return DrawStep::done();
        }


        let room_screen_widget_uid = self.widget_uid();
        // Cache the room label for logging before we borrow tl_state mutably.
        let room_label = self.current_room_label();

        while let Some(subview) = self.view.draw_walk(cx, scope, walk).step() {
            // Here, we only need to handle drawing the portal list.
            let portal_list_ref = subview.as_portal_list();
            let Some(mut list_ref) = portal_list_ref.borrow_mut() else {
                error!("!!! RoomScreen::draw_walk(): BUG: expected a PortalList widget, but got something else");
                continue;
            };
            let Some(tl_state) = self.tl_state.as_mut() else {
                return DrawStep::done();
            };
            let room_id = &tl_state.room_id;
            let tl_items = &tl_state.items;

            // Set the portal list's range based on the number of timeline items.
            let last_item_id = tl_items.len();

            let list = list_ref.deref_mut();
            list.set_item_range(cx, 0, last_item_id);

            while let Some(item_id) = list.next_visible_item(cx) {
                let item = {
                    let tl_idx = item_id;
                    let Some(timeline_item) = tl_items.get(tl_idx) else {
                        // This shouldn't happen (unless the timeline gets corrupted or some other weird error),
                        // but we can always safely fill the item with an empty widget that takes up no space.
                        list.item(cx, item_id, id!(Empty));
                        continue;
                    };

                    // Determine whether this item's content and profile have been drawn since the last update.
                    // Pass this state to each of the `populate_*` functions so they can attempt to re-use
                    // an item in the timeline's portallist that was previously populated, if one exists.
                    let item_drawn_status = ItemDrawnStatus {
                        content_drawn: tl_state.content_drawn_since_last_update.contains(&tl_idx),
                        profile_drawn: tl_state.profile_drawn_since_last_update.contains(&tl_idx),
                    };
                    let (item, item_new_draw_status) = match timeline_item.kind() {
                        TimelineItemKind::Event(event_tl_item) => match event_tl_item.content() {
                            TimelineItemContent::MsgLike(msg_like_content) => match &msg_like_content.kind {
                                MsgLikeKind::Message(_) | MsgLikeKind::Sticker(_) => {
                                    let prev_event = tl_idx.checked_sub(1).and_then(|i| tl_items.get(i));
                                    populate_message_view(
                                        cx,
                                        list,
                                        item_id,
                                        room_id,
                                        event_tl_item,
                                        msg_like_content,
                                        prev_event,
                                        &mut tl_state.media_cache,
                                        &mut tl_state.link_preview_cache,
                                        &tl_state.user_power,
                                        &self.pinned_events,
                                        item_drawn_status,
                                        room_screen_widget_uid,
                                    )
                                },
                                // TODO: properly implement `Poll` as a regular Message-like timeline item.
                                MsgLikeKind::Poll(poll_state) => populate_small_state_event(
                                    cx,
                                    list,
                                    item_id,
                                    room_id,
                                    event_tl_item,
                                    tl_items,
                                    poll_state,
                                    item_drawn_status,
                                    &mut tl_state.group_manager,
                                ),
                                MsgLikeKind::Redacted => populate_small_state_event(
                                    cx,
                                    list,
                                    item_id,
                                    room_id,
                                    event_tl_item,
                                    tl_items,
                                    &RedactedMessageEventMarker,
                                    item_drawn_status,
                                    &mut tl_state.group_manager,
                                ),
                                MsgLikeKind::UnableToDecrypt(utd) => populate_small_state_event(
                                    cx,
                                    list,
                                    item_id,
                                    room_id,
                                    event_tl_item,
                                    tl_items,
                                    utd,
                                    item_drawn_status,
                                    &mut tl_state.group_manager,
                                ),
                                MsgLikeKind::Other(other) => populate_small_state_event(
                                    cx,
                                    list,
                                    item_id,
                                    room_id,
                                    event_tl_item,
                                    tl_items,
                                    other,
                                    item_drawn_status,
                                    &mut tl_state.group_manager,
                                ),
                            },
                            TimelineItemContent::MembershipChange(membership_change) => populate_small_state_event(
                                cx,
                                list,
                                item_id,
                                room_id,
                                event_tl_item,
                                tl_items,
                                membership_change,
                                item_drawn_status,
                                &mut tl_state.group_manager,
                            ),
                            TimelineItemContent::ProfileChange(profile_change) => populate_small_state_event(
                                cx,
                                list,
                                item_id,
                                room_id,
                                event_tl_item,
                                tl_items,
                                profile_change,
                                item_drawn_status,
                                &mut tl_state.group_manager,
                            ),
                            TimelineItemContent::OtherState(other) => populate_small_state_event(
                                cx,
                                list,
                                item_id,
                                room_id,
                                event_tl_item,
                                tl_items,
                                other,
                                item_drawn_status,
                                &mut tl_state.group_manager,
                            ),
                            unhandled => {
                                let item = list.item(cx, item_id, id!(SmallStateEvent));
                                item.label(ids!(content)).set_text(cx, &format!("[Unsupported] {:?}", unhandled));
                                (item, ItemDrawnStatus::both_drawn())
                            }
                        }
                        TimelineItemKind::Virtual(VirtualTimelineItem::DateDivider(millis)) => {
                            let item = list.item(cx, item_id, id!(DateDivider));
                            let text = unix_time_millis_to_datetime(*millis)
                                // format the time as a shortened date (Sat, Sept 5, 2021)
                                .map(|dt| format!("{}", dt.date_naive().format("%a %b %-d, %Y")))
                                .unwrap_or_else(|| format!("{:?}", millis));
                            item.label(ids!(date)).set_text(cx, &text);
                            (item, ItemDrawnStatus::both_drawn())
                        }
                        TimelineItemKind::Virtual(VirtualTimelineItem::ReadMarker) => {
                            let item = list.item(cx, item_id, id!(ReadMarker));
                            (item, ItemDrawnStatus::both_drawn())
                        }
                        TimelineItemKind::Virtual(VirtualTimelineItem::TimelineStart) => {
                            let item = list.item(cx, item_id, id!(Empty));
                            (item, ItemDrawnStatus::both_drawn())
                        }
                    };

                    // Now that we've drawn the item, add its index to the set of drawn items.
                    if item_new_draw_status.content_drawn {
                        tl_state.content_drawn_since_last_update.insert(tl_idx .. tl_idx + 1);
                    }
                    if item_new_draw_status.profile_drawn {
                        tl_state.profile_drawn_since_last_update.insert(tl_idx .. tl_idx + 1);
                    }
                    item
                };
                item.draw_all(cx, scope);
            }

            // If the list is not filling the viewport, we need to back paginate the timeline
            // until we have enough events items to fill the viewport.
            if !tl_state.fully_paginated && !list.is_filling_viewport() {
                log!("Automatically paginating timeline to fill viewport for room \"{}\" ({})",
                    room_label, room_id,
                );
                submit_async_request(MatrixRequest::PaginateRoomTimeline {
                    room_id: room_id.clone(),
                    num_events: 50,
                    direction: PaginationDirection::Backwards,
                });
            }
        }
        DrawStep::done()
    }
}

impl RoomScreen {
    fn current_room_name(&self) -> Option<&RoomNameId> {
        self.room_name_id.as_ref()
    }

    fn current_room_id(&self) -> Option<&OwnedRoomId> {
        self.current_room_name().map(RoomNameId::room_id)
    }

    fn current_room_label(&self) -> String {
        self.current_room_name()
            .map(|name| name.to_string())
            .unwrap_or_else(|| "Unknown Room".to_string())
    }

    /// Processes all pending background updates to the currently-shown timeline.
    ///
    /// Redraws this RoomScreen view if any updates were applied.
    fn process_timeline_updates(&mut self, cx: &mut Cx, portal_list: &PortalListRef) {
        let top_space = self.view(ids!(top_space));
        let jump_to_bottom = self.jump_to_bottom_button(ids!(jump_to_bottom));
        let curr_first_id = portal_list.first_id();
        let ui = self.widget_uid();
        let room_display_label = self.current_room_label();
        let Some(tl) = self.tl_state.as_mut() else { return };

        let mut done_loading = false;
        let mut should_continue_backwards_pagination = false;
        let mut typing_users = None;
        let mut num_updates = 0;
        while let Ok(update) = tl.update_receiver.try_recv() {
            num_updates += 1;
            match update {
                TimelineUpdate::FirstUpdate { initial_items } => {
                    tl.content_drawn_since_last_update.clear();
                    tl.profile_drawn_since_last_update.clear();
                    tl.fully_paginated = false;
                    // Set the portal list to the very bottom of the timeline.
                    portal_list.set_first_id_and_scroll(initial_items.len().saturating_sub(1), 0.0);
                    portal_list.set_tail_range(true);
                    jump_to_bottom.update_visibility(cx, true);

                    tl.items = initial_items;
                    done_loading = true;
                }
                TimelineUpdate::NewItems { new_items, changed_indices, is_append, clear_cache } => {
                    if new_items.is_empty() {
                        if !tl.items.is_empty() {
                            log!("process_timeline_updates(): timeline (had {} items) was cleared for room {}", tl.items.len(), tl.room_id);
                            // For now, we paginate a cleared timeline in order to be able to show something at least.
                            // A proper solution would be what's described below, which would be to save a few event IDs
                            // and then either focus on them (if we're not close to the end of the timeline)
                            // or paginate backwards until we find them (only if we are close the end of the timeline).
                            should_continue_backwards_pagination = true;
                        }

                        // If the bottom of the timeline (the last event) is visible, then we should
                        // set the timeline to live mode.
                        // If the bottom of the timeline is *not* visible, then we should
                        // set the timeline to Focused mode.

                        // TODO: Save the event IDs of the top 3 items before we apply this update,
                        //       which indicates this timeline is in the process of being restored,
                        //       such that we can jump back to that position later after applying this update.

                        // TODO: here we need to re-build the timeline via TimelineBuilder
                        //       and set the TimelineFocus to one of the above-saved event IDs.

                        // TODO: the docs for `TimelineBuilder::with_focus()` claim that the timeline's focus mode
                        //       can be changed after creation, but I do not see any methods to actually do that.
                        //       <https://matrix-org.github.io/matrix-rust-sdk/matrix_sdk_ui/timeline/struct.TimelineBuilder.html#method.with_focus>
                        //
                        //       As such, we probably need to create a new async request enum variant
                        //       that tells the background async task to build a new timeline
                        //       (either in live mode or focused mode around one or more events)
                        //       and then replaces the existing timeline in ALL_ROOMS_INFO with the new one.
                    }

                    let prior_items_changed = clear_cache || changed_indices.start <= curr_first_id;

                    if new_items.len() == tl.items.len() {
                        // log!("process_timeline_updates(): no jump necessary for updated timeline of same length: {}", items.len());
                    }
                    else if curr_first_id > new_items.len() {
                        log!("process_timeline_updates(): jumping to bottom: curr_first_id {} is out of bounds for {} new items", curr_first_id, new_items.len());
                        portal_list.set_first_id_and_scroll(new_items.len().saturating_sub(1), 0.0);
                        portal_list.set_tail_range(true);
                        jump_to_bottom.update_visibility(cx, true);
                    }
                    // If the prior items changed, we need to find the new index of an item that was visible
                    // in the timeline viewport so that we can maintain the scroll position of that item,
                    // which ensures that the timeline doesn't jump around unexpectedly and ruin the user's experience.
                    else if let Some((curr_item_idx, new_item_idx, new_item_scroll, _event_id)) =
                        prior_items_changed.then(||
                            find_new_item_matching_current_item(cx, portal_list, curr_first_id, &tl.items, &new_items)
                        )
                        .flatten()
                    {
                        if curr_item_idx != new_item_idx {
                            log!("process_timeline_updates(): jumping view from event index {curr_item_idx} to new index {new_item_idx}, scroll {new_item_scroll}, event ID {_event_id}");
                            portal_list.set_first_id_and_scroll(new_item_idx, new_item_scroll);
                            tl.prev_first_index = Some(new_item_idx);
                            // Set scrolled_past_read_marker false when we jump to a new event
                            tl.scrolled_past_read_marker = false;
                            // Hide the tooltip when the timeline jumps, as a hover-out event won't occur.
                            cx.widget_action(ui, &HeapLiveIdPath::default(), RoomScreenTooltipActions::HoverOut);
                        }
                    }
                    //
                    // TODO: after an (un)ignore user event, all timelines are cleared. Handle that here.
                    //
                    else {
                        // warning!("!!! Couldn't find new event with matching ID for ANY event currently visible in the portal list");
                    }

                    // If new items were appended to the end of the timeline, show an unread messages badge on the jump to bottom button.
                    if is_append && !portal_list.is_at_end() {
                        // Immediately show the unread badge with no count while we fetch the actual count in the background.
                        jump_to_bottom.show_unread_message_badge(cx, UnreadMessageCount::Unknown);
                        submit_async_request(MatrixRequest::GetNumberUnreadMessages{ room_id: tl.room_id.clone() });
                    }

                    if prior_items_changed {
                        // If this RoomScreen is showing the loading pane and has an ongoing backwards pagination request,
                        // then we should update the status message in that loading pane
                        // and then continue paginating backwards until we find the target event.
                        // Note that we do this here because `clear_cache` will always be true if backwards pagination occurred.
                        let loading_pane = self.view.loading_pane(ids!(loading_pane));
                        let mut loading_pane_state = loading_pane.take_state();
                        if let LoadingPaneState::BackwardsPaginateUntilEvent {
                            events_paginated, target_event_id, ..
                        } = &mut loading_pane_state {
                            *events_paginated += new_items.len().saturating_sub(tl.items.len());
                            log!("While finding target event {target_event_id}, we have now loaded {events_paginated} messages...");
                            // Here, we assume that we have not yet found the target event,
                            // so we need to continue paginating backwards.
                            // If the target event has already been found, it will be handled
                            // in the `TargetEventFound` match arm below, which will set
                            // `should_continue_backwards_pagination` to `false`.
                            // So either way, it's okay to set this to `true` here.
                            should_continue_backwards_pagination = true;
                        }
                        loading_pane.set_state(cx, loading_pane_state);
                    }

                    if clear_cache {
                        tl.content_drawn_since_last_update.clear();
                        tl.profile_drawn_since_last_update.clear();
                        tl.fully_paginated = false;
                    } else {
                        tl.content_drawn_since_last_update.remove(changed_indices.clone());
                        tl.profile_drawn_since_last_update.remove(changed_indices.clone());
                    }
                    // Handles item_id changes whenever there is a backward pagination.  
                    if !is_append {
                        let old_len = tl.items.len();
                        let new_len = new_items.len();
                        let shift = new_len.saturating_sub(old_len) as i32;
                        handle_backward_pagination_index_shift(
                            shift,
                            &mut tl.group_manager,
                        );
                    }
                    tl.items = new_items;
                    done_loading = true;
                }
                TimelineUpdate::NewUnreadMessagesCount(unread_messages_count) => {
                    jump_to_bottom.show_unread_message_badge(cx, unread_messages_count);
                }
                TimelineUpdate::TargetEventFound { target_event_id, index } => {
                    // log!("Target event found in room {}: {target_event_id}, index: {index}", tl.room_id);
                    tl.request_sender.send_if_modified(|requests| {
                        requests.retain(|r| r.room_id != tl.room_id);
                        // no need to notify/wake-up all receivers for a completed request
                        false
                    });

                    // sanity check: ensure the target event is in the timeline at the given `index`.
                    let item = tl.items.get(index);
                    let is_valid = item.is_some_and(|item|
                        item.as_event()
                            .is_some_and(|ev| ev.event_id() == Some(&target_event_id))
                    );
                    let loading_pane = self.view.loading_pane(ids!(loading_pane));

                    // log!("TargetEventFound: is_valid? {is_valid}. room {}, event {target_event_id}, index {index} of {}\n  --> item: {item:?}", tl.room_id, tl.items.len());
                    if is_valid {
                        // We successfully found the target event, so we can close the loading pane,
                        // reset the loading panestate to `None`, and stop issuing backwards pagination requests.
                        loading_pane.set_status(cx, "Successfully found replied-to message!");
                        loading_pane.set_state(cx, LoadingPaneState::None);

                        // NOTE: this code was copied from the `MessageAction::JumpToRelated` handler;
                        //       we should deduplicate them at some point.
                        let speed = 50.0;
                        // Scroll to the message right above the replied-to message.
                        // FIXME: `smooth_scroll_to` should accept a scroll offset parameter too,
                        //       so that we can scroll to the replied-to message and have it
                        //       appear beneath the top of the viewport.
                        portal_list.smooth_scroll_to(cx, index.saturating_sub(1), speed, None);
                        // start highlight animation.
                        tl.message_highlight_animation_state = MessageHighlightAnimationState::Pending {
                            item_id: index
                        };
                    }
                    else {
                        // Here, the target event was not found in the current timeline,
                        // or we found it previously but it is no longer in the timeline (or has moved),
                        // which means we encountered an error and are unable to jump to the target event.
                        error!("Target event index {index} of {} is out of bounds for room {}", tl.items.len(), tl.room_id);
                        // Show this error in the loading pane, which should already be open.
                        loading_pane.set_state(cx, LoadingPaneState::Error(
                            String::from("Unable to find related message; it may have been deleted.")
                        ));
                    }

                    should_continue_backwards_pagination = false;

                    // redraw now before any other items get added to the timeline list.
                    self.view.redraw(cx);
                }
                TimelineUpdate::PaginationRunning(direction) => {
                    if direction == PaginationDirection::Backwards {
                        top_space.set_visible(cx, true);
                        done_loading = false;
                    } else {
                        error!("Unexpected PaginationRunning update in the Forwards direction");
                    }
                }
                TimelineUpdate::PaginationError { error, direction } => {
                    error!("Pagination error ({direction}) in room \"{}\", {}: {error:?}", room_display_label, tl.room_id);
                    enqueue_popup_notification(PopupItem {
                        message: utils::stringify_pagination_error(&error, &room_display_label),
                        auto_dismissal_duration: None,
                        kind: PopupKind::Error,
                    });
                    done_loading = true;
                }
                TimelineUpdate::PaginationIdle { fully_paginated, direction } => {
                    if direction == PaginationDirection::Backwards {
                        // Don't set `done_loading` to `true` here, because we want to keep the top space visible
                        // (with the "loading" message) until the corresponding `NewItems` update is received.
                        tl.fully_paginated = fully_paginated;
                        if fully_paginated {
                            done_loading = true;
                        }
                    } else {
                        error!("Unexpected PaginationIdle update in the Forwards direction");
                    }
                }
                TimelineUpdate::EventDetailsFetched {event_id, result } => {
                    if let Err(_e) = result {
                        error!("Failed to fetch details fetched for event {event_id} in room {}. Error: {_e:?}", tl.room_id);
                    }
                    // Here, to be most efficient, we could redraw only the updated event,
                    // but for now we just fall through and let the final `redraw()` call re-draw the whole timeline view.
                }
                TimelineUpdate::RoomMembersSynced => {
                    // log!("process_timeline_updates(): room members fetched for room {}", tl.room_id);
                    // Here, to be most efficient, we could redraw only the user avatars and names in the timeline,
                    // but for now we just fall through and let the final `redraw()` call re-draw the whole timeline view.
                }
                TimelineUpdate::RoomMembersListFetched { members } => {
                    // Store room members directly in TimelineUiState
                    tl.room_members = Some(Arc::new(members));
                },
                TimelineUpdate::MediaFetched(request) => {
                    log!("process_timeline_updates(): media fetched for room {}", tl.room_id);
                    // Set Image to image viewer modal if the media is not a thumbnail.
                    if let (MediaFormat::File, media_source) = (request.format, request.source) {
                        populate_matrix_image_modal(cx, media_source, &mut tl.media_cache);
                    }
                    // Here, to be most efficient, we could redraw only the media items in the timeline,
                    // but for now we just fall through and let the final `redraw()` call re-draw the whole timeline view.
                }
                TimelineUpdate::MessageEdited { timeline_event_id, result } => {
                    self.view.room_input_bar(ids!(room_input_bar))
                        .handle_edit_result(cx, timeline_event_id, result);
                }
                TimelineUpdate::PinResult { result, pin, .. } => {
                    let (message, auto_dismissal_duration, kind) = match &result {
                        Ok(true) => (
                            format!("Successfully {} event.", if pin { "pinned" } else { "unpinned" }),
                            Some(4.0),
                            PopupKind::Success
                        ),
                        Ok(false) => (
                            format!("Message was already {}.", if pin { "pinned" } else { "unpinned" }),
                            Some(4.0),
                            PopupKind::Info
                        ),
                        Err(e) => (
                            format!("Failed to {} event. Error: {e}", if pin { "pin" } else { "unpin" }),
                            None,
                            PopupKind::Error
                        ),
                    };
                    enqueue_popup_notification(PopupItem { message, auto_dismissal_duration, kind, });
                }
                TimelineUpdate::TypingUsers { users } => {
                    // This update loop should be kept tight & fast, so all we do here is
                    // save the list of typing users for future use after the loop exits.
                    // Then, we "process" it later (by turning it into a string) after the
                    // update loop has completed, which avoids unnecessary expensive work
                    // if the list of typing users gets updated many times in a row.
                    typing_users = Some(users);
                }
                TimelineUpdate::PinnedEvents(pinned_events) => {
                    self.pinned_events = pinned_events;
                    // We need to redraw any events that might have been pinned or unpinned
                    // in order to have all events properly reflect their pinned state.
                    // However, it's intractable to find exactly which events in the timeline
                    // had a change in their pinned state, so we just clear all draw caches.
                    tl.content_drawn_since_last_update.clear();
                    tl.profile_drawn_since_last_update.clear();
                }
                TimelineUpdate::UserPowerLevels(user_power_levels) => {
                    tl.user_power = user_power_levels;
                    self.view.room_input_bar(ids!(room_input_bar))
                        .update_user_power_levels(cx, user_power_levels);
                    // Update the @room mention capability based on the user's power level
                    cx.action(MentionableTextInputAction::PowerLevelsUpdated {
                        room_id: tl.room_id.clone(),
                        can_notify_room: user_power_levels.can_notify_room(),
                    });
                    // We need to redraw all events in order to reflect the new power levels,
                    // e.g., for the message context menu to be correctly populated.
                    tl.content_drawn_since_last_update.clear();
                    tl.profile_drawn_since_last_update.clear();
                }
                TimelineUpdate::OwnUserReadReceipt(receipt) => {
                    tl.latest_own_user_receipt = Some(receipt);
                }
                TimelineUpdate::Tombstoned(successor_room_details) => {
                    self.view.room_input_bar(ids!(room_input_bar))
                        .update_tombstone_footer(cx, &tl.room_id, Some(&successor_room_details));
                    tl.tombstone_info = Some(successor_room_details);
                }
                TimelineUpdate::LinkPreviewFetched => {}
            }
        }

        if should_continue_backwards_pagination {
            submit_async_request(MatrixRequest::PaginateRoomTimeline {
                room_id: tl.room_id.clone(),
                num_events: 50,
                direction: PaginationDirection::Backwards,
            });
        }

        if done_loading {
            top_space.set_visible(cx, false);
        }

        if let Some(users) = typing_users {
            self.view
                .typing_notice(ids!(typing_notice))
                .show_or_hide(cx, &users);
        }

        if num_updates > 0 {
            // log!("Applied {} timeline updates for room {}, redrawing with {} items...", num_updates, tl.room_id, tl.items.len());
            self.redraw(cx);
        }
    }


    /// Handles a link being clicked in any child widgets of this RoomScreen.
    ///
    /// Returns `true` if the given `action` was handled as a link click.
    fn handle_link_clicked(
        &mut self,
        cx: &mut Cx,
        action: &Action,
        pane: &UserProfileSlidingPaneRef,
    ) -> bool {
        // A closure that handles both MatrixToUri and MatrixUri links,
        // and returns whether the link was handled.
        let mut handle_matrix_link = |id: &MatrixId, _via: &[OwnedServerName]| -> bool {
            match id {
                MatrixId::User(user_id) => {
                    let Some(room_name_id) = self.room_name_id.as_ref() else {
                        return false;
                    };
                    // There is no synchronous way to get the user's full profile info
                    // including the details of their room membership,
                    // so we fill in with the details we *do* know currently,
                    // show the UserProfileSlidingPane, and then after that,
                    // the UserProfileSlidingPane itself will fire off
                    // an async request to get the rest of the details.
                    self.show_user_profile(
                        cx,
                        pane,
                        UserProfilePaneInfo {
                            profile_and_room_id: UserProfileAndRoomId {
                                user_profile: UserProfile {
                                    user_id: user_id.to_owned(),
                                    username: None,
                                    avatar_state: AvatarState::Unknown,
                                },
                                room_id: room_name_id.room_id().clone(),
                            },
                            room_name: room_name_id.to_string(),
                            // TODO: use the extra `via` parameters
                            room_member: None,
                        },
                    );
                    true
                }
                MatrixId::Room(room_id) => {
                    if self.room_name_id.as_ref().is_some_and(|r| r.room_id() == room_id) {
                        enqueue_popup_notification(PopupItem {
                            message: "You are already viewing that room.".into(),
                            kind: PopupKind::Error,
                            auto_dismissal_duration: None
                        });
                        return true;
                    }
                    if let Some(_known_room) = get_client().and_then(|c| c.get_room(room_id)) {
                        log!("TODO: jump to known room {}", room_id);
                    } else {
                        log!("TODO: fetch and display room preview for room {}", room_id);
                    }
                    false
                }
                MatrixId::RoomAlias(room_alias) => {
                    log!("TODO: open room alias {}", room_alias);
                    // TODO: open a room loading screen that shows a spinner
                    //       while our background async task calls Client::resolve_room_alias()
                    //       and then either jumps to the room if known, or fetches and displays
                    //       a room preview for that room.
                    false
                }
                MatrixId::Event(room_id, event_id) => {
                    log!("TODO: open event {} in room {}", event_id, room_id);
                    // TODO: this requires the same first step as the `MatrixId::Room` case above,
                    //       but then we need to call Room::event_with_context() to get the event
                    //       and its context (surrounding events ?).
                    false
                }
                _ => false,
            }
        };

        if let HtmlLinkAction::Clicked { url, .. } = action.as_widget_action().cast() {
            let mut link_was_handled = false;
            if let Ok(matrix_to_uri) = MatrixToUri::parse(&url) {
                link_was_handled |= handle_matrix_link(matrix_to_uri.id(), matrix_to_uri.via());
            }
            else if let Ok(matrix_uri) = MatrixUri::parse(&url) {
                link_was_handled |= handle_matrix_link(matrix_uri.id(), matrix_uri.via());
            }

            if !link_was_handled {
                log!("Opening URL \"{}\"", url);
                if let Err(e) = robius_open::Uri::new(&url).open() {
                    error!("Failed to open URL {:?}. Error: {:?}", url, e);
                    enqueue_popup_notification(PopupItem {
                        message: format!("Could not open URL: {url}"),
                        kind: PopupKind::Error,
                        auto_dismissal_duration: None
                    });
                }
            }
            true
        }
        else if let RobrixHtmlLinkAction::ClickedMatrixLink { url, matrix_id, via, .. } = action.as_widget_action().cast() {
            let link_was_handled = handle_matrix_link(&matrix_id, &via);
            if !link_was_handled {
                log!("Opening URL \"{}\"", url);
                if let Err(e) = robius_open::Uri::new(&url).open() {
                    error!("Failed to open URL {:?}. Error: {:?}", url, e);
                    enqueue_popup_notification(PopupItem {
                        message: format!("Could not open URL: {url}"),
                        kind: PopupKind::Error,
                        auto_dismissal_duration: None
                    });
                }
            }
            true
        }
        else {
            false
        }
    }

    /// Handles image clicks in message content by opening the image viewer.
    fn handle_image_click(
        &mut self,
        cx: &mut Cx,
        mxc_uri: Option<MediaSource>,
        texture: Option<Texture>,
        item_id: usize,
    ) {
        let Some(media_source) = mxc_uri else {
            return;
        };
        let Some(tl_state) = self.tl_state.as_mut() else { return };
        let Some(event_tl_item) = tl_state.items.get(item_id).and_then(|item| item.as_event()) else { return };

        let timestamp_millis = event_tl_item.timestamp();
        let (image_name, image_file_size) = get_image_name_and_filesize(event_tl_item);
        cx.action(ImageViewerAction::Show(LoadState::Loading(
            texture.clone(),
            Some(ImageViewerMetaData {
                image_name,
                image_file_size,
                timestamp: unix_time_millis_to_datetime(timestamp_millis),
                avatar_parameter: Some((
                    tl_state.room_id.clone(),
                    event_tl_item.clone(),
                )),
            }),
        )));

        populate_matrix_image_modal(cx, media_source, &mut tl_state.media_cache);
    }


    /// Handles any [`MessageAction`]s received by this RoomScreen.
    fn handle_message_actions(
        &mut self,
        cx: &mut Cx,
        actions: &ActionsBuf,
        portal_list: &PortalListRef,
        loading_pane: &LoadingPaneRef,
    ) {
        let room_screen_widget_uid = self.widget_uid();
        for action in actions {
            match action.as_widget_action().widget_uid_eq(room_screen_widget_uid).cast() {
                MessageAction::React { details, reaction } => {
                    let Some(tl) = self.tl_state.as_ref() else { return };
                    let mut success = false;
                    if let Some(timeline_item) = tl.items.get(details.item_id) {
                        if let Some(event_tl_item) = timeline_item.as_event() {
                            if event_tl_item.event_id() == details.event_id.as_deref() {
                                let timeline_event_id = event_tl_item.identifier();
                                submit_async_request(MatrixRequest::ToggleReaction {
                                    room_id: tl.room_id.clone(),
                                    timeline_event_id,
                                    reaction,
                                });
                                success = true;
                            }
                        }
                    }
                    if !success {
                        enqueue_popup_notification(PopupItem {
                            message: "Couldn't find message in timeline to react to.".to_string(),
                            kind: PopupKind::Error,
                            auto_dismissal_duration: None
                        });
                        error!("MessageAction::React: couldn't find event [{}] {:?} to react to in room {}",
                            details.item_id,
                            details.event_id.as_deref(),
                            tl.room_id,
                        );
                    }
                }
                MessageAction::Reply(details) => {
                    let Some(tl) = self.tl_state.as_ref() else { return };
                    if let Some(event_tl_item) = tl.items.get(details.item_id)
                        .and_then(|tl_item| tl_item.as_event().cloned())
                        .filter(|ev| ev.event_id() == details.event_id.as_deref())
                    {
                        let replied_to_info = EmbeddedEvent::from_timeline_item(&event_tl_item);
                        self.view.room_input_bar(ids!(room_input_bar))
                            .show_replying_to(cx, (event_tl_item, replied_to_info), &tl.room_id);
                    }
                    else {
                        enqueue_popup_notification(PopupItem { message: "Could not find message in timeline to reply to. Please try again!".to_string(), kind: PopupKind::Error, auto_dismissal_duration: None });
                        error!("MessageAction::Reply: couldn't find event [{}] {:?} to reply to in room {:?}",
                            details.item_id,
                            details.event_id.as_deref(),
                            self.current_room_id(),
                        );
                    }
                }
                MessageAction::Edit(details) => {
                    let Some(tl) = self.tl_state.as_ref() else { return };
                    if let Some(event_tl_item) = tl.items.get(details.item_id)
                        .and_then(|tl_item| tl_item.as_event().cloned())
                        .filter(|ev| ev.event_id() == details.event_id.as_deref())
                    {
                        self.view.room_input_bar(ids!(room_input_bar))
                            .show_editing_pane(cx, event_tl_item, tl.room_id.clone());
                    }
                    else {
                        enqueue_popup_notification(PopupItem { message: "Could not find message in timeline to edit. Please try again!".to_string(), kind: PopupKind::Error, auto_dismissal_duration: None });
                        error!("MessageAction::Edit: couldn't find event [{}] {:?} to edit in room {:?}",
                            details.item_id,
                            details.event_id.as_deref(),
                            self.current_room_id(),
                        );
                    }
                }
                MessageAction::EditLatest => {
                    let Some(tl) = self.tl_state.as_ref() else { return };
                    if let Some(latest_sent_msg) = tl.items
                        .iter()
                        .rev()
                        .take(MAX_ITEMS_TO_SEARCH_THROUGH)
                        .find_map(|item| item.as_event().filter(|ev| ev.is_editable()).cloned())
                    {
                        self.view.room_input_bar(ids!(room_input_bar))
                            .show_editing_pane(cx, latest_sent_msg, tl.room_id.clone());
                    }
                    else {
                        enqueue_popup_notification(PopupItem {
                            message: "No recent message available to edit.".to_string(),
                            kind: PopupKind::Warning,
                            auto_dismissal_duration: Some(3.0),
                        });
                    }
                }
                MessageAction::Pin(details) => {
                    let Some(tl) = self.tl_state.as_ref() else { return };
                    if let Some(event_id) = details.event_id {
                        submit_async_request(MatrixRequest::PinEvent {
                            event_id,
                            room_id: tl.room_id.clone(),
                            pin: true,
                        });
                    } else {
                        enqueue_popup_notification(PopupItem {
                            message: String::from("This event cannot be pinned."),
                            auto_dismissal_duration: None,
                            kind: PopupKind::Error,
                        });
                    }
                }
                MessageAction::Unpin(details) => {
                    let Some(tl) = self.tl_state.as_ref() else { return };
                    if let Some(event_id) = details.event_id {
                        submit_async_request(MatrixRequest::PinEvent {
                            event_id,
                            room_id: tl.room_id.clone(),
                            pin: false,
                        });
                    } else {
                        enqueue_popup_notification(PopupItem {
                            message: String::from("This event cannot be unpinned."),
                            auto_dismissal_duration: None,
                            kind: PopupKind::Error,
                        });
                    }
                }
                MessageAction::CopyText(details) => {
                    let Some(tl) = self.tl_state.as_ref() else { return };
                    if let Some(text) = tl.items
                        .get(details.item_id)
                        .and_then(|tl_item| tl_item.as_event().map(plaintext_body_of_timeline_item))
                    {
                        cx.copy_to_clipboard(&text);
                    }
                    else {
                        enqueue_popup_notification(PopupItem { message: "Could not find message in timeline to copy text from. Please try again!".to_string(), kind: PopupKind::Error, auto_dismissal_duration: None});
                        error!("MessageAction::CopyText: couldn't find event [{}] {:?} to copy text from in room {}",
                            details.item_id,
                            details.event_id.as_deref(),
                            tl.room_id,
                        );
                    }
                }
                MessageAction::CopyHtml(details) => {
                    let Some(tl) = self.tl_state.as_ref() else { return };
                    // The logic for getting the formatted body of a message is the same
                    // as the logic used in `populate_message_view()`.
                    let mut success = false;
                    if let Some(event_tl_item) = tl.items
                        .get(details.item_id)
                        .and_then(|tl_item| tl_item.as_event())
                        .filter(|ev| ev.event_id() == details.event_id.as_deref())
                    {
                        if let Some(message) = event_tl_item.content().as_message() {
                            match message.msgtype() {
                                MessageType::Text(TextMessageEventContent { formatted: Some(FormattedBody { body, .. }), .. })
                                | MessageType::Notice(NoticeMessageEventContent { formatted: Some(FormattedBody { body, .. }), .. })
                                | MessageType::Emote(EmoteMessageEventContent { formatted: Some(FormattedBody { body, .. }), .. })
                                | MessageType::Image(ImageMessageEventContent { formatted: Some(FormattedBody { body, .. }), .. })
                                | MessageType::File(FileMessageEventContent { formatted: Some(FormattedBody { body, .. }), .. })
                                | MessageType::Audio(AudioMessageEventContent { formatted: Some(FormattedBody { body, .. }), .. })
                                | MessageType::Video(VideoMessageEventContent { formatted: Some(FormattedBody { body, .. }), .. })
                                | MessageType::VerificationRequest(KeyVerificationRequestEventContent { formatted: Some(FormattedBody { body, .. }), .. }) =>
                                {
                                    cx.copy_to_clipboard(body);
                                    success = true;
                                }
                                _ => {}
                            }
                        }
                    }
                    if !success {
                        enqueue_popup_notification(PopupItem { message: "Could not find message in timeline to copy HTML from. Please try again!".to_string(), kind: PopupKind::Error, auto_dismissal_duration: None });
                        error!("MessageAction::CopyHtml: couldn't find event [{}] {:?} to copy HTML from in room {}",
                            details.item_id,
                            details.event_id.as_deref(),
                            tl.room_id,
                        );
                    }
                }
                MessageAction::CopyLink(details) => {
                    let Some(tl) = self.tl_state.as_ref() else { return };
                    if let Some(event_id) = details.event_id {
                        let matrix_to_uri = tl.room_id.matrix_to_event_uri(event_id);
                        cx.copy_to_clipboard(&matrix_to_uri.to_string());
                    } else {
                        enqueue_popup_notification(PopupItem { message: "Couldn't create permalink to message.".to_string(), kind: PopupKind::Error, auto_dismissal_duration: None });
                        error!("MessageAction::CopyLink: no `event_id`: [{}] {:?} in room {}",
                            details.item_id,
                            details.event_id.as_deref(),
                            tl.room_id,
                        );
                    }
                }
                MessageAction::ViewSource(_details) => {
                    enqueue_popup_notification(PopupItem { message: "Viewing an event's source is not yet implemented.".to_string(), kind: PopupKind::Error, auto_dismissal_duration: None });
                    // TODO: re-use Franco's implementation below:

                    // let Some(tl) = self.tl_state.as_mut() else { continue };
                    // let Some(event_tl_item) = tl.items
                    //     .get(details.item_id)
                    //     .and_then(|tl_item| tl_item.as_event().cloned())
                    //     .filter(|ev| ev.event_id() == details.event_id.as_deref())
                    // else {
                    //     continue;
                    // };

                    // let Some(_message_event) = event_tl_item.content().as_message() else {
                    //     continue;
                    // };

                    // let original_json: Option<serde_json::Value> = event_tl_item
                    //     .original_json()
                    //     .and_then(|raw_event| serde_json::to_value(raw_event).ok());
                    // let room_id = self.room_id.to_owned();
                    // let event_id = event_tl_item.event_id().map(|e| e.to_owned());

                    // cx.widget_action(
                    //     widget_uid,
                    //     &scope.path,
                    //     MessageAction::MessageSourceModalOpen { room_id, event_id, original_json },
                    // );
                }
                MessageAction::JumpToRelated(details) => {
                    let Some(related_event_id) = details.related_event_id.as_ref() else {
                        error!("BUG: MessageAction::JumpToRelated had no related event ID.\n{details:#?}");
                        continue;
                    };
                    self.jump_to_event(
                        cx,
                        related_event_id,
                        Some(details.item_id),
                        portal_list,
                        loading_pane
                    );
                }
                MessageAction::JumpToEvent(event_id) => {
                    self.jump_to_event(
                        cx,
                        &event_id,
                        None,
                        portal_list,
                        loading_pane
                    );
                }
                MessageAction::Redact { details, reason } => {
                    let Some(tl) = self.tl_state.as_ref() else { return };
                    let mut success = false;
                    if let Some(timeline_item) = tl.items.get(details.item_id) {
                        if let Some(event_tl_item) = timeline_item.as_event() {
                            if event_tl_item.event_id() == details.event_id.as_deref() {
                                let timeline_event_id = event_tl_item.identifier();
                                submit_async_request(MatrixRequest::RedactMessage {
                                    room_id: tl.room_id.clone(),
                                    timeline_event_id,
                                    reason,
                                });
                                success = true;
                            }
                        }
                    }
                    if !success {
                        enqueue_popup_notification(PopupItem { message: "Couldn't find message in timeline to delete.".to_string(), kind: PopupKind::Error, auto_dismissal_duration: None });
                        error!("MessageAction::Redact: couldn't find event [{}] {:?} to react to in room {}",
                            details.item_id,
                            details.event_id.as_deref(),
                            tl.room_id,
                        );
                    }
                }
                // MessageAction::Report(details) => {
                //     // TODO
                //     enqueue_popup_notification(PopupItem { message: "Reporting messages is not yet implemented.".to_string(), auto_dismissal_duration: None });
                // }

                // This is handled within the Message widget itself.
                MessageAction::HighlightMessage(..) => { }
                // This is handled by the top-level App itself.
                MessageAction::OpenMessageContextMenu { .. } => { }
                // This isn't yet handled, as we need to completely redesign it.
                MessageAction::ActionBarOpen { .. } => { }
                // This isn't yet handled, as we need to completely redesign it.
                MessageAction::ActionBarClose => { }
                MessageAction::None => { }
            }
        }
    }

    /// Jumps to the target event ID in this timeline by smooth scrolling to it.
    ///
    /// This function searches backwards from the given `max_tl_idx` in the timeline
    /// for the given `event_id`. If found, it smooth-scrolls the portal list to that event.
    /// If not found, it displays the loading pane and starts a background search for the event.
    fn jump_to_event(
        &mut self,
        cx: &mut Cx,
        target_event_id: &OwnedEventId,
        max_tl_idx: Option<usize>,
        portal_list: &PortalListRef,
        loading_pane: &LoadingPaneRef,
    ) {
        let Some(tl) = self.tl_state.as_mut() else { return };
        let max_tl_idx = max_tl_idx.unwrap_or_else(|| tl.items.len());

        // Attempt to find the index of replied-to message in the timeline.
        // Start from the current item's index (`tl_idx`) and search backwards,
        // since we know the related message must come before the current item.
        let mut num_items_searched = 0;
        let related_msg_tl_index = tl.items
            .focus()
            .narrow(..max_tl_idx)
            .into_iter()
            .rev()
            .take(MAX_ITEMS_TO_SEARCH_THROUGH)
            .position(|i| {
                num_items_searched += 1;
                i.as_event()
                    .and_then(|e| e.event_id())
                    .is_some_and(|ev_id| ev_id == target_event_id)
            })
            .map(|position| max_tl_idx.saturating_sub(position).saturating_sub(1));

        if let Some(index) = related_msg_tl_index {
            // log!("The related message {replied_to_event} was immediately found in room {}, scrolling to from index {reply_message_item_id} --> {index} (first ID {}).", tl.room_id, portal_list.first_id());
            let speed = 50.0;
            // Scroll to the message right *before* the replied-to message.
            // FIXME: `smooth_scroll_to` should accept a "scroll offset" (first scroll) parameter too,
            //       so that we can scroll to the replied-to message and have it
            //       appear beneath the top of the viewport.
            portal_list.smooth_scroll_to(cx, index.saturating_sub(1), speed, None);
            // start highlight animation.
            tl.message_highlight_animation_state = MessageHighlightAnimationState::Pending {
                item_id: index
            };
        } else {
            log!("The related event {target_event_id} wasn't immediately available in room {}, searching for it in the background...", tl.room_id);
            // Here, we set the state of the loading pane and display it to the user.
            // The main logic will be handled in `process_timeline_updates()`, which is the only
            // place where we can receive updates to the timeline from the background tasks.
            loading_pane.set_state(
                cx,
                LoadingPaneState::BackwardsPaginateUntilEvent {
                    target_event_id: target_event_id.clone(),
                    events_paginated: 0,
                    request_sender: tl.request_sender.clone(),
                },
            );
            loading_pane.show(cx);

            tl.request_sender.send_if_modified(|requests| {
                if let Some(existing) = requests.iter_mut().find(|r| r.room_id == tl.room_id) {
                    warning!("Unexpected: room {} already had an existing timeline request in progress, event: {:?}", tl.room_id, existing.target_event_id);
                    // We might as well re-use this existing request...
                    existing.target_event_id = target_event_id.clone();
                } else {
                    requests.push(BackwardsPaginateUntilEventRequest {
                        room_id: tl.room_id.clone(),
                        target_event_id: target_event_id.clone(),
                        // avoid re-searching through items we already searched through.
                        starting_index: max_tl_idx.saturating_sub(num_items_searched),
                        current_tl_len: tl.items.len(),
                    });
                }
                true
            });

            // Don't unconditionally start backwards pagination here, because we want to give the
            // background `timeline_subscriber_handler` task a chance to process the request first
            // and search our locally-known timeline history for the replied-to message.
        }
        self.redraw(cx);
    }

    /// Shows the user profile sliding pane with the given avatar info.
    fn show_user_profile(
        &mut self,
        cx: &mut Cx,
        pane: &UserProfileSlidingPaneRef,
        info: UserProfilePaneInfo,
    ) {
        pane.set_info(cx, info);
        pane.show(cx);
        self.redraw(cx);
    }

    /// Invoke this when this timeline is being shown,
    /// e.g., when the user navigates to this timeline.
    fn show_timeline(&mut self, cx: &mut Cx) {
        let room_id = self
            .current_room_id()
            .expect("BUG: Timeline::show_timeline(): no room_name was set.")
            .clone();

        let state_opt = TIMELINE_STATES.with_borrow_mut(|ts| ts.remove(&room_id));
        let (mut tl_state, mut is_first_time_being_loaded) = if let Some(existing) = state_opt {
            (existing, false)
        } else {
            let Some(timeline_endpoints) = take_timeline_endpoints(&room_id) else {
                if !self.is_loaded && self.all_rooms_loaded {
                    panic!("BUG: timeline is not loaded, but room_id {:?} \
                    was not waiting for its timeline to be loaded.", room_id);
                }
                return;
            };
            let TimelineEndpoints {
                update_receiver,
                update_sender,
                request_sender,
                successor_room,
            } = timeline_endpoints;

            // Start with the basic tombstone info, and fetch the full details
            // if the room has been tombstoned.
            let tombstone_info = if let Some(sr) = successor_room {
                submit_async_request(MatrixRequest::GetSuccessorRoomDetails {
                    tombstoned_room_id: room_id.clone(),
                });
                Some(SuccessorRoomDetails::Basic(sr))
            } else {
                None
            };

            let tl_state = TimelineUiState {
                room_id: room_id.clone(),
                // Initially, we assume the user has all power levels by default.
                // This avoids unexpectedly hiding any UI elements that should be visible to the user.
                // This doesn't mean that the user can actually perform all actions;
                // the power levels will be updated from the homeserver once the room is opened.
                user_power: UserPowerLevels::all(),
                // Room members start as None and get populated when fetched from the server
                room_members: None,
                // We assume timelines being viewed for the first time haven't been fully paginated.
                fully_paginated: false,
                items: Vector::new(),
                content_drawn_since_last_update: RangeSet::new(),
                profile_drawn_since_last_update: RangeSet::new(),
                update_receiver,
                request_sender,
                media_cache: MediaCache::new(Some(update_sender.clone())),
                link_preview_cache: LinkPreviewCache::new(Some(update_sender)),
                saved_state: SavedState::default(),
                message_highlight_animation_state: MessageHighlightAnimationState::default(),
                last_scrolled_index: usize::MAX,
                prev_first_index: None,
                scrolled_past_read_marker: false,
                latest_own_user_receipt: None,
                tombstone_info,
                group_manager: SmallStateGroupManager::default(),
            };
            (tl_state, true)
        };

        // It is possible that this room has already been loaded (received from the server)
        // but that the RoomsList doesn't yet know about it.
        // In that case, `is_first_time_being_loaded` will already be `true` here,
        // so we can bypass checking the RoomsList to determine if a room is loaded.
        //
        // Note that we *do* still need to check the RoomsList to see whether this room is loaded
        // in order to handle the case when we're switching between rooms within
        // the same RoomScreen widget, as one room may be loaded while another is not.
        if is_first_time_being_loaded {
            self.is_loaded = true;
        } else if cx.has_global::<RoomsListRef>() {
            let rooms_list_ref = cx.get_global::<RoomsListRef>();
            let is_loaded_now = rooms_list_ref.is_room_loaded(&room_id);
            if is_loaded_now && !self.is_loaded {
                log!("Detected that room \"{}\" ({}) is now loaded for the first time",
                    self.current_room_label(), room_id,
                );
                is_first_time_being_loaded = true;
            }
            self.is_loaded = is_loaded_now;
        }

        self.view.restore_status_view(ids!(restore_status_view)).set_visible(cx, !self.is_loaded);

        // Kick off a back pagination request if it's the first time loading this room,
        // because we want to show the user some messages as soon as possible
        // when they first open the room, and there might not be any messages yet.
        if is_first_time_being_loaded {
            if !tl_state.fully_paginated {
                log!("Sending a first-time backwards pagination request for room \"{}\" {}",
                    self.current_room_label(), room_id,
                );
                submit_async_request(MatrixRequest::PaginateRoomTimeline {
                    room_id: room_id.clone(),
                    num_events: 50,
                    direction: PaginationDirection::Backwards,
                });
            }

            // Even though we specify that room member profiles should be lazy-loaded,
            // the matrix server still doesn't consistently send them to our client properly.
            // So we kick off a request to fetch the room members here upon first viewing the room.
            submit_async_request(MatrixRequest::SyncRoomMemberList { room_id: room_id.clone() });
        }

        // Hide the typing notice view initially.
        self.view(ids!(typing_notice)).set_visible(cx, false);
        // If the room is loaded, we need to get a few key states:
        // 1. Get the current user's power levels for this room so that we can
        //    show/hide UI elements based on the user's permissions.
        // 2. Get the list of members in this room (from the SDK's local cache).
        // 3. Subscribe to our own user's read receipts so that we can update the
        //    read marker and properly send read receipts while scrolling through the timeline.
        // 4. Subscribe to typing notices again, now that the room is being shown.
        if self.is_loaded {
            submit_async_request(MatrixRequest::GetRoomPowerLevels {
                room_id: room_id.clone(),
            });
            submit_async_request(MatrixRequest::GetRoomMembers {
                room_id: room_id.clone(),
                memberships: matrix_sdk::RoomMemberships::JOIN,
                // Fetch from the local cache, as we already requested to sync
                // the room members from the homeserver above.
                local_only: true,
            });
            submit_async_request(MatrixRequest::SubscribeToTypingNotices {
                room_id: room_id.clone(),
                subscribe: true,
            });
            submit_async_request(MatrixRequest::SubscribeToOwnUserReadReceiptsChanged {
                room_id: room_id.clone(),
                subscribe: true,
            });
            submit_async_request(MatrixRequest::SubscribeToPinnedEvents {
                room_id: room_id.clone(),
                subscribe: true,
            });
        }

        // Now, restore the visual state of this timeline from its previously-saved state.
        self.restore_state(cx, &mut tl_state);

        // Store the tl_state for this room into this RoomScreen widget,
        // such that it can be accessed in future functions like event/draw handlers.
        self.tl_state = Some(tl_state);

        // Now that we have restored the TimelineUiState into this RoomScreen widget,
        // we can proceed to processing pending background updates.
        self.process_timeline_updates(cx, &self.portal_list(ids!(list)));

        self.redraw(cx);
    }

    /// Invoke this when this RoomScreen/timeline is being hidden or no longer being shown.
    fn hide_timeline(&mut self) {
        let Some(room_id) = self.current_room_id().cloned() else { return };

        self.save_state();

        // When closing a room view, we do the following with non-persistent states:
        // * Unsubscribe from typing notices, since we don't care about them
        //   when a given room isn't visible.
        // * Unsubscribe from updates to our own user's read receipts, for the same reason.
        // * Unsubscribe from updates to this room's pinned events, for the same reason.
        submit_async_request(MatrixRequest::SubscribeToTypingNotices {
            room_id: room_id.clone(),
            subscribe: false,
        });
        submit_async_request(MatrixRequest::SubscribeToOwnUserReadReceiptsChanged {
            room_id: room_id.clone(),
            subscribe: false,
        });
        submit_async_request(MatrixRequest::SubscribeToPinnedEvents {
            room_id,
            subscribe: false,
        });
    }

    /// Removes the current room's visual UI state from this widget
    /// and saves it to the map of `TIMELINE_STATES` such that it can be restored later.
    ///
    /// Note: after calling this function, the widget's `tl_state` will be `None`.
    fn save_state(&mut self) {
        let Some(mut tl) = self.tl_state.take() else {
            error!("Timeline::save_state(): skipping due to missing state, room {:?}", self.current_room_id());
            return;
        };

        let portal_list = self.portal_list(ids!(list));
        let state = SavedState {
            first_index_and_scroll: Some((portal_list.first_id(), portal_list.scroll_position())),
            room_input_bar_state: self.room_input_bar(ids!(room_input_bar)).save_state(),
        };
        tl.saved_state = state;
        // Clear room_members to avoid wasting memory (in case this room is never re-opened).
        tl.room_members = None;
        // Store this Timeline's `TimelineUiState` in the global map of states.
        TIMELINE_STATES.with_borrow_mut(|ts| ts.insert(tl.room_id.clone(), tl));
    }

    /// Restores the previously-saved visual UI state of this room.
    ///
    /// Note: this accepts a direct reference to the timeline's UI state,
    /// so this function must not try to re-obtain it by accessing `self.tl_state`.
    fn restore_state(&mut self, cx: &mut Cx, tl_state: &mut TimelineUiState) {
        let SavedState {
            first_index_and_scroll,
            room_input_bar_state,
        } = &mut tl_state.saved_state;
        // 1. Restore the position of the timeline.
        if let Some((first_index, scroll_from_first_id)) = first_index_and_scroll {
            self.portal_list(ids!(timeline.list))
                .set_first_id_and_scroll(*first_index, *scroll_from_first_id);
        } else {
            // If the first index is not set, then the timeline has not yet been scrolled by the user,
            // so we set the portal list to "tail" (track) the bottom of the list.
            self.portal_list(ids!(timeline.list)).set_tail_range(true);
        }

        // 2. Restore the state of the room input bar.
        let room_input_bar = self.view.room_input_bar(ids!(room_input_bar));
        let saved_room_input_bar_state = std::mem::take(room_input_bar_state);
        room_input_bar.restore_state(
            cx,
            &tl_state.room_id,
            saved_room_input_bar_state,
            tl_state.user_power,
            tl_state.tombstone_info.as_ref(),
        );
    }

    /// Sets this `RoomScreen` widget to display the timeline for the given room.
    pub fn set_displayed_room(
        &mut self,
        cx: &mut Cx,
        room_name_id: &RoomNameId,
    ) {
        // If the room is already being displayed, then do nothing.
        if self.room_name_id.as_ref().is_some_and(|rn| rn.room_id() == room_name_id.room_id()) { return; }

        self.hide_timeline();
        // Reset the the state of the inner loading pane.
        self.loading_pane(ids!(loading_pane)).take_state();

        let room_id = room_name_id.room_id().clone();
        self.room_name_id = Some(room_name_id.clone());

        // We initially tell every MentionableTextInput widget that the current user
        // *does not* have privileges to notify the entire room;
        // this gets properly updated when room PowerLevels get fetched.
        cx.action(MentionableTextInputAction::PowerLevelsUpdated {
            room_id: room_id.clone(),
            can_notify_room: false,
        });

        self.show_timeline(cx);
    }

    /// Sends read receipts based on the current scroll position of the timeline.
    fn send_user_read_receipts_based_on_scroll_pos(
        &mut self,
        _cx: &mut Cx,
        actions: &ActionsBuf,
        portal_list: &PortalListRef,
    ) {
        //stopped scrolling
        if portal_list.scrolled(actions) {
            return;
        }
        let first_index = portal_list.first_id();
        let Some(tl_state) = self.tl_state.as_mut() else { return };

        if let Some(ref mut index) = tl_state.prev_first_index {
            // to detect change of scroll when scroll ends
            if *index != first_index {
                if first_index >= *index {
                    // Get event_id and timestamp for the last visible event
                    let Some((last_event_id, last_timestamp)) = tl_state
                        .items
                        .get(std::cmp::min(
                            first_index + portal_list.visible_items(),
                            tl_state.items.len().saturating_sub(1)
                        ))
                        .and_then(|f| f.as_event())
                        .and_then(|f| f.event_id().map(|e| (e, f.timestamp())))
                    else {
                        *index = first_index;
                        return;
                    };
                    submit_async_request(MatrixRequest::ReadReceipt {
                        room_id: tl_state.room_id.clone(),
                        event_id: last_event_id.to_owned(),
                    });
                    if tl_state.scrolled_past_read_marker {
                        submit_async_request(MatrixRequest::FullyReadReceipt {
                            room_id: tl_state.room_id.clone(),
                            event_id: last_event_id.to_owned(),
                        });
                    } else {
                        if let Some(own_user_receipt_timestamp) = &tl_state.latest_own_user_receipt.clone()
                        .and_then(|receipt| receipt.ts) {
                            let Some((_first_event_id, first_timestamp)) = tl_state
                                .items
                                .get(first_index)
                                .and_then(|f| f.as_event())
                                .and_then(|f| f.event_id().map(|e| (e, f.timestamp())))
                                else {
                                    *index = first_index;
                                    return;
                                };
                            if own_user_receipt_timestamp >= &first_timestamp
                                && own_user_receipt_timestamp <= &last_timestamp
                            {
                                tl_state.scrolled_past_read_marker = true;
                                submit_async_request(MatrixRequest::FullyReadReceipt {
                                    room_id: tl_state.room_id.clone(),
                                    event_id: last_event_id.to_owned(),
                                });
                            }

                        }
                    }
                }
                *index = first_index;
            }
        } else {
            tl_state.prev_first_index = Some(first_index);
        }
    }

    /// Sends a backwards pagination request if the user is scrolling up
    /// and is approaching the top of the timeline.
    fn send_pagination_request_based_on_scroll_pos(
        &mut self,
        _cx: &mut Cx,
        actions: &ActionsBuf,
        portal_list: &PortalListRef,
    ) {
        let Some(tl) = self.tl_state.as_mut() else { return };
        if tl.fully_paginated { return };
        if !portal_list.scrolled(actions) { return };

        let first_index = portal_list.first_id();
        if first_index == 0 && tl.last_scrolled_index > 0 {
            log!("Scrolled up from item {} --> 0, sending back pagination request for room {}",
                tl.last_scrolled_index, tl.room_id,
            );
            submit_async_request(MatrixRequest::PaginateRoomTimeline {
                room_id: tl.room_id.clone(),
                num_events: 50,
                direction: PaginationDirection::Backwards,
            });
        }
        tl.last_scrolled_index = first_index;
    }
}

impl RoomScreenRef {
    /// See [`RoomScreen::set_displayed_room()`].
    pub fn set_displayed_room(
        &self,
        cx: &mut Cx,
        room_name_id: &RoomNameId,
    ) {
        let Some(mut inner) = self.borrow_mut() else { return };
        inner.set_displayed_room(cx, room_name_id);
    }
}

/// Immutable RoomScreen states passed via Scope props
/// from a RoomScreen widget to its child widgets for event/draw handlers.
pub struct RoomScreenProps {
    pub room_screen_widget_uid: WidgetUid,
    pub room_name_id: RoomNameId,
    pub room_members: Option<Arc<Vec<RoomMember>>>,
    pub room_avatar_url: Option<OwnedMxcUri>,
}


/// Actions for the room screen's tooltip.
#[derive(Clone, Debug, DefaultNone)]
pub enum RoomScreenTooltipActions {
    /// Mouse over event when the mouse is over the read receipt.
    HoverInReadReceipt {
        /// The rect of the moused over widget
        widget_rect: Rect,
        /// Includes the list of users who have seen this event
        read_receipts: indexmap::IndexMap<matrix_sdk::ruma::OwnedUserId, Receipt>,
    },
    /// Mouse over event when the mouse is over the reaction button.
    HoverInReactionButton {
        /// The rectangle (bounds) of the hovered-over widget.
        widget_rect: Rect,
        /// Includes the list of users who have reacted to the emoji.
        reaction_data: ReactionData,
    },
    /// Mouse out event and clear tooltip.
    HoverOut,
    None,
}

/// A message that is sent from a background async task to a room's timeline view
/// for the purpose of update the Timeline UI contents or metadata.
pub enum TimelineUpdate {
    /// The very first update a given room's timeline receives.
    FirstUpdate {
        /// The initial list of timeline items (events) for a room.
        initial_items: Vector<Arc<TimelineItem>>,
    },
    /// The content of a room's timeline was updated in the background.
    NewItems {
        /// The entire list of timeline items (events) for a room.
        new_items: Vector<Arc<TimelineItem>>,
        /// The range of indices in the `items` list that have been changed in this update
        /// and thus must be removed from any caches of drawn items in the timeline.
        /// Any items outside of this range are assumed to be unchanged and need not be redrawn.
        changed_indices: Range<usize>,
        /// An optimization that informs the UI whether the changes to the timeline
        /// resulted in new items being *appended to the end* of the timeline.
        is_append: bool,
        /// Whether to clear the entire cache of drawn items in the timeline.
        /// This supersedes `index_of_first_change` and is used when the entire timeline is being redrawn.
        clear_cache: bool,
    },
    /// The updated number of unread messages in the room.
    NewUnreadMessagesCount(UnreadMessageCount),
    /// The target event ID was found at the given `index` in the timeline items vector.
    ///
    /// This means that the RoomScreen widget can scroll the timeline up to this event,
    /// and the background `timeline_subscriber_handler` async task can stop looking for this event.
    TargetEventFound {
        target_event_id: OwnedEventId,
        index: usize,
    },
    /// A notice that the background task doing pagination for this room is currently running
    /// a pagination request in the given direction, and is waiting for that request to complete.
    PaginationRunning(PaginationDirection),
    /// An error occurred while paginating the timeline for this room.
    PaginationError {
        error: timeline::Error,
        direction: PaginationDirection,
    },
    /// A notice that the background task doing pagination for this room has become idle,
    /// meaning that it has completed its recent pagination request(s).
    PaginationIdle {
        /// If `true`, the start of the timeline has been reached, meaning that
        /// there is no need to send further pagination requests.
        fully_paginated: bool,
        direction: PaginationDirection,
    },
    /// A notice that event details have been fetched from the server,
    /// including a `result` that indicates whether the request was successful.
    EventDetailsFetched {
        event_id: OwnedEventId,
        result: Result<(), matrix_sdk_ui::timeline::Error>,
    },
    /// The result of a request to edit a message in this timeline.
    MessageEdited {
        timeline_event_id: TimelineEventItemId,
        result: Result<(), matrix_sdk_ui::timeline::Error>,
    },
    /// A notice that the room's members have been fetched from the server,
    /// though the success or failure of the request is not yet known until the client
    /// requests the member info via a timeline event's `sender_profile()` method.
    RoomMembersSynced,
    /// A notice that the room's full member list has been fetched from the server,
    /// includes a complete list of room members that can be shared across components.
    /// This is different from RoomMembersSynced which only indicates members were fetched
    /// but doesn't provide the actual data.
    RoomMembersListFetched {
        members: Vec<RoomMember>,
    },
    /// A notice with an option of Media Request Parameters that one or more requested media items (images, videos, etc.)
    /// that should be displayed in this timeline have now been fetched and are available.
    MediaFetched(MediaRequestParameters),
    /// A notice that one or more members of a this room are currently typing.
    TypingUsers {
        /// The list of users (their displayable name) who are currently typing in this room.
        users: Vec<String>,
    },
    /// The result of a pin/unpin request ([`MatrixRequest::PinEvent`]).
    PinResult {
        event_id: OwnedEventId,
        result: Result<bool, matrix_sdk::Error>,
        pin: bool,
    },
    /// An update containing the set of pinned events in this room.
    PinnedEvents(Vec<OwnedEventId>),
    /// An update containing the currently logged-in user's power levels for this room.
    UserPowerLevels(UserPowerLevels),
    /// An update to the currently logged-in user's own read receipt for this room.
    OwnUserReadReceipt(Receipt),
    /// A notice that the given room has been tombstoned (closed)
    /// and replaced by the given successor room.
    Tombstoned(SuccessorRoomDetails),
    /// A notice that link preview data for a URL has been fetched and is now available.
    LinkPreviewFetched,
}

thread_local! {
    /// The global set of all timeline states, one entry per room.
    ///
    /// This is only useful when accessed from the main UI thread.
    static TIMELINE_STATES: RefCell<BTreeMap<OwnedRoomId, TimelineUiState>> = const {
        RefCell::new(BTreeMap::new())
    };
}

/// The UI-side state of a single room's timeline, which is only accessed/updated by the UI thread.
///
/// This struct should only include states that need to be persisted for a given room
/// across multiple `Hide`/`Show` cycles of that room's timeline within a RoomScreen.
/// If a state is more temporary and shouldn't be persisted when the timeline is hidden,
/// then it should be stored in the RoomScreen widget itself, not in this struct.
struct TimelineUiState {
    /// The ID of the room that this timeline is for.
    room_id: OwnedRoomId,

    /// The power levels of the currently logged-in user in this room.
    user_power: UserPowerLevels,

    /// The list of room members for this room.
    room_members: Option<Arc<Vec<RoomMember>>>,

    /// Whether this room's timeline has been fully paginated, which means
    /// that the oldest (first) event in the timeline is locally synced and available.
    /// When `true`, further backwards pagination requests will not be sent.
    ///
    /// This must be reset to `false` whenever the timeline is fully cleared.
    fully_paginated: bool,

    /// The list of items (events) in this room's timeline that our client currently knows about.
    items: Vector<Arc<TimelineItem>>,

    /// The range of items (indices in the above `items` list) whose event **contents** have been drawn
    /// since the last update and thus do not need to be re-populated on future draw events.
    ///
    /// This range is partially cleared on each background update (see below) to ensure that
    /// items modified during the update are properly redrawn. Thus, it is a conservative
    /// "cache tracker" that may not include all items that have already been drawn,
    /// but that's okay because big updates that clear out large parts of the rangeset
    /// only occur during back pagination, which is both rare and slow in and of itself.
    /// During typical usage, new events are appended to the end of the timeline,
    /// meaning that the range of already-drawn items doesn't need to be cleared.
    ///
    /// Upon a background update, only item indices greater than or equal to the
    /// `index_of_first_change` are removed from this set.
    content_drawn_since_last_update: RangeSet<usize>,

    /// Same as `content_drawn_since_last_update`, but for the event **profiles** (avatar, username).
    profile_drawn_since_last_update: RangeSet<usize>,

    /// The channel receiver for timeline updates for this room.
    ///
    /// Here we use a synchronous (non-async) channel because the receiver runs
    /// in a sync context and the sender runs in an async context,
    /// which is okay because a sender on an unbounded channel never needs to block.
    update_receiver: crossbeam_channel::Receiver<TimelineUpdate>,

    /// The sender for timeline requests from a RoomScreen showing this room
    /// to the background async task that handles this room's timeline updates.
    request_sender: TimelineRequestSender,

    /// The cache of media items (images, videos, etc.) that appear in this timeline.
    ///
    /// Currently this excludes avatars, as those are shared across multiple rooms.
    media_cache: MediaCache,

    /// Cache for link preview data indexed by URL to avoid redundant network requests.
    link_preview_cache: LinkPreviewCache,

    /// The states relevant to the UI display of this timeline that are saved upon
    /// a `Hide` action and restored upon a `Show` action.
    saved_state: SavedState,

    /// The state of the message highlight animation.
    ///
    /// We need to run the animation once the scrolling, triggered by the click of of a
    /// a reply preview, ends. so we keep a small state for it.
    /// By default, it starts in Off.
    /// Once the scrolling is started, the state becomes Pending.
    /// If the animation was triggered, the state goes back to Off.
    message_highlight_animation_state: MessageHighlightAnimationState,

    /// The index of the timeline item that was most recently scrolled up past it.
    /// This is used to detect when the user has scrolled up past the second visible item (index 1)
    /// upwards to the first visible item (index 0), which is the top of the timeline,
    /// at which point we submit a backwards pagination request to fetch more events.
    last_scrolled_index: usize,

    /// The index of the first item shown in the timeline's PortalList from *before* the last "jump".
    ///
    /// This index is saved before the timeline undergoes any jumps, e.g.,
    /// receiving new items, major scroll changes, or other timeline view jumps.
    prev_first_index: Option<usize>,

    /// Whether the user has scrolled past their latest read marker.
    ///
    /// This is used to determine whether we should send a fully-read receipt
    /// after the user scrolls past their "read marker", i.e., their latest fully-read receipt.
    /// Its value is determined by comparing the fully-read event's timestamp with the
    /// first and last timestamp of displayed events in the timeline.
    /// When scrolling down, if the value is true, we send a fully-read receipt
    /// for the last visible event in the timeline.
    ///
    /// When new message come in, this value is reset to `false`.
    scrolled_past_read_marker: bool,
    latest_own_user_receipt: Option<Receipt>,

    /// If `Some`, this room has been tombstoned and the details of its successor room
    /// are contained within. If `None`, the room has not been tombstoned.
    tombstone_info: Option<SuccessorRoomDetails>,
    
    /// Manager for small state groups, room creation info, and creation collapsible list.
    group_manager: SmallStateGroupManager,
}

#[derive(Default, Debug)]
enum MessageHighlightAnimationState {
    Pending { item_id: usize },
    #[default]
    Off,
}

/// States that are necessary to save in order to maintain a consistent UI display for a timeline.
///
/// These are saved when navigating away from a timeline (upon `Hide`)
/// and restored when navigating back to a timeline (upon `Show`).
#[derive(Default)]
struct SavedState {
    /// The index of the first item in the timeline's PortalList that is currently visible,
    /// and the scroll offset from the top of the list's viewport to the beginning of that item.
    /// If this is `None`, then the timeline has not yet been scrolled by the user
    /// and the portal list will be set to "tail" (track) the bottom of the list.
    first_index_and_scroll: Option<(usize, f64)>,
    /// The state of all UI elements in the `RoomInputBar`.
    room_input_bar_state: RoomInputBarState,
}

/// Returns info about the item in the list of `new_items` that matches the event ID
/// of a visible item in the given `curr_items` list.
///
/// This info includes a tuple of:
/// 1. the index of the item in the current items list,
/// 2. the index of the item in the new items list,
/// 3. the positional "scroll" offset of the corresponding current item in the portal list,
/// 4. the unique event ID of the item.
fn find_new_item_matching_current_item(
    cx: &mut Cx,
    portal_list: &PortalListRef,
    starting_at_curr_idx: usize,
    curr_items: &Vector<Arc<TimelineItem>>,
    new_items: &Vector<Arc<TimelineItem>>,
) -> Option<(usize, usize, f64, OwnedEventId)> {
    let mut curr_item_focus = curr_items.focus();
    let mut idx_curr = starting_at_curr_idx;
    let mut curr_items_with_ids: Vec<(usize, OwnedEventId)> = Vec::with_capacity(
        portal_list.visible_items()
    );

    // Find all items with real event IDs that are currently visible in the portal list.
    // TODO: if this is slow, we could limit it to 3-5 events at the most.
    if curr_items_with_ids.len() <= portal_list.visible_items() {
        while let Some(curr_item) = curr_item_focus.get(idx_curr) {
            if let Some(event_id) = curr_item.as_event().and_then(|ev| ev.event_id()) {
                curr_items_with_ids.push((idx_curr, event_id.to_owned()));
            }
            if curr_items_with_ids.len() >= portal_list.visible_items() {
                break;
            }
            idx_curr += 1;
        }
    }

    // Find a new item that has the same real event ID as any of the current items.
    for (idx_new, new_item) in new_items.iter().enumerate() {
        let Some(event_id) = new_item.as_event().and_then(|ev| ev.event_id()) else {
            continue;
        };
        if let Some((idx_curr, _)) = curr_items_with_ids
            .iter()
            .find(|(_, ev_id)| ev_id == event_id)
        {
            // Not all items in the portal list are guaranteed to have a position offset,
            // some may be zeroed-out, so we need to account for that possibility by only
            // using events that have a real non-zero area
            if let Some(pos_offset) = portal_list.position_of_item(cx, *idx_curr) {
                log!("Found matching event ID {event_id} at index {idx_new} in new items list, corresponding to current item index {idx_curr} at pos offset {pos_offset}");
                return Some((*idx_curr, idx_new, pos_offset, event_id.to_owned()));
            }
        }
    }

    None
}

#[derive(Debug, Default, Clone, Copy, PartialEq, Eq)]
struct ItemDrawnStatus {
    /// Whether the profile info (avatar and displayable username) were drawn for this item.
    profile_drawn: bool,
    /// Whether the content of the item was drawn (e.g., the message text, image, video, sticker, etc).
    content_drawn: bool,
}
impl ItemDrawnStatus {
    /// Returns a new `ItemDrawnStatus` with both `profile_drawn` and `content_drawn` set to `false`.
    const fn new() -> Self {
        Self {
            profile_drawn: false,
            content_drawn: false,
        }
    }
    /// Returns a new `ItemDrawnStatus` with both `profile_drawn` and `content_drawn` set to `true`.
    const fn both_drawn() -> Self {
        Self {
            profile_drawn: true,
            content_drawn: true,
        }
    }
}

/// Creates, populates, and adds a Message liveview widget to the given `PortalList`
/// with the given `item_id`.
///
/// The content of the returned `Message` widget is populated with data from a message
/// or sticker and its containing `EventTimelineItem`.
fn populate_message_view(
    cx: &mut Cx2d,
    list: &mut PortalList,
    item_id: usize,
    room_id: &OwnedRoomId,
    event_tl_item: &EventTimelineItem,
    msg_like_content: &MsgLikeContent,
    prev_event: Option<&Arc<TimelineItem>>,
    media_cache: &mut MediaCache,
    link_preview_cache: &mut LinkPreviewCache,
    user_power_levels: &UserPowerLevels,
    pinned_events: &[OwnedEventId],
    item_drawn_status: ItemDrawnStatus,
    room_screen_widget_uid: WidgetUid,
) -> (WidgetRef, ItemDrawnStatus) {
    let mut new_drawn_status = item_drawn_status;
    let ts_millis = event_tl_item.timestamp();

    let mut is_notice = false; // whether this message is a Notice
    let mut is_server_notice = false; // whether this message is a Server Notice

    // Determine whether we can use a more compact UI view that hides the user's profile info
    // if the previous message (including stickers) was sent by the same user within 10 minutes.
    let use_compact_view = match prev_event.map(|p| p.kind()) {
        Some(TimelineItemKind::Event(prev_event_tl_item)) => match prev_event_tl_item.content() {
            TimelineItemContent::MsgLike(_msg_like_content) => {
                let prev_msg_sender = prev_event_tl_item.sender();
                prev_msg_sender == event_tl_item.sender()
                    && ts_millis.0
                        .checked_sub(prev_event_tl_item.timestamp().0)
                        .is_some_and(|d| d < uint!(600000)) // 10 mins in millis
            }
            _ => false,
        },
        _ => false,
    };

    let has_html_body: bool;

    // Sometimes we need to call this up-front, so we save the result in this variable
    // to avoid having to call it twice.
    let mut set_username_and_get_avatar_retval = None;
    let (item, used_cached_item) = match &msg_like_content.kind {
        MsgLikeKind::Message(msg) => {
            match msg.msgtype() {
                MessageType::Text(TextMessageEventContent { body, formatted, .. }) => {
                     has_html_body = formatted.as_ref().is_some_and(|f| f.format == MessageFormat::Html);
                    let template = if use_compact_view {
                        id!(CondensedMessage)
                    } else {
                        id!(Message)
                    };
                    let (item, existed) = list.item_with_existed(cx, item_id, template);
                    if existed && item_drawn_status.content_drawn {
                        (item, true)
                    } else {
                        new_drawn_status.content_drawn = populate_text_message_content(
                            cx,
                            &item.html_or_plaintext(ids!(content.message)),
                            body,
                            formatted.as_ref(),
                            Some(&mut item.link_preview(ids!(content.link_preview_view))),
                            Some(media_cache),
                            Some(link_preview_cache),
                        );
                        (item, false)
                    }
                }
                // A notice message is just a message sent by an automated bot,
                // so we treat it just like a message but use a different font color.
                MessageType::Notice(NoticeMessageEventContent{body, formatted, ..}) => {
                    is_notice = true;
                    has_html_body = formatted.as_ref().is_some_and(|f| f.format == MessageFormat::Html);
                    let template = if use_compact_view {
                        id!(CondensedMessage)
                    } else {
                        id!(Message)
                    };
                    let (item, existed) = list.item_with_existed(cx, item_id, template);
                    if existed && item_drawn_status.content_drawn {
                        (item, true)
                    } else {
                        let html_or_plaintext_ref = item.html_or_plaintext(ids!(content.message));
                        html_or_plaintext_ref.apply_over(cx, live!(
                            html_view = {
                                html = {
                                    font_color: (COLOR_MESSAGE_NOTICE_TEXT),
                                    draw_normal:      { color: (COLOR_MESSAGE_NOTICE_TEXT), }
                                    draw_italic:      { color: (COLOR_MESSAGE_NOTICE_TEXT), }
                                    draw_bold:        { color: (COLOR_MESSAGE_NOTICE_TEXT), }
                                    draw_bold_italic: { color: (COLOR_MESSAGE_NOTICE_TEXT), }
                                }
                            }
                        ));
                        new_drawn_status.content_drawn = populate_text_message_content(
                            cx,
                            &html_or_plaintext_ref,
                            body,
                            formatted.as_ref(),
                            Some(&mut item.link_preview(ids!(content.link_preview_view))),
                            Some(media_cache),
                            Some(link_preview_cache),
                        );
                        (item, false)
                    }
                }
                MessageType::ServerNotice(sn) => {
                    is_server_notice = true;
                    has_html_body = false;
                    let (item, existed) = list.item_with_existed(cx, item_id, id!(Message));
                    if existed && item_drawn_status.content_drawn {
                        (item, true)
                    } else {
                        let html_or_plaintext_ref = item.html_or_plaintext(ids!(content.message));
                        html_or_plaintext_ref.apply_over(cx, live!(
                            html_view = {
                                html = {
                                    font_color: (COLOR_FG_DANGER_RED),
                                    draw_normal:      { color: (COLOR_FG_DANGER_RED), }
                                    draw_italic:      { color: (COLOR_FG_DANGER_RED), }
                                    draw_bold:        { color: (COLOR_FG_DANGER_RED), }
                                    draw_bold_italic: { color: (COLOR_FG_DANGER_RED), }
                                }
                            }
                        ));
                        let formatted = format!(
                            "<b>Server notice:</b> {}\n\n<i>Notice type:</i>: {}{}{}",
                            sn.body,
                            sn.server_notice_type.as_str(),
                            sn.limit_type.as_ref()
                                .map(|l| format!("\n<i>Limit type:</i> {}", l.as_str()))
                                .unwrap_or_default(),
                            sn.admin_contact.as_ref()
                                .map(|c| format!("\n<i>Admin contact:</i> {}", c))
                                .unwrap_or_default(),
                        );
                        new_drawn_status.content_drawn = populate_text_message_content(
                            cx,
                            &html_or_plaintext_ref,
                            &sn.body,
                            Some(&FormattedBody {
                                format: MessageFormat::Html,
                                body: formatted,
                            }),
                            Some(&mut item.link_preview(ids!(content.link_preview_view))),
                            Some(media_cache),
                            Some(link_preview_cache),
                        );
                        (item, false)
                    }
                }
                // An emote is just like a message but is prepended with the user's name
                // to indicate that it's an "action" that the user is performing.
                MessageType::Emote(EmoteMessageEventContent { body, formatted, .. }) => {
                    has_html_body = formatted.as_ref().is_some_and(|f| f.format == MessageFormat::Html);
                    let template = if use_compact_view {
                        id!(CondensedMessage)
                    } else {
                        id!(Message)
                    };
                    let (item, existed) = list.item_with_existed(cx, item_id, template);
                    if existed && item_drawn_status.content_drawn {
                        (item, true)
                    } else {
                        // Draw the profile up front here because we need the username for the emote body.
                        let (username, profile_drawn) = item.avatar(ids!(profile.avatar)).set_avatar_and_get_username(
                            cx,
                            room_id,
                            event_tl_item.sender(),
                            Some(event_tl_item.sender_profile()),
                            event_tl_item.event_id(),
                        );

                        // Prepend a "* <username> " to the emote body, as suggested by the Matrix spec.
                        let (body, formatted) = if let Some(fb) = formatted.as_ref() {
                            (
                                Cow::from(&fb.body),
                                Some(FormattedBody {
                                    format: fb.format.clone(),
                                    body: format!("* {} {}", &username, &fb.body),
                                })
                            )
                        } else {
                            (Cow::from(format!("* {} {}", &username, body)), None)
                        };
                        let link_previews_drawn = populate_text_message_content(
                            cx,
                            &item.html_or_plaintext(ids!(content.message)),
                            &body,
                            formatted.as_ref(),
                            Some(&mut item.link_preview(ids!(content.link_preview_view))),
                            Some(media_cache),
                            Some(link_preview_cache),
                        );
                        set_username_and_get_avatar_retval = Some((username, profile_drawn));
                        new_drawn_status.content_drawn = link_previews_drawn;
                        (item, false)
                    }
                }
                MessageType::Image(image) => {
                    has_html_body = image.formatted.as_ref()
                        .is_some_and(|f| f.format == MessageFormat::Html);
                    let template = if use_compact_view {
                        id!(CondensedImageMessage)
                    } else {
                        id!(ImageMessage)
                    };
                    let (item, existed) = list.item_with_existed(cx, item_id, template);
                    if existed && item_drawn_status.content_drawn {
                        (item, true)
                    } else {
                        let image_info = image.info.clone();
                        let is_image_fully_drawn = populate_image_message_content(
                            cx,
                            &item.text_or_image(ids!(content.message)),
                            image_info,
                            image.source.clone(),
                            msg.body(),
                            media_cache,
                        );
                        new_drawn_status.content_drawn = is_image_fully_drawn;
                        (item, false)
                    }
                }
                MessageType::Location(location) => {
                    has_html_body = false;
                    let template = if use_compact_view {
                        id!(CondensedMessage)
                    } else {
                        id!(Message)
                    };
                    let (item, existed) = list.item_with_existed(cx, item_id, template);
                    if existed && item_drawn_status.content_drawn {
                        (item, true)
                    } else {
                        let is_location_fully_drawn = populate_location_message_content(
                            cx,
                            &item.html_or_plaintext(ids!(content.message)),
                            location,
                        );
                        new_drawn_status.content_drawn = is_location_fully_drawn;
                        (item, false)
                    }
                }
                MessageType::File(file_content) => {
                    has_html_body = file_content.formatted.as_ref().is_some_and(|f| f.format == MessageFormat::Html);
                    let template = if use_compact_view {
                        id!(CondensedMessage)
                    } else {
                        id!(Message)
                    };
                    let (item, existed) = list.item_with_existed(cx, item_id, template);
                    if existed && item_drawn_status.content_drawn {
                        (item, true)
                    } else {
                        new_drawn_status.content_drawn = populate_file_message_content(
                            cx,
                            &item.html_or_plaintext(ids!(content.message)),
                            file_content,
                        );
                        (item, false)
                    }
                }
                MessageType::Audio(audio) => {
                    has_html_body = audio.formatted.as_ref().is_some_and(|f| f.format == MessageFormat::Html);
                    let template = if use_compact_view {
                        id!(CondensedMessage)
                    } else {
                        id!(Message)
                    };
                    let (item, existed) = list.item_with_existed(cx, item_id, template);
                    if existed && item_drawn_status.content_drawn {
                        (item, true)
                    } else {
                        new_drawn_status.content_drawn = populate_audio_message_content(
                            cx,
                            &item.html_or_plaintext(ids!(content.message)),
                            audio,
                        );
                        (item, false)
                    }
                }
                MessageType::Video(video) => {
                    has_html_body = video.formatted.as_ref().is_some_and(|f| f.format == MessageFormat::Html);
                    let template = if use_compact_view {
                        id!(CondensedMessage)
                    } else {
                        id!(Message)
                    };
                    let (item, existed) = list.item_with_existed(cx, item_id, template);
                    if existed && item_drawn_status.content_drawn {
                        (item, true)
                    } else {
                        new_drawn_status.content_drawn = populate_video_message_content(
                            cx,
                            &item.html_or_plaintext(ids!(content.message)),
                            video,
                        );
                        (item, false)
                    }
                }
                MessageType::VerificationRequest(verification) => {
                    has_html_body = verification.formatted.as_ref().is_some_and(|f| f.format == MessageFormat::Html);
                    let template = id!(Message);
                    let (item, existed) = list.item_with_existed(cx, item_id, template);
                    if existed && item_drawn_status.content_drawn {
                        (item, true)
                    } else {
                        // Use `FormattedBody` to hold our custom summary of this verification request.
                        let formatted = FormattedBody {
                            format: MessageFormat::Html,
                            body: format!(
                                "<i>Sent a <b>verification request</b> to {}.<br>(Supported methods: {})</i>",
                                verification.to,
                                verification.methods
                                    .iter()
                                    .map(|m| m.as_str())
                                    .collect::<Vec<_>>()
                                    .join(", "),
                            ),
                        };

                        new_drawn_status.content_drawn = populate_text_message_content(
                            cx,
                            &item.html_or_plaintext(ids!(content.message)),
                            &verification.body,
                            Some(&formatted),
                            Some(&mut item.link_preview(ids!(content.link_preview_view))),
                            Some(media_cache),
                            Some(link_preview_cache),
                        );
                        (item, false)
                    }
                }
                _ => {
                    has_html_body = false;
                    let (item, existed) = list.item_with_existed(cx, item_id, id!(Message));
                    if existed && item_drawn_status.content_drawn {
                        (item, true)
                    } else {
                        item.label(ids!(content.message)).set_text(
                            cx,
                            &format!("[Unsupported {:?}]", msg_like_content.kind),
                        );
                        new_drawn_status.content_drawn = true;
                        (item, false)
                    }
                }
            }
        }
        // Handle sticker messages that are static images.
        MsgLikeKind::Sticker(sticker) => {
            has_html_body = false;
            let StickerEventContent { body, info, source, .. } = sticker.content();

            let template = if use_compact_view {
                id!(CondensedImageMessage)
            } else {
                id!(ImageMessage)
            };
            let (item, existed) = list.item_with_existed(cx, item_id, template);

            if existed && item_drawn_status.content_drawn {
                (item, true)
            } else {
                if let StickerMediaSource::Plain(owned_mxc_url) = source {
                    let image_info = info;
                    let is_image_fully_drawn = populate_image_message_content(
                        cx,
                        &item.text_or_image(ids!(content.message)),
                        Some(Box::new(image_info.clone())),
                        MediaSource::Plain(owned_mxc_url.clone()),
                        body,
                        media_cache,
                    );
                    new_drawn_status.content_drawn = is_image_fully_drawn;
                    (item, false)
                } else {
                    (item, true)
                }
            }
        }
        other => {
            has_html_body = false;
            let (item, existed) = list.item_with_existed(cx, item_id, id!(Message));
            if existed && item_drawn_status.content_drawn {
                (item, true)
            } else {
                item.label(ids!(content.message)).set_text(
                    cx,
                    &format!("[Unsupported {:?}] ", other),
                );
                new_drawn_status.content_drawn = true;
                (item, false)
            }
        }
    };

    // If we didn't use a cached item, we need to draw all other message content:
    // the reactions, the read receipts avatar row, and the reply preview.
    // We also must set the message details/metadata for the `item` widget representing this message.
    if !used_cached_item {
        item.reaction_list(ids!(content.reaction_list)).set_list(
            cx,
            event_tl_item.content().reactions(),
            room_id.to_owned(),
            event_tl_item.identifier(),
            item_id,
        );
        populate_read_receipts(&item, cx, room_id, event_tl_item);
        let replied_to_message_view = item.view(ids!(replied_to_message));
        let (is_reply_fully_drawn, replied_to_event_id) = draw_replied_to_message(
            cx,
            &replied_to_message_view,
            room_id,
            msg_like_content.in_reply_to.as_ref(),
            event_tl_item.event_id(),
        );

        // Set the message details/metadata for the Message widget so that it can handle events.
        let message_details = MessageDetails {
            event_id: event_tl_item.event_id().map(|id| id.to_owned()),
            item_id,
            related_event_id: replied_to_event_id,
            room_screen_widget_uid,
            abilities: MessageAbilities::from_user_power_and_event(
                user_power_levels,
                event_tl_item,
                msg_like_content,
                pinned_events,
                has_html_body,
            ),
            should_be_highlighted: event_tl_item.is_highlighted(),
        };
        item.as_message().set_data(message_details);

        // The content is only considered to be fully drawn if the logic above marked it as such
        // *and* if the reply preview was also fully drawn.
        new_drawn_status.content_drawn &= is_reply_fully_drawn;
    }

    // If `used_cached_item` is false, we should always redraw the profile, even if profile_drawn is true.
    let skip_draw_profile =
        use_compact_view || (used_cached_item && item_drawn_status.profile_drawn);
    if skip_draw_profile {
        // log!("\t --> populate_message_view(): SKIPPING profile draw for item_id: {item_id}");
        new_drawn_status.profile_drawn = true;
    } else {
        // log!("\t --> populate_message_view(): DRAWING  profile draw for item_id: {item_id}");
        let username_label = item.label(ids!(content.username));

        if !is_server_notice { // the normal case
            let (username, profile_drawn) = set_username_and_get_avatar_retval.unwrap_or_else(||
                item.avatar(ids!(profile.avatar)).set_avatar_and_get_username(
                    cx,
                    room_id,
                    event_tl_item.sender(),
                    Some(event_tl_item.sender_profile()),
                    event_tl_item.event_id(),
                )
            );
            if is_notice {
                username_label.apply_over(cx, live!(
                    draw_text: {
                        color: (COLOR_MESSAGE_NOTICE_TEXT),
                    }
                ));
            }
            username_label.set_text(cx, &username);
            new_drawn_status.profile_drawn = profile_drawn;
        }
        else {
            // Server notices are drawn with a red color avatar background and username.
            let avatar = item.avatar(ids!(profile.avatar));
            avatar.show_text(cx, Some(COLOR_FG_DANGER_RED), None, "⚠");
            username_label.set_text(cx, "Server notice");
            username_label.apply_over(cx, live!(
                draw_text: {
                    color: (COLOR_FG_DANGER_RED),
                }
            ));
            new_drawn_status.profile_drawn = true;
        }
    }

    // If we've previously drawn the item content, skip all other steps.
    if used_cached_item && item_drawn_status.content_drawn && item_drawn_status.profile_drawn {
        return (item, new_drawn_status);
    }

    // Set the timestamp.
    if let Some(dt) = unix_time_millis_to_datetime(ts_millis) {
        item.timestamp(ids!(profile.timestamp)).set_date_time(cx, dt);
    }

    // Set the "edited" indicator if this message was edited.
    if msg_like_content.as_message().is_some_and(|m| m.is_edited()) {
        item.edited_indicator(ids!(profile.edited_indicator)).set_latest_edit(
            cx,
            event_tl_item,
        );
    }

    #[cfg(feature = "tsp")] {
        use matrix_sdk::ruma::serde::Base64;
        use crate::tsp::{self, tsp_sign_indicator::{TspSignState, TspSignIndicatorWidgetRefExt}};

        if let Some(mut tsp_sig) = event_tl_item.latest_json()
            .and_then(|raw| raw.get_field::<serde_json::Value>("content").ok())
            .flatten()
            .and_then(|content_obj| content_obj.get("org.robius.tsp_signature").cloned())
            .and_then(|tsp_sig_value| serde_json::from_value::<Base64>(tsp_sig_value).ok())
            .map(|b64| b64.into_inner())
        {
            log!("Found event {:?} with TSP signature.", event_tl_item.event_id());
            let tsp_sign_state = if let Some(sender_vid) = tsp::tsp_state_ref().lock().unwrap()
                .get_verified_vid_for(event_tl_item.sender())
            {
                log!("Found verified VID for sender {}: \"{}\"", event_tl_item.sender(), sender_vid.identifier());
                tsp_sdk::crypto::verify(&*sender_vid, &mut tsp_sig).map_or(
                    TspSignState::WrongSignature,
                    |(msg, msg_type)| {
                        log!("TSP signature verified successfully!\n    Msg type: {msg_type:?}\n    Message: {:?} ({msg:X?})", std::str::from_utf8(msg));
                        TspSignState::Verified
                    }
                )
            } else {
                TspSignState::Unknown
            };

            log!("TSP signature state for event {:?} is {:?}", event_tl_item.event_id(), tsp_sign_state);
            item.tsp_sign_indicator(ids!(profile.tsp_sign_indicator))
                .show_with_state(cx, tsp_sign_state);
        }
    }

    (item, new_drawn_status)
}

/// Draws the Html or plaintext body of the given Text or Notice message into the `message_content_widget`.
/// Also populates link previews if a link_preview_ref is provided.
/// Returns whether the text items were fully drawn.
fn populate_text_message_content(
    cx: &mut Cx,
    message_content_widget: &HtmlOrPlaintextRef,
    body: &str,
    formatted_body: Option<&FormattedBody>,
    link_preview_ref: Option<&mut LinkPreviewRef>,
    media_cache: Option<&mut MediaCache>,
    link_preview_cache: Option<&mut LinkPreviewCache>,
) -> bool {
    // The message was HTML-formatted rich text.
    let mut links = Vec::new();
    if let Some(fb) = formatted_body.as_ref()
        .and_then(|fb| (fb.format == MessageFormat::Html).then_some(fb))
    {
        let linkified_html = utils::linkify_get_urls(
            utils::trim_start_html_whitespace(&fb.body),
            true,
            Some(&mut links),
        );
        message_content_widget.show_html(cx, linkified_html);
    }
    // The message was non-HTML plaintext.
    else {
        let linkified_html = utils::linkify_get_urls(body, false, Some(&mut links));
        match linkified_html {
            Cow::Owned(linkified_html) => message_content_widget.show_html(cx, &linkified_html),
            Cow::Borrowed(plaintext) => message_content_widget.show_plaintext(cx, plaintext),
        }
    };

    // Populate link previews if all required parameters are provided
    if let (Some(link_preview_ref), Some(media_cache), Some(link_preview_cache)) = 
        (link_preview_ref, media_cache, link_preview_cache)
    {
        link_preview_ref.populate_below_message(
            cx,
            &links,
            media_cache,
            link_preview_cache,
            &populate_image_message_content,
        )
    } else {
        true
    }
}

/// Draws the given image message's content into the `message_content_widget`.
///
/// Returns whether the image message content was fully drawn.
fn populate_image_message_content(
    cx: &mut Cx,
    text_or_image_ref: &TextOrImageRef,
    image_info_source: Option<Box<ImageInfo>>,
    original_source: MediaSource,
    body: &str,
    media_cache: &mut MediaCache,
) -> bool {
    // We don't use thumbnails, as their resolution is too low to be visually useful.
    // We also don't trust the provided mimetype, as it can be incorrect.
    let (mimetype, _width, _height) = image_info_source.as_ref()
        .map(|info| (info.mimetype.as_deref(), info.width, info.height))
        .unwrap_or_default();

    // If we have a known mimetype and it's not a static image,
    // then show a message about it being unsupported (e.g., for animated gifs).
    if let Some(mime) = mimetype.as_ref() {
        if ImageFormat::from_mimetype(mime).is_none() {
            text_or_image_ref.show_text(
                cx,
                format!("{body}\n\nImages/Stickers of type {mime:?} are not yet supported."),
            );
            return true; // consider this as fully drawn
        }
    }

    let mut fully_drawn = false;

    // A closure that fetches and shows the image from the given `mxc_uri`,
    // marking it as fully drawn if the image was available.
    let mut fetch_and_show_image_uri = |cx: &mut Cx, mxc_uri: OwnedMxcUri, image_info: Box<ImageInfo>| {
        match media_cache.try_get_media_or_fetch(mxc_uri.clone(), MEDIA_THUMBNAIL_FORMAT.into()) {
            (MediaCacheEntry::Loaded(data), _media_format) => {
                let show_image_result = text_or_image_ref.show_image(cx, Some(MediaSource::Plain(mxc_uri)),|cx, img| {
                    utils::load_png_or_jpg(&img, cx, &data)
                        .map(|()| img.size_in_pixels(cx).unwrap_or_default())
                });
                if let Err(e) = show_image_result {
                    let err_str = format!("{body}\n\nFailed to display image: {e:?}");
                    error!("{err_str}");
                    text_or_image_ref.show_text(cx, &err_str);
                }

                // We're done drawing the image, so mark it as fully drawn.
                fully_drawn = true;
            }
            (MediaCacheEntry::Requested, _media_format) => {
                // If the image is being fetched, we try to show its blurhash.
                if let (Some(ref blurhash), Some(width), Some(height)) = (image_info.blurhash.clone(), image_info.width, image_info.height) {
                    let show_image_result = text_or_image_ref.show_image(cx, Some(MediaSource::Plain(mxc_uri)), |cx, img| {
                        let (Ok(width), Ok(height)) = (width.try_into(), height.try_into()) else {
                            return Err(image_cache::ImageError::EmptyData)
                        };
                        let (width, height): (u32, u32) = (width, height);
                        if width == 0 || height == 0 {
                            warning!("Image had an invalid aspect ratio (width or height of 0).");
                            return Err(image_cache::ImageError::EmptyData);
                        }
                        let aspect_ratio: f32 = width as f32 / height as f32;
                        // Cap the blurhash to a max size of 500 pixels in each dimension
                        // because the `blurhash::decode()` function can be rather expensive.
                        let (mut capped_width, mut capped_height) = (width, height);
                        if capped_height > BLURHASH_IMAGE_MAX_SIZE {
                            capped_height = BLURHASH_IMAGE_MAX_SIZE;
                            capped_width = (capped_height as f32 * aspect_ratio).floor() as u32;
                        }
                        if capped_width > BLURHASH_IMAGE_MAX_SIZE {
                            capped_width = BLURHASH_IMAGE_MAX_SIZE;
                            capped_height = (capped_width as f32 / aspect_ratio).floor() as u32;
                        }

                        match blurhash::decode(blurhash, capped_width, capped_height, 1.0) {
                            Ok(data) => {
                                ImageBuffer::new(&data, capped_width as usize, capped_height as usize).map(|img_buff| {
                                    let texture = Some(img_buff.into_new_texture(cx));
                                    img.set_texture(cx, texture);
                                    img.size_in_pixels(cx).unwrap_or_default()
                                })
                            }
                            Err(e) => {
                                error!("Failed to decode blurhash {e:?}");
                                Err(image_cache::ImageError::EmptyData)
                            }   
                        }
                    });
                    if let Err(e) = show_image_result {
                        let err_str = format!("{body}\n\nFailed to display image: {e:?}");
                        error!("{err_str}");
                        text_or_image_ref.show_text(cx, &err_str);
                    }
                }
                fully_drawn = false;
            }
            (MediaCacheEntry::Failed(_status_code), _media_format) => {
                if text_or_image_ref.view(ids!(default_image_view)).visible() {
                    fully_drawn = true;
                    return;
                }
                text_or_image_ref
                    .show_text(cx, format!("{body}\n\nFailed to fetch image from {:?}", mxc_uri));
                // For now, we consider this as being "complete". In the future, we could support
                // retrying to fetch thumbnail of the image on a user click/tap.
                fully_drawn = true;
            }
        }
    };

    let mut fetch_and_show_media_source = |cx: &mut Cx, media_source: MediaSource, image_info: Box<ImageInfo>| {
        match media_source {
            MediaSource::Encrypted(encrypted) => {
                // We consider this as "fully drawn" since we don't yet support encryption.
                text_or_image_ref.show_text(
                    cx,
                    format!("{body}\n\n[TODO] fetch encrypted image at {:?}", encrypted.url)
                );
            },
            MediaSource::Plain(mxc_uri) => {
                fetch_and_show_image_uri(cx, mxc_uri, image_info)
            }
        }
    };

    match image_info_source {
        Some(image_info) => {
            // Use the provided thumbnail URI if it exists; otherwise use the original URI.
            let media_source = image_info.thumbnail_source.clone()
                .unwrap_or(original_source);
            fetch_and_show_media_source(cx, media_source, image_info);
        }
        None => {
            text_or_image_ref.show_text(cx, "{body}\n\nImage message had no source URL.");
            fully_drawn = true;
        }
    }

    fully_drawn
}


/// Draws a file message's content into the given `message_content_widget`.
///
/// Returns whether the file message content was fully drawn.
fn populate_file_message_content(
    cx: &mut Cx,
    message_content_widget: &HtmlOrPlaintextRef,
    file_content: &FileMessageEventContent,
) -> bool {
    // Display the file name, human-readable size, caption, and a button to download it.
    let filename = file_content.filename();
    let size = file_content
        .info
        .as_ref()
        .and_then(|info| info.size)
        .map(|bytes| format!("  ({})", ByteSize::b(bytes.into())))
        .unwrap_or_default();
    let caption = file_content.formatted_caption()
        .map(|fb| format!("<br><i>{}</i>", fb.body))
        .or_else(|| file_content.caption().map(|c| format!("<br><i>{c}</i>")))
        .unwrap_or_default();

    // TODO: add a button to download the file

    message_content_widget.show_html(
        cx,
        format!("<b>{filename}</b>{size}{caption}<br> → <i>File download not yet supported.</i>"),
    );
    true
}

/// Draws an audio message's content into the given `message_content_widget`.
///
/// Returns whether the audio message content was fully drawn.
fn populate_audio_message_content(
    cx: &mut Cx,
    message_content_widget: &HtmlOrPlaintextRef,
    audio: &AudioMessageEventContent,
) -> bool {
    // Display the file name, human-readable size, caption, and a button to download it.
    let filename = audio.filename();
    let (duration, mime, size) = audio
        .info
        .as_ref()
        .map(|info| (
            info.duration
                .map(|d| format!("  {:.2} sec,", d.as_secs_f64()))
                .unwrap_or_default(),
            info.mimetype
                .as_ref()
                .map(|m| format!("  {m},"))
                .unwrap_or_default(),
            info.size
                .map(|bytes| format!("  ({}),", ByteSize::b(bytes.into())))
                .unwrap_or_default(),
        ))
        .unwrap_or_default();
    let caption = audio.formatted_caption()
        .map(|fb| format!("<br><i>{}</i>", fb.body))
        .or_else(|| audio.caption().map(|c| format!("<br><i>{c}</i>")))
        .unwrap_or_default();

    // TODO: add an audio to play the audio file

    message_content_widget.show_html(
        cx,
        format!("Audio: <b>{filename}</b>{mime}{duration}{size}{caption}<br> → <i>Audio playback not yet supported.</i>"),
    );
    true
}


/// Draws a video message's content into the given `message_content_widget`.
///
/// Returns whether the video message content was fully drawn.
fn populate_video_message_content(
    cx: &mut Cx,
    message_content_widget: &HtmlOrPlaintextRef,
    video: &VideoMessageEventContent,
) -> bool {
    // Display the file name, human-readable size, caption, and a button to download it.
    let filename = video.filename();
    let (duration, mime, size, dimensions) = video
        .info
        .as_ref()
        .map(|info| (
            info.duration
                .map(|d| format!("  {:.2} sec,", d.as_secs_f64()))
                .unwrap_or_default(),
            info.mimetype
                .as_ref()
                .map(|m| format!("  {m},"))
                .unwrap_or_default(),
            info.size
                .map(|bytes| format!("  ({}),", ByteSize::b(bytes.into())))
                .unwrap_or_default(),
            info.width.and_then(|width|
                info.height.map(|height| format!("  {width}x{height},"))
            ).unwrap_or_default(),
        ))
        .unwrap_or_default();
    let caption = video.formatted_caption()
        .map(|fb| format!("<br><i>{}</i>", fb.body))
        .or_else(|| video.caption().map(|c| format!("<br><i>{c}</i>")))
        .unwrap_or_default();

    // TODO: add an video to play the video file

    message_content_widget.show_html(
        cx,
        format!("Video: <b>{filename}</b>{mime}{duration}{size}{dimensions}{caption}<br> → <i>Video playback not yet supported.</i>"),
    );
    true
}



/// Draws the given location message's content into the `message_content_widget`.
///
/// Returns whether the location message content was fully drawn.
fn populate_location_message_content(
    cx: &mut Cx,
    message_content_widget: &HtmlOrPlaintextRef,
    location: &LocationMessageEventContent,
) -> bool {
    let coords = location.geo_uri
        .get(utils::GEO_URI_SCHEME.len() ..)
        .and_then(|s| {
            let mut iter = s.split(',');
            if let (Some(lat), Some(long)) = (iter.next(), iter.next()) {
                Some((lat, long))
            } else {
                None
            }
        });
    if let Some((lat, long)) = coords {
        let short_lat = lat.find('.').and_then(|dot| lat.get(..dot + 7)).unwrap_or(lat);
        let short_long = long.find('.').and_then(|dot| long.get(..dot + 7)).unwrap_or(long);
        let html_body = format!(
            "Location: <a href=\"{}\">{short_lat},{short_long}</a><br>\
            <ul>\
            <li><a href=\"https://www.openstreetmap.org/?mlat={lat}&amp;mlon={long}#map=15/{lat}/{long}\">Open in OpenStreetMap</a></li>\
            <li><a href=\"https://www.google.com/maps/search/?api=1&amp;query={lat},{long}\">Open in Google Maps</a></li>\
            <li><a href=\"https://maps.apple.com/?ll={lat},{long}&amp;q={lat},{long}\">Open in Apple Maps</a></li>\
            </ul>",
            location.geo_uri,
        );
        message_content_widget.show_html(cx, html_body);
    } else {
        message_content_widget.show_html(
            cx,
            format!("<i>[Location invalid]</i> {}", location.body)
        );
    }

    // Currently we do not fetch location thumbnail previews, so we consider this as fully drawn.
    // In the future, when we do support this, we'll return false until the thumbnail is fetched,
    // at which point we can return true.
    true
}


/// Draws a ReplyPreview above a message if it was in-reply to another message.
///
/// ## Arguments
/// * `replied_to_message_view`: the destination `RepliedToMessage` view that will be populated.
/// * `in_reply_to`: if `Some`, the details that will be used to populate the `replied_to_message_view`.
///   If `None`, this function will mark it as non-visible and consider it fully drawn.
/// * `message_event_id`: the [`EventId`] of the message that is the reply itself (the response).
///   This is needed to fetch the details of the replied-to message (if not yet available).
///
/// Returns whether the in-reply-to information was available and fully drawn,
/// i.e., whether it can be considered cached and not needing to be redrawn later.
fn draw_replied_to_message(
    cx: &mut Cx2d,
    replied_to_message_view: &ViewRef,
    room_id: &OwnedRoomId,
    in_reply_to: Option<&InReplyToDetails>,
    message_event_id: Option<&EventId>,
) -> (bool, Option<OwnedEventId>) {
    let fully_drawn: bool;
    let show_reply: bool;
    let mut replied_to_event_id = None;

    if let Some(in_reply_to_details) = in_reply_to {
        replied_to_event_id = Some(in_reply_to_details.event_id.to_owned());
        show_reply = true;

        match &in_reply_to_details.event {
            TimelineDetails::Ready(replied_to_event) => {
                let (in_reply_to_username, is_avatar_fully_drawn) =
                    replied_to_message_view
                        .avatar(ids!(replied_to_message_content.reply_preview_avatar))
                        .set_avatar_and_get_username(
                            cx,
                            room_id,
                            &replied_to_event.sender,
                            Some(&replied_to_event.sender_profile),
                            Some(in_reply_to_details.event_id.as_ref()),
                        );

                fully_drawn = is_avatar_fully_drawn;

                replied_to_message_view
                    .label(ids!(replied_to_message_content.reply_preview_username))
                    .set_text(cx, in_reply_to_username.as_str());
                let msg_body = replied_to_message_view.html_or_plaintext(ids!(reply_preview_body));
                populate_preview_of_timeline_item(
                    cx,
                    &msg_body,
                    &replied_to_event.content,
                    &replied_to_event.sender,
                    &in_reply_to_username,
                );
            }
            TimelineDetails::Error(_e) => {
                fully_drawn = true;
                replied_to_message_view
                    .label(ids!(replied_to_message_content.reply_preview_username))
                    .set_text(cx, "[Error fetching username]");
                replied_to_message_view
                    .avatar(ids!(replied_to_message_content.reply_preview_avatar))
                    .show_text(cx, None, None, "?");
                replied_to_message_view
                    .html_or_plaintext(ids!(replied_to_message_content.reply_preview_body))
                    .show_plaintext(cx, "[Error fetching replied-to event]");
            }
            status @ TimelineDetails::Pending | status @ TimelineDetails::Unavailable => {
                // We don't have the replied-to message yet, so we can't fully draw the preview.
                fully_drawn = false;
                replied_to_message_view
                    .label(ids!(replied_to_message_content.reply_preview_username))
                    .set_text(cx, "[Loading username...]");
                replied_to_message_view
                    .avatar(ids!(replied_to_message_content.reply_preview_avatar))
                    .show_text(cx, None, None, "?");
                replied_to_message_view
                    .html_or_plaintext(ids!(replied_to_message_content.reply_preview_body))
                    .show_plaintext(cx, "[Loading replied-to message...]");

                // Confusingly, we need to fetch the details of the `message` (the event that is the reply),
                // not the details of the original event that this `message` is replying to.
                if matches!(status, TimelineDetails::Unavailable) {
                    if let Some(event_id) = message_event_id {
                        submit_async_request(MatrixRequest::FetchDetailsForEvent {
                            room_id: room_id.to_owned(),
                            event_id: event_id.to_owned(),
                        });
                    }
                }
            }
        }
    } else {
        // This message was not in reply to another message, so we don't need to show a reply.
        show_reply = false;
        fully_drawn = true;
    }

    replied_to_message_view.set_visible(cx, show_reply);
    (fully_drawn, replied_to_event_id)
}

/// Generates a rich HTML text preview of the given `timeline_item_content`
/// and populates the given `widget_out` with that content.
pub fn populate_preview_of_timeline_item(
    cx: &mut Cx,
    widget_out: &HtmlOrPlaintextRef,
    timeline_item_content: &TimelineItemContent,
    sender_user_id: &UserId,
    sender_username: &str,
) {
    if let Some(m) = timeline_item_content.as_message() {
        match m.msgtype() {
            MessageType::Text(TextMessageEventContent { body, formatted, .. })
            | MessageType::Notice(NoticeMessageEventContent { body, formatted, .. }) => {
                let _ = populate_text_message_content(cx, widget_out, body, formatted.as_ref(), None, None, None);
                return;
            }
            _ => { } // fall through to the general case for all timeline items below.
        }
    }
    let html = text_preview_of_timeline_item(
        timeline_item_content,
        sender_user_id,
        sender_username,
    ).format_with(sender_username, true);
    widget_out.show_html(cx, html);
}


/// A trait for abstracting over the different types of timeline events
/// that can be displayed in a `SmallStateEvent` widget.
trait SmallStateEventContent {
    /// Populates the *content* (not the profile) of the given `item` with data from
    /// the given `event_tl_item` and `self` (the specific type of event content).
    ///
    /// ## Arguments
    /// * `item`: a `SmallStateEvent` widget that has already been added to
    ///   the given `PortalList` at the given `item_id`.
    ///   This function may either modify that item or completely replace it
    ///   with a different widget if needed.
    /// * `item_drawn_status`: the old (prior) drawn status of the item.
    /// * `new_drawn_status`: the new drawn status of the item, which may have already
    ///   been updated to reflect the item's profile having been drawn right before this function.
    ///
    /// ## Return
    /// Returns a tuple of the drawn `item` and its `new_drawn_status`.
    fn populate_item_content(
        &self,
        cx: &mut Cx,
        list: &mut PortalList,
        item_id: usize,
        item: WidgetRef,
        event_tl_item: &EventTimelineItem,
        username: &str,
        item_drawn_status: ItemDrawnStatus,
        new_drawn_status: ItemDrawnStatus,
    ) -> (WidgetRef, ItemDrawnStatus);
}

/// An empty marker struct used for populating redacted messages.
struct RedactedMessageEventMarker;

impl SmallStateEventContent for RedactedMessageEventMarker {
    fn populate_item_content(
        &self,
        cx: &mut Cx,
        _list: &mut PortalList,
        _item_id: usize,
        item: WidgetRef,
        event_tl_item: &EventTimelineItem,
        original_sender: &str,
        _item_drawn_status: ItemDrawnStatus,
        mut new_drawn_status: ItemDrawnStatus,
    ) -> (WidgetRef, ItemDrawnStatus) {
        item.label(ids!(content)).set_text(
            cx,
            &text_preview_of_redacted_message(
                event_tl_item.latest_json(),
                event_tl_item.sender(),
                original_sender,
            ).format_with(original_sender, false),
        );
        new_drawn_status.content_drawn = true;
        (item, new_drawn_status)
    }
}

// For unable to decrypt messages.
impl SmallStateEventContent for EncryptedMessage {
    fn populate_item_content(
        &self,
        cx: &mut Cx,
        _list: &mut PortalList,
        _item_id: usize,
        item: WidgetRef,
        _event_tl_item: &EventTimelineItem,
        username: &str,
        _item_drawn_status: ItemDrawnStatus,
        mut new_drawn_status: ItemDrawnStatus,
    ) -> (WidgetRef, ItemDrawnStatus) {
        item.label(ids!(content)).set_text(
            cx,
            &text_preview_of_encrypted_message(self).format_with(username, false),
        );
        new_drawn_status.content_drawn = true;
        (item, new_drawn_status)
    }
}

// For other message-like content (custom message-like events).
impl SmallStateEventContent for OtherMessageLike {
    fn populate_item_content(
        &self,
        cx: &mut Cx,
        _list: &mut PortalList,
        _item_id: usize,
        item: WidgetRef,
        _event_tl_item: &EventTimelineItem,
        username: &str,
        _item_drawn_status: ItemDrawnStatus,
        mut new_drawn_status: ItemDrawnStatus,
    ) -> (WidgetRef, ItemDrawnStatus) {
        item.label(ids!(content)).set_text(
            cx,
            &text_preview_of_other_message_like(self).format_with(username, false),
        );
        new_drawn_status.content_drawn = true;
        (item, new_drawn_status)
    }
}

// TODO: once we properly display polls, we should remove this,
//       because Polls shouldn't be displayed using the SmallStateEvent widget.
impl SmallStateEventContent for PollState {
    fn populate_item_content(
        &self,
        cx: &mut Cx,
        _list: &mut PortalList,
        _item_id: usize,
        item: WidgetRef,
        _event_tl_item: &EventTimelineItem,
        _username: &str,
        _item_drawn_status: ItemDrawnStatus,
        mut new_drawn_status: ItemDrawnStatus,
    ) -> (WidgetRef, ItemDrawnStatus) {
        item.label(ids!(content)).set_text(
            cx,
            self.fallback_text().unwrap_or_else(|| self.results().question).as_str(),
        );
        new_drawn_status.content_drawn = true;
        (item, new_drawn_status)
    }
}

impl SmallStateEventContent for timeline::OtherState {
    fn populate_item_content(
        &self,
        cx: &mut Cx,
        list: &mut PortalList,
        item_id: usize,
        item: WidgetRef,
        _event_tl_item: &EventTimelineItem,
        username: &str,
        _item_drawn_status: ItemDrawnStatus,
        mut new_drawn_status: ItemDrawnStatus,
    ) -> (WidgetRef, ItemDrawnStatus) {
        let item = if let Some(text_preview) = text_preview_of_other_state(self, false) {
            item.label(ids!(content))
                .set_text(cx, &text_preview.format_with(username, false));
            new_drawn_status.content_drawn = true;
            item
        } else {
            let item = list.item(cx, item_id, id!(Empty));
            new_drawn_status = ItemDrawnStatus::new();
            item
        };
        (item, new_drawn_status)
    }
}

impl SmallStateEventContent for MemberProfileChange {
    fn populate_item_content(
        &self,
        cx: &mut Cx,
        _list: &mut PortalList,
        _item_id: usize,
        item: WidgetRef,
        _event_tl_item: &EventTimelineItem,
        username: &str,
        _item_drawn_status: ItemDrawnStatus,
        mut new_drawn_status: ItemDrawnStatus,
    ) -> (WidgetRef, ItemDrawnStatus) {
        item.label(ids!(content)).set_text(
            cx,
            &text_preview_of_member_profile_change(self, username, false)
                .format_with(username, false),
        );
        new_drawn_status.content_drawn = true;
        (item, new_drawn_status)
    }
}

impl SmallStateEventContent for RoomMembershipChange {
    fn populate_item_content(
        &self,
        cx: &mut Cx,
        list: &mut PortalList,
        item_id: usize,
        item: WidgetRef,
        _event_tl_item: &EventTimelineItem,
        username: &str,
        _item_drawn_status: ItemDrawnStatus,
        mut new_drawn_status: ItemDrawnStatus,
    ) -> (WidgetRef, ItemDrawnStatus) {
        let Some(preview) = text_preview_of_room_membership_change(self, false) else {
            // Don't actually display anything for nonexistent/unimportant membership changes.
            return (
                list.item(cx, item_id, id!(Empty)),
                ItemDrawnStatus::new(),
            );
        };

        item.label(ids!(content))
            .set_text(cx, &preview.format_with(username, false));
        new_drawn_status.content_drawn = true;
        (item, new_drawn_status)
    }
}

/// Creates, populates, and adds a SmallStateEvent liveview widget to the given `PortalList`
/// with the given `item_id`.
///
/// The content of the returned widget is populated with data from the
/// given room membership change and its parent `EventTimelineItem`.
fn populate_small_state_event(
    cx: &mut Cx,
    list: &mut PortalList,
    item_id: usize,
    room_id: &OwnedRoomId,
    event_tl_item: &EventTimelineItem,
    tl_items: &Vector<Arc<TimelineItem>>,
    event_content: &impl SmallStateEventContent,
    item_drawn_status: ItemDrawnStatus,
    group_manager: &mut SmallStateGroupManager,
) -> (WidgetRef, ItemDrawnStatus) {
    let prev_event = item_id.checked_sub(1).and_then(|i| tl_items.get(i));
    let next_event = item_id.checked_add(1).and_then(|i| tl_items.get(i));
    let mut new_drawn_status = item_drawn_status;
    let (item, existed) = list.item_with_existed(cx, item_id, id!(SmallStateEvent));
    // The content of a small state event view may depend on the profile info,
    // so we can only mark the content as drawn after the profile has been fully drawn and cached.
    let skip_redrawing_profile = existed && item_drawn_status.profile_drawn;
    let skip_redrawing_content = skip_redrawing_profile && item_drawn_status.content_drawn;
    populate_read_receipts(&item, cx, room_id, event_tl_item);
    if skip_redrawing_content {
        return (item, new_drawn_status);
    }

    // If the profile has been drawn, we can just quickly grab the user's display name
    // instead of having to call `set_avatar_and_get_username` again.
    let username_opt = skip_redrawing_profile
        .then(|| get_profile_display_name(event_tl_item))
        .flatten();

    let username = username_opt.unwrap_or_else(|| {
        // As a fallback, call `set_avatar_and_get_username` to get the user's display name.
        let avatar_ref = item.avatar(ids!(avatar));

        let (username, profile_drawn) = avatar_ref.set_avatar_and_get_username(
            cx,
            room_id,
            event_tl_item.sender(),
            Some(event_tl_item.sender_profile()),
            event_tl_item.event_id(),
        );
        // Draw the timestamp as part of the profile.
        if let Some(dt) = unix_time_millis_to_datetime(event_tl_item.timestamp()) {
            item.timestamp(ids!(left_container.timestamp)).set_date_time(cx, dt);
        }
        new_drawn_status.profile_drawn = profile_drawn;
        username
    });
    // Dynamically determine group membership and update groups
    // Returns: (show, show_collapsible_button, expanded)
    // - show: whether this individual item should be rendered (based on group state)
    // - show_collapsible_button: true if this item is the first in a collapsible group
    // - expanded: current expansion state of the group (for button text)
    let user_event = crate::home::small_state_group_manager::convert_event_tl_item_to_user_event(event_tl_item, item_id);
    let is_previous_small_state = crate::home::small_state_group_manager::is_small_state(prev_event);
    let is_next_small_state = crate::home::small_state_group_manager::is_small_state(next_event);

    let result = group_manager.compute_group_state(
        username.clone(),
        &user_event,
        is_previous_small_state,
        is_next_small_state,
    );

    let (show, collapsible_button) = (result.show, result.collapsible_button);
    // Only show the collapsible button on the first item of each group
    item.button(ids!(collapsible_button))
        .set_visible(cx, collapsible_button != CollapsibleButton::None);
    let (item, new_drawn_status) = event_content.populate_item_content(
        cx,
        list,
        item_id,
        item,
        event_tl_item,
        &username,
        item_drawn_status,
        new_drawn_status,
    );
    // Handle rendering logic for group state using centralized function
    group_manager.render_collapsible_button_and_body(
        cx,
        &item,
        item_id,
        show,
        collapsible_button,
        room_id,
    );

    (item, new_drawn_status)
}


/// Returns the display name of the sender of the given `event_tl_item`, if available.
fn get_profile_display_name(event_tl_item: &EventTimelineItem) -> Option<String> {
    if let TimelineDetails::Ready(profile) = event_tl_item.sender_profile() {
        profile.display_name.clone()
    } else {
        None
    }
}


/// Actions related to a specific message within a room timeline.
#[derive(Clone, DefaultNone, Debug)]
pub enum MessageAction {
    /// The user clicked the "react" button on a message
    /// and wants to send the given `reaction` to that message.
    React {
        details: MessageDetails,
        reaction: String,
    },
    /// The user clicked the "reply" button on a message.
    Reply(MessageDetails),
    /// The user clicked the "edit" button on a message.
    Edit(MessageDetails),
    /// The user requested to edit their latest message in this room.
    EditLatest,
    /// The user clicked the "pin" button on a message.
    Pin(MessageDetails),
    /// The user clicked the "unpin" button on a message.
    Unpin(MessageDetails),
    /// The user clicked the "copy text" button on a message.
    CopyText(MessageDetails),
    /// The user clicked the "copy HTML" button on a message.
    CopyHtml(MessageDetails),
    /// The user clicked the "copy link" button on a message.
    CopyLink(MessageDetails),
    /// The user clicked the "view source" button on a message.
    ViewSource(MessageDetails),
    /// The user clicked the "jump to related" button on a message,
    /// indicating that they want to auto-scroll back to the related message,
    /// e.g., a replied-to message.
    JumpToRelated(MessageDetails),
    /// The user requested to jump to a specific event in this room.
    JumpToEvent(OwnedEventId),
    /// The user clicked the "delete" button on a message.
    #[doc(alias("delete"))]
    Redact {
        details: MessageDetails,
        reason: Option<String>,
    },

    // /// The user clicked the "report" button on a message.
    // Report(MessageDetails),

    /// The message at the given item index in the timeline should be highlighted.
    HighlightMessage(usize),
    /// The user requested that we show a context menu with actions
    /// that can be performed on a given message.
    OpenMessageContextMenu {
        details: MessageDetails,
        /// The absolute position where we should show the context menu,
        /// in which the (0,0) origin coordinate is the top left corner of the app window.
        abs_pos: DVec2,
    },
    /// The user requested opening the message action bar
    ActionBarOpen {
        /// At the given timeline item index
        item_id: usize,
        /// The message rect, so the action bar can be positioned relative to it
        message_rect: Rect,
    },
    /// The user requested closing the message action bar
    ActionBarClose,
    None,
}

/// A widget representing a single message of any kind within a room timeline.
#[derive(Live, LiveHook, Widget)]
pub struct Message {
    #[deref] view: View,
    #[animator] animator: Animator,

    #[rust] details: Option<MessageDetails>,
}

impl Widget for Message {
    fn handle_event(&mut self, cx: &mut Cx, event: &Event, scope: &mut Scope) {
        if self.animator_handle_event(cx, event).must_redraw() {
            self.redraw(cx);
        }

        if !self.animator.is_track_animating(cx, ids!(highlight))
            && self.animator_in_state(cx, ids!(highlight.on))
        {
            self.animator_play(cx, ids!(highlight.off));
        }

        let Some(details) = self.details.clone() else { return };

        // We first handle a click on the replied-to message preview, if present,
        // because we don't want any widgets within the replied-to message to be
        // clickable or otherwise interactive.
        match event.hits(cx, self.view(ids!(replied_to_message)).area()) {
            Hit::FingerDown(fe) => {
                if fe.device.mouse_button().is_some_and(|b| b.is_secondary()) {
                    cx.widget_action(
                        details.room_screen_widget_uid,
                        &scope.path,
                        MessageAction::OpenMessageContextMenu {
                            details: details.clone(),
                            abs_pos: fe.abs,
                        }
                    );
                }
            }
            Hit::FingerLongPress(lp) => {
                cx.widget_action(
                    details.room_screen_widget_uid,
                    &scope.path,
                    MessageAction::OpenMessageContextMenu {
                        details: details.clone(),
                        abs_pos: lp.abs,
                    }
                );
            }
            // If the hit occurred on the replied-to message preview, jump to it.
            Hit::FingerUp(fe) if fe.is_over && fe.is_primary_hit() && fe.was_tap() => {
                cx.widget_action(
                    details.room_screen_widget_uid,
                    &scope.path,
                    MessageAction::JumpToRelated(details.clone()),
                );
            }
            _ => { }
        }

        // Next, we forward the event to the child view such that it has the chance
        // to handle it before the Message widget handles it.
        // This ensures that events like right-clicking/long-pressing a reaction button
        // or a link within a message will be treated as an action upon that child view
        // rather than an action upon the message itself.
        self.view.handle_event(cx, event, scope);

        // Finally, handle any hits on the rest of the message body itself.
        let message_view_area = self.view.area();
        match event.hits(cx, message_view_area) {
            Hit::FingerDown(fe) => {
                cx.set_key_focus(message_view_area);
                // A right click means we should display the context menu.
                if fe.device.mouse_button().is_some_and(|b| b.is_secondary()) {
                    cx.widget_action(
                        details.room_screen_widget_uid,
                        &scope.path,
                        MessageAction::OpenMessageContextMenu {
                            details: details.clone(),
                            abs_pos: fe.abs,
                        }
                    );
                }
            }
            Hit::FingerLongPress(lp) => {
                cx.widget_action(
                    details.room_screen_widget_uid,
                    &scope.path,
                    MessageAction::OpenMessageContextMenu {
                        details: details.clone(),
                        abs_pos: lp.abs,
                    }
                );
            }
            Hit::FingerHoverIn(..) => {
                self.animator_play(cx, ids!(hover.on));
                // TODO: here, show the "action bar" buttons upon hover-in
            }
            Hit::FingerHoverOut(_fho) => {
                self.animator_play(cx, ids!(hover.off));
                // TODO: here, hide the "action bar" buttons upon hover-out
            }
            _ => { }
        }

        if let Event::Actions(actions) = event {
            for action in actions {
                match action.as_widget_action().cast() {
                    MessageAction::HighlightMessage(id) if id == details.item_id => {
                        self.animator_play(cx, ids!(highlight.on));
                        self.redraw(cx);
                    }
                    _ => {}
                }
            }
        }
    }

    fn draw_walk(&mut self, cx: &mut Cx2d, scope: &mut Scope, walk: Walk) -> DrawStep {
        if self.details.as_ref().is_some_and(|d| d.should_be_highlighted) {
            self.view.apply_over(
                cx, live!(
                    draw_bg: {
                        color: (vec4(1.0, 1.0, 0.82, 1.0))
                        mentions_bar_color: #ffd54f
                    }
                )
            )
        }

        self.view.draw_walk(cx, scope, walk)
    }
}

impl Message {
    fn set_data(&mut self, details: MessageDetails) {
        self.details = Some(details);
    }
}

impl MessageRef {
    fn set_data(&self, details: MessageDetails) {
        let Some(mut inner) = self.borrow_mut() else { return };
        inner.set_data(details);
    }
}

/// Clears all UI-related timeline states for all known rooms.
///
/// This function requires passing in a reference to `Cx`,
/// which isn't used, but acts as a guarantee that this function
/// must only be called by the main UI thread. 
pub fn clear_timeline_states(_cx: &mut Cx) {
    // Clear timeline states cache
    TIMELINE_STATES.with_borrow_mut(|states| {
        states.clear();
    });
}<|MERGE_RESOLUTION|>--- conflicted
+++ resolved
@@ -24,11 +24,7 @@
 };
 
 use crate::{
-<<<<<<< HEAD
-    app::AppStateAction, avatar_cache, event_preview::{plaintext_body_of_timeline_item, text_preview_of_encrypted_message, text_preview_of_member_profile_change, text_preview_of_other_message_like, text_preview_of_other_state, text_preview_of_redacted_message, text_preview_of_room_membership_change, text_preview_of_timeline_item}, home::{edited_indicator::EditedIndicatorWidgetRefExt, link_preview::{LinkPreviewCache, LinkPreviewRef, LinkPreviewWidgetRefExt}, loading_pane::{LoadingPaneState, LoadingPaneWidgetExt}, rooms_list::RoomsListRef, small_state_group_manager::{CollapsibleButton, SmallStateGroupManager, handle_backward_pagination_index_shift, handle_collapsible_button_click}, tombstone_footer::SuccessorRoomDetails}, media_cache::{MediaCache, MediaCacheEntry}, profile::{
-=======
     app::AppStateAction, avatar_cache, event_preview::{plaintext_body_of_timeline_item, text_preview_of_encrypted_message, text_preview_of_member_profile_change, text_preview_of_other_message_like, text_preview_of_other_state, text_preview_of_redacted_message, text_preview_of_room_membership_change, text_preview_of_timeline_item}, home::{edited_indicator::EditedIndicatorWidgetRefExt, link_preview::{LinkPreviewCache, LinkPreviewRef, LinkPreviewWidgetRefExt}, loading_pane::{LoadingPaneState, LoadingPaneWidgetExt}, room_image_viewer::{get_image_name_and_filesize, populate_matrix_image_modal}, rooms_list::RoomsListRef, tombstone_footer::SuccessorRoomDetails}, media_cache::{MediaCache, MediaCacheEntry}, profile::{
->>>>>>> 65bbfafa
         user_profile::{AvatarState, ShowUserProfileAction, UserProfile, UserProfileAndRoomId, UserProfilePaneInfo, UserProfileSlidingPaneRef, UserProfileSlidingPaneWidgetExt},
         user_profile_cache,
     },
@@ -40,6 +36,7 @@
 };
 use crate::home::event_reaction_list::ReactionListWidgetRefExt;
 use crate::home::room_read_receipt::AvatarRowWidgetRefExt;
+use crate::home::small_state_group_manager;
 use crate::room::room_input_bar::RoomInputBarWidgetExt;
 use crate::shared::mentionable_text_input::MentionableTextInputAction;
 
@@ -603,11 +600,7 @@
         // we want to handle those before processing any updates that might change
         // the set of timeline indices (which would invalidate the index values in any actions).
         if let Event::Actions(actions) = event {
-<<<<<<< HEAD
-            for (item_id, wr) in portal_list.items_with_actions(actions) {
-=======
             for (index, wr) in portal_list.items_with_actions(actions) {
->>>>>>> 65bbfafa
                 let reaction_list = wr.reaction_list(ids!(reaction_list));
                 if let RoomScreenTooltipActions::HoverInReactionButton {
                     widget_rect,
@@ -671,23 +664,6 @@
                         TooltipAction::HoverOut
                     );
                 }
-<<<<<<< HEAD
-
-                // Handle collapsible button click in SmallStateEvent
-                if wr.button(ids!(collapsible_button)).clicked(actions) {
-                    if let Some(tl_state) = &mut self.tl_state {
-                        handle_collapsible_button_click(
-                            cx,
-                            &wr,
-                            item_id,
-                            &portal_list,
-                            &mut tl_state.group_manager,
-                            &mut tl_state.content_drawn_since_last_update,
-                            &mut tl_state.profile_drawn_since_last_update,
-                            tl_state.items.len(),
-                        );
-                    }
-=======
                 let content_message = wr.text_or_image(ids!(content.message));
                 if let TextOrImageAction::Clicked(mxc_uri) = actions.find_widget_action(content_message.widget_uid()).cast() {
                     let texture = content_message.get_texture(cx);
@@ -698,7 +674,21 @@
                         index,
                     );
                     continue;
->>>>>>> 65bbfafa
+                }
+                // Handle collapsible button click in SmallStateEvent
+                if wr.button(ids!(collapsible_button)).clicked(actions) {
+                    if let Some(tl_state) = &mut self.tl_state {
+                        small_state_group_manager::handle_collapsible_button_click(
+                            cx,
+                            &wr,
+                            index,
+                            &portal_list,
+                            &mut tl_state.group_manager,
+                            &mut tl_state.content_drawn_since_last_update,
+                            &mut tl_state.profile_drawn_since_last_update,
+                            tl_state.items.len(),
+                        );
+                    }
                 }
             }
 
@@ -1306,7 +1296,7 @@
                         let old_len = tl.items.len();
                         let new_len = new_items.len();
                         let shift = new_len.saturating_sub(old_len) as i32;
-                        handle_backward_pagination_index_shift(
+                        small_state_group_manager::handle_backward_pagination_index_shift(
                             shift,
                             &mut tl.group_manager,
                         );
@@ -2116,7 +2106,7 @@
                 scrolled_past_read_marker: false,
                 latest_own_user_receipt: None,
                 tombstone_info,
-                group_manager: SmallStateGroupManager::default(),
+                group_manager: small_state_group_manager::SmallStateGroupManager::default(),
             };
             (tl_state, true)
         };
@@ -2675,7 +2665,7 @@
     tombstone_info: Option<SuccessorRoomDetails>,
     
     /// Manager for small state groups, room creation info, and creation collapsible list.
-    group_manager: SmallStateGroupManager,
+    group_manager: small_state_group_manager::SmallStateGroupManager,
 }
 
 #[derive(Default, Debug)]
@@ -4019,7 +4009,7 @@
     tl_items: &Vector<Arc<TimelineItem>>,
     event_content: &impl SmallStateEventContent,
     item_drawn_status: ItemDrawnStatus,
-    group_manager: &mut SmallStateGroupManager,
+    group_manager: &mut small_state_group_manager::SmallStateGroupManager,
 ) -> (WidgetRef, ItemDrawnStatus) {
     let prev_event = item_id.checked_sub(1).and_then(|i| tl_items.get(i));
     let next_event = item_id.checked_add(1).and_then(|i| tl_items.get(i));
@@ -4063,9 +4053,9 @@
     // - show: whether this individual item should be rendered (based on group state)
     // - show_collapsible_button: true if this item is the first in a collapsible group
     // - expanded: current expansion state of the group (for button text)
-    let user_event = crate::home::small_state_group_manager::convert_event_tl_item_to_user_event(event_tl_item, item_id);
-    let is_previous_small_state = crate::home::small_state_group_manager::is_small_state(prev_event);
-    let is_next_small_state = crate::home::small_state_group_manager::is_small_state(next_event);
+    let user_event = small_state_group_manager::convert_event_tl_item_to_user_event(event_tl_item, item_id);
+    let is_previous_small_state = small_state_group_manager::is_small_state(prev_event);
+    let is_next_small_state = small_state_group_manager::is_small_state(next_event);
 
     let result = group_manager.compute_group_state(
         username.clone(),
@@ -4077,7 +4067,7 @@
     let (show, collapsible_button) = (result.show, result.collapsible_button);
     // Only show the collapsible button on the first item of each group
     item.button(ids!(collapsible_button))
-        .set_visible(cx, collapsible_button != CollapsibleButton::None);
+        .set_visible(cx, collapsible_button != small_state_group_manager::CollapsibleButton::None);
     let (item, new_drawn_status) = event_content.populate_item_content(
         cx,
         list,
