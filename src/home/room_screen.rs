//! A room screen is the UI page that displays a single Room's timeline of events/messages
//! along with a message input bar at the bottom.

use std::{borrow::Cow, collections::BTreeMap, ops::{DerefMut, Range}, sync::{Arc, Mutex}, time::SystemTime};

use bytesize::ByteSize;
use imbl::Vector;
use makepad_widgets::{image_cache::ImageBuffer, *};
use matrix_sdk::{
<<<<<<< HEAD
    media::MediaFormat, ruma::{
=======
    room::RoomMember,
    ruma::{
>>>>>>> 5ff7afa0
        events::{receipt::Receipt, room::{
            message::{
                AudioMessageEventContent, CustomEventContent, EmoteMessageEventContent, FileMessageEventContent, FormattedBody, ImageMessageEventContent, KeyVerificationRequestEventContent, LocationMessageEventContent, MessageFormat, MessageType, NoticeMessageEventContent, RoomMessageEventContent, ServerNoticeMessageEventContent, TextMessageEventContent, VideoMessageEventContent
            }, ImageInfo, MediaSource
        }, sticker::StickerEventContent, Mentions}, matrix_uri::MatrixId, uint, EventId, MatrixToUri, MatrixUri, MilliSecondsSinceUnixEpoch, OwnedEventId, OwnedMxcUri, OwnedRoomId
    }, OwnedServerName
};
use matrix_sdk_ui::timeline::{
    self, EventTimelineItem, InReplyToDetails, MemberProfileChange, RepliedToInfo, RoomMembershipChange, TimelineDetails, TimelineEventItemId, TimelineItem, TimelineItemContent, TimelineItemKind, VirtualTimelineItem
};
use robius_location::Coordinates;

use crate::{
    audio_player::{insert_new_audio, parse_wav}, avatar_cache, event_preview::{body_of_timeline_item, text_preview_of_member_profile_change, text_preview_of_other_state, text_preview_of_redacted_message, text_preview_of_room_membership_change, text_preview_of_timeline_item}, home::loading_pane::{LoadingPaneState, LoadingPaneWidgetExt}, location::{get_latest_location, init_location_subscriber, request_location_update, LocationAction, LocationRequest, LocationUpdate}, media_cache::{MediaCache, MediaCacheEntry}, profile::{
        user_profile::{AvatarState, ShowUserProfileAction, UserProfile, UserProfileAndRoomId, UserProfilePaneInfo, UserProfileSlidingPaneRef, UserProfileSlidingPaneWidgetExt},
        user_profile_cache,
    }, shared::{
        audio_message_interface::{AudioMessageInterfaceRef, AudioMessageInterfaceWidgetRefExt}, avatar::AvatarWidgetRefExt, callout_tooltip::TooltipAction, html_or_plaintext::{HtmlOrPlaintextRef, HtmlOrPlaintextWidgetRefExt}, jump_to_bottom_button::{JumpToBottomButtonWidgetExt, UnreadMessageCount}, popup_list::enqueue_popup_notification, text_or_image::{TextOrImageRef, TextOrImageWidgetRefExt}, typing_animation::TypingAnimationWidgetExt
    }, sliding_sync::{get_client, submit_async_request, take_timeline_endpoints, BackwardsPaginateUntilEventRequest, MatrixRequest, PaginationDirection, TimelineRequestSender, UserPowerLevels}, utils::{self, unix_time_millis_to_datetime, ImageFormat, MEDIA_THUMBNAIL_FORMAT}
};
use crate::home::event_reaction_list::ReactionListWidgetRefExt;
use crate::home::room_read_receipt::AvatarRowWidgetRefExt;
use crate::room::room_input_bar::RoomInputBarWidgetExt;
use crate::shared::mentionable_text_input::MentionableTextInputWidgetRefExt;

use rangemap::RangeSet;

use super::{editing_pane::{EditingPaneAction, EditingPaneWidgetExt}, event_reaction_list::ReactionData, loading_pane::LoadingPaneRef, new_message_context_menu::{MessageAbilities, MessageDetails}, room_read_receipt::{self, populate_read_receipts, MAX_VISIBLE_AVATARS_IN_READ_RECEIPT}};

const GEO_URI_SCHEME: &str = "geo:";

const MESSAGE_NOTICE_TEXT_COLOR: Vec3 = Vec3 { x: 0.5, y: 0.5, z: 0.5 };
const COLOR_DANGER_RED: Vec3 = Vec3 { x: 0.862, y: 0.0, z: 0.02 };


live_design! {
    use link::theme::*;
    use link::shaders::*;
    use link::widgets::*;

    use crate::shared::styles::*;
    use crate::shared::helpers::*;
    use crate::shared::search_bar::SearchBar;
    use crate::shared::avatar::Avatar;
    use crate::shared::text_or_image::TextOrImage;
    use crate::shared::audio_message_interface::AudioMessageInterface;
    use crate::shared::html_or_plaintext::*;
    use crate::shared::icon_button::*;
    use crate::home::room_read_receipt::*;
    use crate::profile::user_profile::UserProfileSlidingPane;
    use crate::shared::typing_animation::TypingAnimation;
    use crate::shared::icon_button::*;
    use crate::shared::jump_to_bottom_button::*;
    use crate::home::loading_pane::*;
    use crate::home::event_reaction_list::*;
    use crate::home::editing_pane::*;
    use crate::room::room_input_bar::*;

    IMG_DEFAULT_AVATAR = dep("crate://self/resources/img/default_avatar.png")

    ICO_LOCATION_PERSON = dep("crate://self/resources/icons/location-person.svg")

    COLOR_BG = #xfff8ee
    COLOR_OVERLAY_BG = #x000000d8
    COLOR_READ_MARKER = #xeb2733
    COLOR_PROFILE_CIRCLE = #xfff8ee
    TYPING_NOTICE_ANIMATION_DURATION = 0.3

    CAN_NOT_SEND_NOTICE = "You don't have permission to post to this room."

    FillerY = <View> {width: Fill}

    FillerX = <View> {height: Fill}

    Timestamp = <Label> {
        width: Fit, height: Fit
        padding: { bottom: 0.0, left: 0.0, right: 0.0 }
        draw_text: {
            text_style: <TIMESTAMP_TEXT_STYLE> {},
            color: (TIMESTAMP_TEXT_COLOR)
        }
        text: " "
    }

    REACTION_TEXT_COLOR = #4c00b0

    // The content of a reply preview, which shows a small preview
    // of a message that was replied to.
    //
    // This is used in both the `RepliedToMessage` and `ReplyPreview` views.
    ReplyPreviewContent = <View> {
        width: Fill
        height: Fit
        flow: Down
        padding: {left: 10.0, bottom: 5.0, top: 5.0}

        <View> {
            width: Fill
            height: Fit
            flow: Right
            margin: { bottom: 10.0, top: 0.0, right: 5.0 }
            align: {y: 0.5}

            reply_preview_avatar = <Avatar> {
                width: 19.,
                height: 19.,
                text_view = { text = { draw_text: {
                    text_style: { font_size: 6.0 }
                }}}
            }

            reply_preview_username = <Label> {
                width: Fill,
                margin: { left: 5.0 }
                draw_text: {
                    text_style: <USERNAME_TEXT_STYLE> { font_size: 10 },
                    color: (USERNAME_TEXT_COLOR)
                    wrap: Ellipsis,
                }
                text: "<Username not available>"
            }
        }

        reply_preview_body = <HtmlOrPlaintext> {
            margin: {left: 1.5}
            html_view = { html = {
                font_size: (MESSAGE_REPLY_PREVIEW_FONT_SIZE)
                    draw_normal:      { text_style: { font_size: (MESSAGE_REPLY_PREVIEW_FONT_SIZE) } },
                    draw_italic:      { text_style: { font_size: (MESSAGE_REPLY_PREVIEW_FONT_SIZE) } },
                    draw_bold:        { text_style: { font_size: (MESSAGE_REPLY_PREVIEW_FONT_SIZE) } },
                    draw_bold_italic: { text_style: { font_size: (MESSAGE_REPLY_PREVIEW_FONT_SIZE) } },
                    draw_fixed:       { text_style: { font_size: (MESSAGE_REPLY_PREVIEW_FONT_SIZE) } },
                    // a = { draw_text:  { text_style: { font_size: (MESSAGE_REPLY_PREVIEW_FONT_SIZE) } } },
            } }
            plaintext_view = { pt_label = {
                draw_text: {
                    text_style: <MESSAGE_TEXT_STYLE> { font_size: (MESSAGE_REPLY_PREVIEW_FONT_SIZE) },
                }
            } }
        }
    }

    // A small inline preview of a message that was replied to by another message
    // within the room timeline.
    // That is, this view contains a preview of the earlier message
    // that is shown above the "in-reply-to" message.
    RepliedToMessage = <View> {
        visible: false
        width: Fill
        height: Fit
        flow: Down

        padding: {top: 0.0, right: 12.0, bottom: 0.0, left: 12.0}

        // A reply preview with a vertical bar drawn in the background.
        replied_to_message_content = <ReplyPreviewContent> {
            cursor: Hand
            show_bg: true
            draw_bg: {
                instance vertical_bar_color: (USERNAME_TEXT_COLOR)
                instance vertical_bar_width: 2.0
                instance border_radius: 0.0

                fn get_color(self) -> vec4 {
                    return self.color;
                }

                fn pixel(self) -> vec4 {
                    let sdf = Sdf2d::viewport(self.pos * self.rect_size);

                    sdf.box(
                        0.0,
                        0.0,
                        self.rect_size.x,
                        self.rect_size.y,
                        max(1.0, self.border_radius)
                    );
                    sdf.fill(self.get_color());

                    sdf.rect(
                        0.0,
                        0.0,
                        self.vertical_bar_width,
                        self.rect_size.y
                    );
                    sdf.fill(self.vertical_bar_color);

                    return sdf.result;
                }
            }
        }
    }

    // An optional view used to show reactions beneath a message.
    MessageAnnotations = <View> {
        visible: false,
        width: Fill,
        height: Fit,
        padding: {top: 5.0}

        html_content = <MessageHtml> {
            width: Fill,
            height: Fit,
            padding: { bottom: 5.0, top: 0.0 },
            font_size: 10.5,
            font_color: (REACTION_TEXT_COLOR),
            draw_normal:      { color: (REACTION_TEXT_COLOR) },
            draw_italic:      { color: (REACTION_TEXT_COLOR) },
            draw_bold:        { color: (REACTION_TEXT_COLOR) },
            draw_bold_italic: { color: (REACTION_TEXT_COLOR) },
            draw_fixed:       { color: (REACTION_TEXT_COLOR) },
            body: ""
        }
    }

    // An empty view that takes up no space in the portal list.
    Empty = <View> { }

    // The view used for each text-based message event in a room's timeline.
    Message = {{Message}} {
        width: Fill,
        height: Fit,
        margin: 0.0
        flow: Down,
        cursor: Default,
        padding: 0.0,
        spacing: 0.0

        show_bg: true
        draw_bg: {
            instance highlight: 0.0
            instance hover: 0.0
            color: #ffffff  // default color

            instance mentions_bar_color: #ffffff
            instance mentions_bar_width: 4.0

            fn pixel(self) -> vec4 {
                let base_color = mix(
                    self.color,
                    #fafafa,
                    self.hover
                );

                let with_highlight = mix(
                    base_color,
                    #c5d6fa,
                    self.highlight
                );

                let sdf = Sdf2d::viewport(self.pos * self.rect_size);

                // draw bg
                sdf.rect(0., 0., self.rect_size.x, self.rect_size.y);
                sdf.fill(with_highlight);

                // draw the left vertical line
                sdf.rect(0., 0., self.mentions_bar_width, self.rect_size.y);
                sdf.fill(self.mentions_bar_color);

                return sdf.result;
            }
        }

        animator: {
            highlight = {
                default: off
                off = {
                    redraw: true,
                    from: { all: Forward {duration: 2.0} }
                    ease: ExpDecay {d1: 0.80, d2: 0.97}
                    apply: { draw_bg: {highlight: 0.0} }
                }
                on = {
                    redraw: true,
                    from: { all: Forward {duration: 0.5} }
                    ease: ExpDecay {d1: 0.80, d2: 0.97}
                    apply: { draw_bg: {highlight: 1.0} }
                }
            }
            hover = {
                default: off
                off = {
                    redraw: true,
                    from: { all: Snap }
                    apply: { draw_bg: {hover: 0.0} }
                }
                on = {
                    redraw: true,
                    from: { all: Snap }
                    apply: { draw_bg: {hover: 1.0} }
                }
            }
        }

        // A preview of the earlier message that this message was in reply to.
        replied_to_message = <RepliedToMessage> {
            flow: Right
            margin: { bottom: 5.0, top: 10.0 }
            replied_to_message_content = {
                margin: { left: 29 }
            }
        }

        body = <View> {
            width: Fill,
            height: Fit
            flow: Right,
            padding: 10.0,

            profile = <View> {
                align: {x: 0.5, y: 0.0} // centered horizontally, top aligned
                width: 65.0,
                height: Fit,
                margin: {top: 4.5, right: 10}
                flow: Down,
                avatar = <Avatar> {
                    width: 50.,
                    height: 50.
                    // draw_bg: {
                    //     fn pixel(self) -> vec4 {
                    //         let sdf = Sdf2d::viewport(self.pos * self.rect_size);
                    //         let c = self.rect_size * 0.5;
                    //         sdf.circle(c.x, c.y, c.x - 2.)
                    //         sdf.fill_keep(self.get_color());
                    //         sdf.stroke((COLOR_PROFILE_CIRCLE), 1);
                    //         return sdf.result
                    //     }
                    // }
                }
                timestamp = <Timestamp> {
                    padding: { top: 3.0 }
                }
                datestamp = <Timestamp> {
                    padding: { top: 3.0 }
                }
            }
            content = <View> {
                width: Fill,
                height: Fit
                flow: Down,
                padding: 0.0
                <View> {
                    flow: Right,
                    width: Fill,
                    height: Fit,
                    username = <Label> {
                        width: Fill,
                        margin: {bottom: 9.0, top: 11.0, right: 10.0,}
                        draw_text: {
                            text_style: <USERNAME_TEXT_STYLE> {},
                            color: (USERNAME_TEXT_COLOR)
                            wrap: Ellipsis,
                        }
                        text: "<Username not available>"
                    }
                }

                message = <HtmlOrPlaintext> { }

                // <LineH> {
                //     margin: {top: 13.0, bottom: 5.0}
                // }
                <View> {
                    width: Fill,
                    height: Fit
                    reaction_list = <ReactionList> { }
                    avatar_row = <AvatarRow> {}
                }
            }
        }
    }

    // The view used for a condensed message that came right after another message
    // from the same sender, and thus doesn't need to display the sender's profile again.
    CondensedMessage = <Message> {
        padding: { top: 2.0, bottom: 2.0 }
        replied_to_message = <RepliedToMessage> {
            replied_to_message_content = {
                margin: { left: 74, bottom: 5.0 }
            }
        }
        body = {
            padding: { top: 0, bottom: 2.5, left: 10.0, right: 10.0 },
            profile = <View> {
                align: {x: 0.5, y: 0.0} // centered horizontally, top aligned
                width: 65.0,
                height: Fit,
                flow: Down,
                timestamp = <Timestamp> {
                    margin: {top: 1.5}
                }
            }
            content = <View> {
                width: Fill,
                height: Fit,
                flow: Down,
                padding: { left: 10.0 }

                message = <HtmlOrPlaintext> { }
                <View> {
                    width: Fill,
                    height: Fit
                    reaction_list = <ReactionList> { }
                    avatar_row = <AvatarRow> {}
                }
            }
        }
    }
    AudioMessage = <Message> {
        body = {
            content = {
                width: Fill,
                height: Fit
                padding: { left: 10.0 }
                message = <AudioMessageInterface> {}
                v = <View> {
                    width: Fill,
                    height: Fit,
                    flow: Right,
                    reaction_list = <ReactionList> { }
                    avatar_row = <AvatarRow> {}
                }
            }
        }
    }

    CondensedAudioMessage = <CondensedMessage> {
        body = {
            content = {
                message = <AudioMessageInterface> {}
                <View> {
                    width: Fill,
                    height: Fit
                    reaction_list = <ReactionList> {}
                    avatar_row = <AvatarRow> {}
                }
            }
        }
    }

    // The view used for each static image-based message event in a room's timeline.
    // This excludes stickers and other animated GIFs, video clips, audio clips, etc.
    ImageMessage = <Message> {
        body = {
            content = {
                width: Fill,
                height: Fit
                padding: { left: 10.0 }
                message = <TextOrImage> { }
                v = <View> {
                    width: Fill,
                    height: Fit,
                    flow: Right,
                    reaction_list = <ReactionList> { }
                    avatar_row = <AvatarRow> {}
                }
            }
        }
    }


    // The view used for a condensed image message that came right after another message
    // from the same sender, and thus doesn't need to display the sender's profile again.
    // This excludes stickers and other animated GIFs, video clips, audio clips, etc.
    CondensedImageMessage = <CondensedMessage> {
        body = {
            content = {
                message = <TextOrImage> { }
                <View> {
                    width: Fill,
                    height: Fit
                    reaction_list = <ReactionList> { }
                    avatar_row = <AvatarRow> {}
                }
            }

        }
    }


    // The view used for each state event (non-messages) in a room's timeline.
    // The timestamp, profile picture, and text are all very small.
    SmallStateEvent = <View> {
        width: Fill,
        height: Fit,
        margin: 0.0
        cursor: Default
        flow: Right,
        padding: { top: 1.0, bottom: 1.0, right: 10.0 }
        spacing: 0.0
        margin: { left: 2.5, top: 4.0, bottom: 4.0}
        body = <View> {
            width: Fill,
            height: Fit
            flow: Right,
            padding: { left: 7.0, top: 2.0, bottom: 2.0 }
            spacing: 5.0
            align: {y: 0.5}

            left_container = <View> {
                align: {x: 0.5, y: 0.5}
                width: 70.0,
                height: Fit

                timestamp = <Timestamp> {
                    draw_text: {
                        text_style: <TIMESTAMP_TEXT_STYLE> {},
                        color: (TIMESTAMP_TEXT_COLOR)
                    }
                }
            }

            avatar = <Avatar> {
                width: 19.,
                height: 19.,

                text_view = { text = { draw_text: {
                    text_style: <TITLE_TEXT>{ font_size: 7.0 }
                }}}
            }

            content = <Label> {
                width: Fill,
                height: Fit
                padding: { top: 0.0, bottom: 0.0, left: 0.0, right: 0.0 }
                draw_text: {
                    wrap: Word,
                    text_style: <SMALL_STATE_TEXT_STYLE> {},
                    color: (SMALL_STATE_TEXT_COLOR)
                }
                text: ""
            }
            // Center the Avatar vertically with respect to the SmallStateEvent content.
            avatar_row = <AvatarRow> { margin: {top: -1.0} }
        }
    }


    // The view used for each day divider in a room's timeline.
    // The date text is centered between two horizontal lines.
    DateDivider = <View> {
        width: Fill,
        height: Fit,
        margin: {top: 7.0, bottom: 7.0}
        flow: Right,
        padding: {left: 7.0, right: 7.0},
        spacing: 0.0,
        align: {x: 0.5, y: 0.5} // center horizontally and vertically

        left_line = <LineH> {
            draw_bg: {color: (COLOR_DIVIDER_DARK)}
        }

        date = <Label> {
            padding: {left: 7.0, right: 7.0}
            draw_text: {
                text_style: <TEXT_SUB> {},
                color: (COLOR_DIVIDER_DARK)
            }
            text: "<date>"
        }

        right_line = <LineH> {
            draw_bg: {color: (COLOR_DIVIDER_DARK)}
        }
    }

    // The view used for the divider indicating where the user's last-viewed message is.
    // This is implemented as a DateDivider with a different color and a fixed text label.
    ReadMarker = <DateDivider> {
        left_line = {
            draw_bg: {color: (COLOR_READ_MARKER)}
        }

        date = {
            draw_text: {
                color: (COLOR_READ_MARKER)
            }
            text: "New Messages"
        }

        right_line = {
            draw_bg: {color: (COLOR_READ_MARKER)}
        }
    }


    // The top space is used to display a loading message while the room is being paginated.
    TopSpace = <View> {
        visible: false,
        width: Fill,
        height: Fit,
        align: {x: 0.5, y: 0}
        show_bg: true,
        draw_bg: {
            color: #xDAF5E5F0, // mostly opaque light green
        }

        label = <Label> {
            width: Fill,
            height: Fit,
            align: {x: 0.5, y: 0.5},
            padding: { top: 10.0, bottom: 7.0, left: 15.0, right: 15.0 }
            draw_text: {
                text_style: <MESSAGE_TEXT_STYLE> { font_size: 10 },
                color: (TIMESTAMP_TEXT_COLOR)
            }
            text: "Loading earlier messages..."
        }
    }

    Timeline = <View> {
        width: Fill,
        height: Fill,
        align: {x: 0.5, y: 0.0} // center horizontally, align to top vertically
        flow: Overlay,

        list = <PortalList> {
            height: Fill,
            width: Fill
            flow: Down

            auto_tail: true, // set to `true` to lock the view to the last item.
            max_pull_down: 0.0, // set to `0.0` to disable the pulldown bounce animation.

            // Below, we must place all of the possible templates (views) that can be used in the portal list.
            Message = <Message> {}
            CondensedMessage = <CondensedMessage> {}

            ImageMessage = <ImageMessage> {}
            CondensedImageMessage = <CondensedImageMessage> {}

            AudioMessage = <AudioMessage> {}
            CondensedAudioMessage = <CondensedAudioMessage> {}

            SmallStateEvent = <SmallStateEvent> {}
            Empty = <Empty> {}
            DateDivider = <DateDivider> {}
            ReadMarker = <ReadMarker> {}
        }

        // A jump to bottom button (with an unread message badge) that is shown
        // when the timeline is not at the bottom.
        jump_to_bottom = <JumpToBottomButton> { }
    }

    LocationPreview = {{LocationPreview}} {
        visible: false
        width: Fill
        height: Fit
        flow: Down
        padding: {left: 12.0, top: 12.0, bottom: 12.0, right: 10.0}
        spacing: 15

        show_bg: true,
        draw_bg: {
            color: #xF0F5FF,
        }

        <Label> {
            width: Fill,
            height: Fit,
            draw_text: {
                wrap: Word,
                color: (MESSAGE_TEXT_COLOR),
                text_style: <MESSAGE_TEXT_STYLE>{ font_size: 10.0 },
            }
            text: "Send your location to this room?"
        }

        location_label = <Label> {
            width: Fill,
            height: Fit,
            align: {x: 0.0, y: 0.5},
            padding: {left: 5.0}
            draw_text: {
                wrap: Word,
                color: (MESSAGE_TEXT_COLOR),
                text_style: <MESSAGE_TEXT_STYLE>{},
            }
            text: "Fetching current location..."
        }

        <View> {
            width: Fill, height: Fit
            flow: Right,
            align: {x: 0.0, y: 0.5}
            spacing: 15

            cancel_location_button = <RobrixIconButton> {
                align: {x: 0.5, y: 0.5}
                padding: {left: 15, right: 15}
                draw_icon: {
                    svg_file: (ICON_BLOCK_USER)
                    color: (COLOR_DANGER_RED),
                }
                icon_walk: {width: 16, height: 16, margin: {left: -2, right: -1, top: -1} }

                draw_bg: {
                    border_color: (COLOR_DANGER_RED),
                    color: #fff0f0 // light red
                }
                text: "Cancel"
                draw_text:{
                    color: (COLOR_DANGER_RED),
                }
            }

            send_location_button = <RobrixIconButton> {
                // disabled by default; will be enabled upon receiving valid location update.
                enabled: false,
                align: {x: 0.5, y: 0.5}
                padding: {left: 15, right: 15}
                draw_icon: {
                    svg_file: (ICON_SEND)
                    color: (COLOR_ACCEPT_GREEN),
                }
                icon_walk: {width: 16, height: 16, margin: {left: -2, right: -1} }

                draw_bg: {
                    border_color: (COLOR_ACCEPT_GREEN),
                    color: #f0fff0 // light green
                }
                text: "Yes"
                draw_text:{
                    color: (COLOR_ACCEPT_GREEN),
                }
            }
        }
    }


    pub RoomScreen = {{RoomScreen}} {
        width: Fill, height: Fill,
        cursor: Default,
        flow: Down,
        spacing: 0.0

        show_bg: true,
        draw_bg: {
            color: (COLOR_SECONDARY)
        }

        room_screen_wrapper = <View> {
            width: Fill, height: Fill,
            flow: Overlay,
            show_bg: true
            draw_bg: {
                color: (COLOR_PRIMARY_DARKER)
            }

            keyboard_view = <KeyboardView> {
                width: Fill, height: Fill,
                flow: Down,

                // First, display the timeline of all messages/events.
                timeline = <Timeline> {}

                // Below that, display a typing notice when other users in the room are typing.
                typing_notice = <View> {
                    visible: false
                    width: Fill
                    height: 30
                    flow: Right
                    padding: {left: 12.0, top: 8.0, bottom: 8.0, right: 10.0}
                    show_bg: true,
                    draw_bg: {
                        color: #e8f4ff,
                    }

                    typing_label = <Label> {
                        align: {x: 0.0, y: 0.5},
                        padding: {left: 5.0, right: 0.0}
                        draw_text: {
                            color: (TYPING_NOTICE_TEXT_COLOR),
                            text_style: <REGULAR_TEXT>{font_size: 9}
                        }
                        text: "Someone is typing"
                    }

                    typing_animation = <TypingAnimation> {
                        margin: {top: 1.1, left: -4 }
                        padding: 0.0,
                        draw_bg: {
                            color: (TYPING_NOTICE_TEXT_COLOR),
                        }
                    }
                }

                // Below that, display an optional preview of the message that the user
                // is currently drafting a replied to.
                replying_preview = <View> {
                    visible: false
                    width: Fill
                    height: Fit
                    flow: Down
                    padding: {left: 20, right: 20}

                    // Displays a "Replying to" label and a cancel button
                    // above the preview of the message being replied to.
                    <View> {
                        width: Fill
                        height: Fit
                        flow: Right
                        align: {y: 0.5}
                        padding: {left: 10, right: 5, top: 10, bottom: 10}

                        <Label> {
                            width: Fill,
                            draw_text: {
                                text_style: <USERNAME_TEXT_STYLE> {},
                                color: #222,
                                wrap: Ellipsis,
                            }
                            text: "Replying to:"
                        }

                        cancel_reply_button = <RobrixIconButton> {
                            width: Fit,
                            height: Fit,
                            padding: 13,
                            margin: {left: 5, right: 5},

                            draw_bg: {
                                border_color: (COLOR_DANGER_RED),
                                color: #fff0f0 // light red
                                border_radius: 5
                            }
                            draw_icon: {
                                svg_file: (ICON_CLOSE),
                                color: (COLOR_DANGER_RED)
                            }
                            icon_walk: {width: 16, height: 16, margin: 0}
                        }
                    }

                    <LineH> {
                        draw_bg: {color: (COLOR_DIVIDER_DARK)}
                        margin: {bottom: 5.0}
                    }

                    reply_preview_content = <ReplyPreviewContent> { }
                }

                // Below that, display a preview of the current location that a user is about to send.
                location_preview = <LocationPreview> { }

                // Below that, display one of multiple possible views:
                // * the message input bar
                // * the slide-up editing pane
                // * a notice that the user can't send messages to this room
                <View> {
                    width: Fill, height: Fit,
                    flow: Overlay,

                    // Below that, display a view that holds the message input bar and send button.
                    input_bar = <RoomInputBar> {}

                    can_not_send_message_notice = <View> {
                        visible: false
                        show_bg: true
                        draw_bg: {
                            color: (COLOR_SECONDARY)
                        }
                        padding: {left: 50, right: 50, top: 20, bottom: 20}
                        align: {y: 0.5}
                        width: Fill, height: Fit

                        text = <Label> {
                            width: Fill,
                            draw_text: {
                                color: (COLOR_TEXT)
                                text_style: <THEME_FONT_ITALIC>{font_size: 12.2}
                                wrap: Word,
                            }
                            text: (CAN_NOT_SEND_NOTICE)
                        }
                    }

                    editing_pane = <EditingPane> { }
                }
            }

            // Note: here, we're within a View that has an Overlay flow,
            // so the order that we define the below views determines which one is on top.

            // The top space should be displayed as an overlay at the top of the timeline.
            top_space = <TopSpace> { }

            // The user profile sliding pane should be displayed on top of other "static" subviews
            // (on top of all other views that are always visible).
            user_profile_sliding_pane = <UserProfileSlidingPane> { }

            // The loading pane appears while the user is waiting for something in the room screen
            // to finish loading, e.g., when loading an older replied-to message.
            loading_pane = <LoadingPane> { }


            /*
             * This is broken currently, so I'm disabling it.
             *
            message_action_bar_popup = <PopupNotification> {
                align: {x: 0.0, y: 0.0}
                content: {
                    height: Fit,
                    width: Fit,
                    show_bg: false,
                    align: {
                        x: 0.5,
                        y: 0.5
                    }

                    message_action_bar = <MessageActionBar> {}
                }
            }
            */
        }

        animator: {
            typing_notice_animator = {
                default: show,
                show = {
                    redraw: true,
                    from: { all: Forward { duration: (TYPING_NOTICE_ANIMATION_DURATION) } }
                    apply: { room_screen_wrapper = { keyboard_view = { typing_notice = { height: 30 } } } }
                }
                hide = {
                    redraw: true,
                    from: { all: Forward { duration: (TYPING_NOTICE_ANIMATION_DURATION) } }
                    apply: { room_screen_wrapper = { keyboard_view = { typing_notice = { height: 0 } } } }
                }
            }
        }
    }
}

/// The main widget that displays a single Matrix room.
#[derive(Live, LiveHook, Widget)]
pub struct RoomScreen {
    #[deref] view: View,
    #[animator] animator: Animator,

    /// The room ID of the currently-shown room.
    #[rust] room_id: Option<OwnedRoomId>,
    /// The display name of the currently-shown room.
    #[rust] room_name: String,
    /// The persistent UI-relevant states for the room that this widget is currently displaying.
    #[rust] tl_state: Option<TimelineUiState>,
}
impl Drop for RoomScreen {
    fn drop(&mut self) {
        // This ensures that the `TimelineUiState` instance owned by this room is *always* returned
        // back to to `TIMELINE_STATES`, which ensures that its UI state(s) are not lost
        // and that other RoomScreen instances can show this room in the future.
        // RoomScreen will be dropped whenever its widget instance is destroyed, e.g.,
        // when a Tab is closed or the app is resized to a different AdaptiveView layout.
        self.hide_timeline();
    }
}

impl Widget for RoomScreen {
    // Handle events and actions for the RoomScreen widget and its inner Timeline view.
    fn handle_event(&mut self, cx: &mut Cx, event: &Event, scope: &mut Scope) {
        let room_screen_widget_uid = self.widget_uid();
        let portal_list = self.portal_list(id!(timeline.list));
        let user_profile_sliding_pane = self.user_profile_sliding_pane(id!(user_profile_sliding_pane));
        let loading_pane = self.loading_pane(id!(loading_pane));

        // Currently, a Signal event is only used to tell this widget
        // that its timeline events have been updated in the background.
        if let Event::Signal = event {
            self.process_timeline_updates(cx, &portal_list);

            // Ideally we would do this elsewhere on the main thread, because it's not room-specific,
            // but it doesn't hurt to do it here.
            // TODO: move this up a layer to something higher in the UI tree,
            //       and wrap it in a `if let Event::Signal` conditional.
            user_profile_cache::process_user_profile_updates(cx);
            avatar_cache::process_avatar_updates(cx);
        }

        if let Event::Actions(actions) = event {
            for (_, wr) in portal_list.items_with_actions(actions) {
                let reaction_list = wr.reaction_list(id!(reaction_list));
                if let RoomScreenTooltipActions::HoverInReactionButton {
                    widget_rect,
                    bg_color,
                    reaction_data,
                } = reaction_list.hover_in(actions) {
                    let tooltip_text_arr: Vec<String> = reaction_data.reaction_senders.iter().map(|(sender, _react_info)| {
                        user_profile_cache::get_user_profile_and_room_member(cx, sender.clone(), &reaction_data.room_id, true).0
                            .map(|user_profile| user_profile.displayable_name().to_string())
                            .unwrap_or_else(|| sender.to_string())
                    }).collect();
                    let mut tooltip_text = utils::human_readable_list(&tooltip_text_arr, MAX_VISIBLE_AVATARS_IN_READ_RECEIPT);
                    tooltip_text.push_str(&format!(" reacted with: {}", reaction_data.emoji_shortcode));
                    cx.widget_action(
                        self.widget_uid(),
                        &scope.path,
                        TooltipAction::HoverIn {
                            widget_rect,
                            text: tooltip_text,
                            text_color: None,
                            bg_color,
                        }
                    );
                }
                if reaction_list.hover_out(actions) {
                    cx.widget_action(
                        self.widget_uid(),
                        &scope.path,
                        TooltipAction::HoverOut
                    );
                }
                let avatar_row_ref = wr.avatar_row(id!(avatar_row));
                if let RoomScreenTooltipActions::HoverInReadReceipt {
                    widget_rect,
                    bg_color,
                    read_receipts
                } = avatar_row_ref.hover_in(actions) {
                    let Some(room_id) = &self.room_id else { return; };
                    let tooltip_text= room_read_receipt::populate_tooltip(cx, read_receipts, room_id);
                    cx.widget_action(
                        self.widget_uid(),
                        &scope.path,
                        TooltipAction::HoverIn {
                            widget_rect,
                            text: tooltip_text,
                            bg_color,
                            text_color: None,
                        }
                    );
                }
                if avatar_row_ref.hover_out(actions) {
                    cx.widget_action(
                        self.widget_uid(),
                        &scope.path,
                        TooltipAction::HoverOut
                    );
                }
            }

            self.handle_message_actions(cx, actions, &portal_list, &loading_pane);

            let message_input = self.room_input_bar(id!(input_bar)).text_input(id!(text_input));

            for action in actions {
                // Handle the highlight animation.
                let Some(tl) = self.tl_state.as_mut() else { return };
                if let MessageHighlightAnimationState::Pending { item_id } = tl.message_highlight_animation_state {
                    if portal_list.smooth_scroll_reached(actions) {
                        cx.widget_action(
                            room_screen_widget_uid,
                            &scope.path,
                            MessageAction::HighlightMessage(item_id),
                        );
                        tl.message_highlight_animation_state = MessageHighlightAnimationState::Off;
                        // Adjust the scrolled-to item's position to be slightly beneath the top of the viewport.
                        // portal_list.set_first_id_and_scroll(portal_list.first_id(), 15.0);
                    }
                }

                // Handle the action that requests to show the user profile sliding pane.
                if let ShowUserProfileAction::ShowUserProfile(profile_and_room_id) = action.as_widget_action().cast() {
                    // Only show the user profile in room that this avatar belongs to
                    if self.room_id.as_ref().is_some_and(|r| r == &profile_and_room_id.room_id) {
                        self.show_user_profile(
                            cx,
                            &user_profile_sliding_pane,
                            UserProfilePaneInfo {
                                profile_and_room_id,
                                room_name: self.room_name.clone(),
                                room_member: None,
                            },
                        );
                    }
                }
            }

            /*
            // close message action bar if scrolled.
            if portal_list.scrolled(actions) {
                let message_action_bar_popup = self.popup_notification(id!(message_action_bar_popup));
                message_action_bar_popup.close(cx);
            }
            */

            // Set visibility of loading message banner based of pagination logic
            self.send_pagination_request_based_on_scroll_pos(cx, actions, &portal_list);
            // Handle sending any read receipts for the current logged-in user.
            self.send_user_read_receipts_based_on_scroll_pos(cx, actions, &portal_list);

            // Clear the replying-to preview pane if the "cancel reply" button was clicked
            // or if the `Escape` key was pressed within the message input box.
            if self.button(id!(cancel_reply_button)).clicked(actions)
                || message_input.escape(actions)
            {
                self.clear_replying_to(cx);
                self.redraw(cx);
            }

            // Handle the add location button being clicked.
            if self.button(id!(location_button)).clicked(actions) {
                log!("Add location button clicked; requesting current location...");
                if let Err(_e) = init_location_subscriber(cx) {
                    error!("Failed to initialize location subscriber");
                    enqueue_popup_notification(String::from("Failed to initialize location services."));
                }
                self.show_location_preview(cx);
            }

            // Handle the send location button being clicked.
            if self.button(id!(location_preview.send_location_button)).clicked(actions) {
                let location_preview = self.location_preview(id!(location_preview));
                if let Some((coords, _system_time_opt)) = location_preview.get_current_data() {
                    let geo_uri = format!("{}{},{}", GEO_URI_SCHEME, coords.latitude, coords.longitude);
                    let message = RoomMessageEventContent::new(
                        MessageType::Location(
                            LocationMessageEventContent::new(geo_uri.clone(), geo_uri)
                        )
                    );
                    submit_async_request(MatrixRequest::SendMessage {
                        room_id: self.room_id.clone().unwrap(),
                        message,
                        replied_to: self.tl_state.as_mut().and_then(
                            |tl| tl.replying_to.take().map(|(_, rep)| rep)
                        ),
                    });

                    self.clear_replying_to(cx);
                    location_preview.clear();
                    location_preview.redraw(cx);
                }
            }


            // Handle the send message button being clicked or Cmd/Ctrl + Return being pressed.
            if self.button(id!(send_message_button)).clicked(actions)
                || message_input.key_down_unhandled(actions).is_some_and(
                    |ke| ke.key_code == KeyCode::ReturnKey && ke.modifiers.is_primary()
                )
            {
                let entered_text = message_input.text().trim().to_string();
                if !entered_text.is_empty() {
                    let room_id = self.room_id.clone().unwrap();
                    let (message, mentions) = if let Some(html_text) = entered_text.strip_prefix("/html") {
                        (
                            RoomMessageEventContent::text_html(html_text, html_text),
                            self.view.room_input_bar(id!(input_bar))
                                .mentionable_text_input(id!(message_input))
                                .get_real_mentions_in_html_text(html_text),
                        )
                    } else if let Some(plain_text) = entered_text.strip_prefix("/plain") {
                        (
                            RoomMessageEventContent::text_plain(plain_text),
                            Default::default(),
                        )
                    } else {
                        (
                            RoomMessageEventContent::text_markdown(&entered_text),
                            self.view.room_input_bar(id!(input_bar))
                                .mentionable_text_input(id!(message_input))
                                .get_real_mentions_in_markdown_text(&entered_text),
                        )
                    };
                    log!("Sending message to room {}: {:?}, mentions: {:?}", room_id, entered_text, mentions);
                    let message = message.add_mentions(Mentions::with_user_ids(mentions));
                    submit_async_request(MatrixRequest::SendMessage {
                        room_id,
                        message,
                        replied_to: self.tl_state.as_mut().and_then(
                            |tl| tl.replying_to.take().map(|(_, rep)| rep)
                        ),
                    });

                    self.clear_replying_to(cx);
                    message_input.set_text(cx, "");
                }
            }

            // Handle the jump to bottom button: update its visibility, and handle clicks.
            self.jump_to_bottom_button(id!(jump_to_bottom)).update_from_actions(
                cx,
                &portal_list,
                actions,
            );

            // Handle a typing action on the message input box.
            if let Some(new_text) = message_input.changed(actions) {
                submit_async_request(MatrixRequest::SendTypingNotice {
                    room_id: self.room_id.clone().unwrap(),
                    typing: !new_text.is_empty(),
                });
            }
        }

        if self.animator_handle_event(cx, event).must_redraw() {
            self.redraw(cx);
        }

        // We only forward "interactive hit" events to the inner timeline view
        // if none of the various overlay views are visible.
        // We always forward "non-interactive hit" events to the inner timeline view.
        // We check which overlay views are visible in the order of those views' z-ordering,
        // such that the top-most views get a chance to handle the event first.
        //
        let is_interactive_hit = utils::is_interactive_hit_event(event);
        let is_pane_shown: bool;
        if loading_pane.is_currently_shown(cx) {
            is_pane_shown = true;
            loading_pane.handle_event(cx, event, scope);
        }
        else if user_profile_sliding_pane.is_currently_shown(cx) {
            is_pane_shown = true;
            user_profile_sliding_pane.handle_event(cx, event, scope);
        }
        else {
            is_pane_shown = false;
        }

        // TODO: once we use the `hits()` API, we can remove the above conditionals, because
        //       Makepad already delivers most events to all views regardless of visibility,
        //       so the only thing we'd need here is the conditional below.

        if !is_pane_shown || !is_interactive_hit {
            // Forward the event to the inner timeline view, but capture any actions it produces
            // such that we can handle the ones relevant to only THIS RoomScreen widget right here and now,
            // ensuring they are not mistakenly handled by other RoomScreen widget instances.
            let mut actions_generated_within_this_room_screen = cx.capture_actions(|cx|
                self.view.handle_event(cx, event, scope)
            );
            // Here, we handle and remove any general actions that are relevant to only this RoomScreen.
            // Removing the handled actions ensures they are not mistakenly handled by other RoomScreen widget instances.
            actions_generated_within_this_room_screen.retain(|action| {
                if self.handle_link_clicked(cx, action, &user_profile_sliding_pane) {
                    return false;
                }

                // When the EditingPane has been hidden, re-show the input bar.
                if let EditingPaneAction::Hide = action.as_widget_action().cast() {
                    self.on_hide_editing_pane(cx);
                    return false;
                }

                /*
                match action.as_widget_action().widget_uid_eq(room_screen_widget_uid).cast() {
                    MessageAction::ActionBarClose => {
                        let message_action_bar_popup = self.popup_notification(id!(message_action_bar_popup));
                        let message_action_bar = message_action_bar_popup.message_action_bar(id!(message_action_bar));

                        // close only if the active message is requesting it to avoid double closes.
                        if let Some(message_widget_uid) = message_action_bar.message_widget_uid() {
                            if action.as_widget_action().widget_uid_eq(message_widget_uid).is_some() {
                                message_action_bar_popup.close(cx);
                            }
                        }
                    }
                    MessageAction::ActionBarOpen { item_id, message_rect } => {
                        let message_action_bar_popup = self.popup_notification(id!(message_action_bar_popup));
                        let message_action_bar = message_action_bar_popup.message_action_bar(id!(message_action_bar));

                        let margin_x = 50.;

                        let coords = dvec2(
                            (message_rect.pos.x + message_rect.size.x) - margin_x,
                            message_rect.pos.y,
                        );

                        message_action_bar_popup.apply_over(
                            cx,
                            live! {
                                content: { margin: { left: (coords.x), top: (coords.y) } }
                            },
                        );

                        if let Some(message_widget_uid) = action.as_widget_action().map(|a| a.widget_uid) {
                            message_action_bar_popup.open(cx);
                            message_action_bar.initialize_with_data(cx, widget_uid, message_widget_uid, item_id);
                        }
                    }
                    _ => {}
                }
                */

                // Keep all unhandled actions so we can add them back to the global action list below.
                true
            });
            // Add back any unhandled actions to the global action list.
            cx.extend_actions(actions_generated_within_this_room_screen);
        }
    }

    fn draw_walk(&mut self, cx: &mut Cx2d, scope: &mut Scope, walk: Walk) -> DrawStep {
        let room_screen_widget_uid = self.widget_uid();
        if self.tl_state.is_none() {
            // Tl_state may not be ready after dock loading.
            // If return DrawStep::done() inside self.view.draw_walk, turtle will misalign and panic.
            return DrawStep::done();
        }
        while let Some(subview) = self.view.draw_walk(cx, scope, walk).step() {
            // We only care about drawing the portal list.
            let portal_list_ref = subview.as_portal_list();
            let Some(mut list_ref) = portal_list_ref.borrow_mut() else {
                error!("!!! RoomScreen::draw_walk(): BUG: expected a PortalList widget, but got something else");
                continue;
            };
            let Some(tl_state) = self.tl_state.as_mut() else {
                return DrawStep::done();
            };
            let room_id = &tl_state.room_id;
            let tl_items = &tl_state.items;

            // Set the portal list's range based on the number of timeline items.
            let last_item_id = tl_items.len();

            let list = list_ref.deref_mut();
            list.set_item_range(cx, 0, last_item_id);

            while let Some(item_id) = list.next_visible_item(cx) {
                let item = {
                    let tl_idx = item_id;
                    let Some(timeline_item) = tl_items.get(tl_idx) else {
                        // This shouldn't happen (unless the timeline gets corrupted or some other weird error),
                        // but we can always safely fill the item with an empty widget that takes up no space.
                        list.item(cx, item_id, live_id!(Empty));
                        continue;
                    };

                    // Determine whether this item's content and profile have been drawn since the last update.
                    // Pass this state to each of the `populate_*` functions so they can attempt to re-use
                    // an item in the timeline's portallist that was previously populated, if one exists.
                    let item_drawn_status = ItemDrawnStatus {
                        content_drawn: tl_state.content_drawn_since_last_update.contains(&tl_idx),
                        profile_drawn: tl_state.profile_drawn_since_last_update.contains(&tl_idx),
                    };
                    let (item, item_new_draw_status) = match timeline_item.kind() {
                        TimelineItemKind::Event(event_tl_item) => match event_tl_item.content() {
                            TimelineItemContent::Message(message) => {
                                let prev_event = tl_idx.checked_sub(1).and_then(|i| tl_items.get(i));
                                populate_message_view(
                                    cx,
                                    list,
                                    item_id,
                                    room_id,
                                    event_tl_item,
                                    MessageOrSticker::Message(message),
                                    prev_event,
                                    &mut tl_state.media_cache,
                                    &tl_state.user_power,
                                    item_drawn_status,
                                    room_screen_widget_uid,
                                )
                            }
                            TimelineItemContent::Sticker(sticker) => {
                                let prev_event = tl_idx.checked_sub(1).and_then(|i| tl_items.get(i));
                                populate_message_view(
                                    cx,
                                    list,
                                    item_id,
                                    room_id,
                                    event_tl_item,
                                    MessageOrSticker::Sticker(sticker.content()),
                                    prev_event,
                                    &mut tl_state.media_cache,
                                    &tl_state.user_power,
                                    item_drawn_status,
                                    room_screen_widget_uid,
                                )
                            }
                            TimelineItemContent::RedactedMessage => populate_small_state_event(
                                cx,
                                list,
                                item_id,
                                room_id,
                                event_tl_item,
                                &RedactedMessageEventMarker,
                                item_drawn_status,
                            ),
                            TimelineItemContent::MembershipChange(membership_change) => populate_small_state_event(
                                cx,
                                list,
                                item_id,
                                room_id,
                                event_tl_item,
                                membership_change,
                                item_drawn_status,
                            ),
                            TimelineItemContent::ProfileChange(profile_change) => populate_small_state_event(
                                cx,
                                list,
                                item_id,
                                room_id,
                                event_tl_item,
                                profile_change,
                                item_drawn_status,
                            ),
                            TimelineItemContent::OtherState(other) => populate_small_state_event(
                                cx,
                                list,
                                item_id,
                                room_id,
                                event_tl_item,
                                other,
                                item_drawn_status,
                            ),
                            unhandled => {
                                let item = list.item(cx, item_id, live_id!(SmallStateEvent));
                                item.label(id!(content)).set_text(cx, &format!("[Unsupported] {:?}", unhandled));
                                (item, ItemDrawnStatus::both_drawn())
                            }
                        }
                        TimelineItemKind::Virtual(VirtualTimelineItem::DateDivider(millis)) => {
                            let item = list.item(cx, item_id, live_id!(DateDivider));
                            let text = unix_time_millis_to_datetime(millis)
                                // format the time as a shortened date (Sat, Sept 5, 2021)
                                .map(|dt| format!("{}", dt.date_naive().format("%a %b %-d, %Y")))
                                .unwrap_or_else(|| format!("{:?}", millis));
                            item.label(id!(date)).set_text(cx, &text);
                            (item, ItemDrawnStatus::both_drawn())
                        }
                        TimelineItemKind::Virtual(VirtualTimelineItem::ReadMarker) => {
                            let item = list.item(cx, item_id, live_id!(ReadMarker));
                            (item, ItemDrawnStatus::both_drawn())
                        }
                    };

                    // Now that we've drawn the item, add its index to the set of drawn items.
                    if item_new_draw_status.content_drawn {
                        tl_state.content_drawn_since_last_update.insert(tl_idx .. tl_idx + 1);
                    }
                    if item_new_draw_status.profile_drawn {
                        tl_state.profile_drawn_since_last_update.insert(tl_idx .. tl_idx + 1);
                    }
                    item
                };
                item.draw_all(cx, &mut Scope::empty());
            }
        }
        DrawStep::done()
    }
}

impl RoomScreen {
    /// Processes all pending background updates to the currently-shown timeline.
    ///
    /// Redraws this RoomScreen view if any updates were applied.
    fn process_timeline_updates(&mut self, cx: &mut Cx, portal_list: &PortalListRef) {
        let top_space = self.view(id!(top_space));
        let jump_to_bottom = self.jump_to_bottom_button(id!(jump_to_bottom));
        let curr_first_id = portal_list.first_id();
        let ui = self.widget_uid();
        let Some(tl) = self.tl_state.as_mut() else { return };

        let mut done_loading = false;
        let mut should_continue_backwards_pagination = false;
        let mut num_updates = 0;
        let mut typing_users = Vec::new();
        while let Ok(update) = tl.update_receiver.try_recv() {
            num_updates += 1;
            match update {
                TimelineUpdate::FirstUpdate { initial_items } => {
                    tl.content_drawn_since_last_update.clear();
                    tl.profile_drawn_since_last_update.clear();
                    tl.fully_paginated = false;
                    // Set the portal list to the very bottom of the timeline.
                    portal_list.set_first_id_and_scroll(initial_items.len().saturating_sub(1), 0.0);
                    portal_list.set_tail_range(true);
                    jump_to_bottom.update_visibility(cx, true);

                    tl.items = initial_items;
                    done_loading = true;
                }
                TimelineUpdate::NewItems { new_items, changed_indices, is_append, clear_cache } => {
                    if new_items.is_empty() {
                        if !tl.items.is_empty() {
                            log!("Timeline::handle_event(): timeline (had {} items) was cleared for room {}", tl.items.len(), tl.room_id);
                            // For now, we paginate a cleared timeline in order to be able to show something at least.
                            // A proper solution would be what's described below, which would be to save a few event IDs
                            // and then either focus on them (if we're not close to the end of the timeline)
                            // or paginate backwards until we find them (only if we are close the end of the timeline).
                            should_continue_backwards_pagination = true;
                        }

                        // If the bottom of the timeline (the last event) is visible, then we should
                        // set the timeline to live mode.
                        // If the bottom of the timeline is *not* visible, then we should
                        // set the timeline to Focused mode.

                        // TODO: Save the event IDs of the top 3 items before we apply this update,
                        //       which indicates this timeline is in the process of being restored,
                        //       such that we can jump back to that position later after applying this update.

                        // TODO: here we need to re-build the timeline via TimelineBuilder
                        //       and set the TimelineFocus to one of the above-saved event IDs.

                        // TODO: the docs for `TimelineBuilder::with_focus()` claim that the timeline's focus mode
                        //       can be changed after creation, but I do not see any methods to actually do that.
                        //       <https://matrix-org.github.io/matrix-rust-sdk/matrix_sdk_ui/timeline/struct.TimelineBuilder.html#method.with_focus>
                        //
                        //       As such, we probably need to create a new async request enum variant
                        //       that tells the background async task to build a new timeline
                        //       (either in live mode or focused mode around one or more events)
                        //       and then replaces the existing timeline in ALL_ROOMS_INFO with the new one.
                    }

                    // Maybe todo?: we can often avoid the following loops that iterate over the `items` list
                    //       by only doing that if `clear_cache` is true, or if `changed_indices` range includes
                    //       any index that comes before (is less than) the above `curr_first_id`.

                    if new_items.len() == tl.items.len() {
                        // log!("Timeline::handle_event(): no jump necessary for updated timeline of same length: {}", items.len());
                    }
                    else if curr_first_id > new_items.len() {
                        log!("Timeline::handle_event(): jumping to bottom: curr_first_id {} is out of bounds for {} new items", curr_first_id, new_items.len());
                        portal_list.set_first_id_and_scroll(new_items.len().saturating_sub(1), 0.0);
                        portal_list.set_tail_range(true);
                        jump_to_bottom.update_visibility(cx, true);
                    }
                    else if let Some((curr_item_idx, new_item_idx, new_item_scroll, _event_id)) =
                        find_new_item_matching_current_item(cx, portal_list, curr_first_id, &tl.items, &new_items)
                    {
                        if curr_item_idx != new_item_idx {
                            log!("Timeline::handle_event(): jumping view from event index {curr_item_idx} to new index {new_item_idx}, scroll {new_item_scroll}, event ID {_event_id}");
                            portal_list.set_first_id_and_scroll(new_item_idx, new_item_scroll);
                            tl.prev_first_index = Some(new_item_idx);
                            // Set scrolled_past_read_marker false when we jump to a new event
                            tl.scrolled_past_read_marker = false;
                            // When the tooltip is up, the timeline may jump. This may take away the hover out event to required to clear the tooltip
                            cx.widget_action(ui, &Scope::empty().path, RoomScreenTooltipActions::HoverOut);

                        }
                    }
                    //
                    // TODO: after an (un)ignore user event, all timelines are cleared. Handle that here.
                    //
                    else {
                        warning!("!!! Couldn't find new event with matching ID for ANY event currently visible in the portal list");
                    }

                    // If new items were appended to the end of the timeline, show an unread messages badge on the jump to bottom button.
                    if is_append && !portal_list.is_at_end() {
                        if let Some(room_id) = &self.room_id {
                            // Immediately show the unread badge with no count while we fetch the actual count in the background.
                            jump_to_bottom.show_unread_message_badge(cx, UnreadMessageCount::Unknown);
                            submit_async_request(MatrixRequest::GetNumberUnreadMessages{ room_id: room_id.clone() });
                        }
                    }

                    if clear_cache {
                        tl.content_drawn_since_last_update.clear();
                        tl.profile_drawn_since_last_update.clear();
                        tl.fully_paginated = false;

                        // If this RoomScreen is showing the loading pane and has an ongoing backwards pagination request,
                        // then we should update the status message in that loading pane
                        // and then continue paginating backwards until we find the target event.
                        // Note that we do this here because `clear_cache` will always be true if backwards pagination occurred.
                        let loading_pane = self.view.loading_pane(id!(loading_pane));
                        let mut loading_pane_state = loading_pane.take_state();
                        if let LoadingPaneState::BackwardsPaginateUntilEvent {
                            ref mut events_paginated, target_event_id, ..
                        } = &mut loading_pane_state {
                            *events_paginated += new_items.len().saturating_sub(tl.items.len());
                            log!("While finding target event {target_event_id}, loaded {events_paginated} messages...");
                            // Here, we assume that we have not yet found the target event,
                            // so we need to continue paginating backwards.
                            // If the target event has already been found, it will be handled
                            // in the `TargetEventFound` match arm below, which will set
                            // `should_continue_backwards_pagination` to `false`.
                            // So either way, it's okay to set this to `true` here.
                            should_continue_backwards_pagination = true;
                        }
                        loading_pane.set_state(cx, loading_pane_state);
                    } else {
                        tl.content_drawn_since_last_update.remove(changed_indices.clone());
                        tl.profile_drawn_since_last_update.remove(changed_indices.clone());
                        // log!("Timeline::handle_event(): changed_indices: {changed_indices:?}, items len: {}\ncontent drawn: {:#?}\nprofile drawn: {:#?}", items.len(), tl.content_drawn_since_last_update, tl.profile_drawn_since_last_update);
                    }
                    tl.items = new_items;
                    done_loading = true;
                }
                TimelineUpdate::NewUnreadMessagesCount(unread_messages_count) => {
                    jump_to_bottom.show_unread_message_badge(cx, unread_messages_count);
                }
                TimelineUpdate::TargetEventFound { target_event_id, index } => {
                    // log!("Target event found in room {}: {target_event_id}, index: {index}", tl.room_id);
                    tl.request_sender.send_if_modified(|requests| {
                        requests.retain(|r| r.room_id != tl.room_id);
                        // no need to notify/wake-up all receivers for a completed request
                        false
                    });

                    // sanity check: ensure the target event is in the timeline at the given `index`.
                    let item = tl.items.get(index);
                    let is_valid = item.is_some_and(|item|
                        item.as_event()
                            .is_some_and(|ev| ev.event_id() == Some(&target_event_id))
                    );
                    let loading_pane = self.view.loading_pane(id!(loading_pane));

                    // log!("TargetEventFound: is_valid? {is_valid}. room {}, event {target_event_id}, index {index} of {}\n  --> item: {item:?}", tl.room_id, tl.items.len());
                    if is_valid {
                        // We successfully found the target event, so we can close the loading pane,
                        // reset the loading panestate to `None`, and stop issuing backwards pagination requests.
                        loading_pane.set_status(cx, "Successfully found replied-to message!");
                        loading_pane.set_state(cx, LoadingPaneState::None);

                        // NOTE: this code was copied from the `MessageAction::JumpToRelated` handler;
                        //       we should deduplicate them at some point.
                        let speed = 50.0;
                        // Scroll to the message right above the replied-to message.
                        // FIXME: `smooth_scroll_to` should accept a scroll offset parameter too,
                        //       so that we can scroll to the replied-to message and have it
                        //       appear beneath the top of the viewport.
                        portal_list.smooth_scroll_to(cx, index.saturating_sub(1), speed, None);
                        // start highlight animation.
                        tl.message_highlight_animation_state = MessageHighlightAnimationState::Pending {
                            item_id: index
                        };
                    }
                    else {
                        // Here, the target event was not found in the current timeline,
                        // or we found it previously but it is no longer in the timeline (or has moved),
                        // which means we encountered an error and are unable to jump to the target event.
                        error!("Target event index {index} of {} is out of bounds for room {}", tl.items.len(), tl.room_id);
                        // Show this error in the loading pane, which should already be open.
                        loading_pane.set_state(cx, LoadingPaneState::Error(
                            String::from("Unable to find related message; it may have been deleted.")
                        ));
                    }

                    should_continue_backwards_pagination = false;

                    // redraw now before any other items get added to the timeline list.
                    self.view.redraw(cx);
                }
                TimelineUpdate::PaginationRunning(direction) => {
                    if direction == PaginationDirection::Backwards {
                        top_space.set_visible(cx, true);
                        done_loading = false;
                    } else {
                        error!("Unexpected PaginationRunning update in the Forwards direction");
                    }
                }
                TimelineUpdate::PaginationError { error, direction } => {
                    error!("Pagination error ({direction}) in room {}: {error:?}", tl.room_id);
                    done_loading = true;
                }
                TimelineUpdate::PaginationIdle { fully_paginated, direction } => {
                    if direction == PaginationDirection::Backwards {
                        // Don't set `done_loading` to `true`` here, because we want to keep the top space visible
                        // (with the "loading" message) until the corresponding `NewItems` update is received.
                        tl.fully_paginated = fully_paginated;
                        if fully_paginated {
                            done_loading = true;
                        }
                    } else {
                        error!("Unexpected PaginationIdle update in the Forwards direction");
                    }
                }
                TimelineUpdate::EventDetailsFetched {event_id, result } => {
                    if let Err(_e) = result {
                        error!("Failed to fetch details fetched for event {event_id} in room {}. Error: {_e:?}", tl.room_id);
                    }
                    // Here, to be most efficient, we could redraw only the updated event,
                    // but for now we just fall through and let the final `redraw()` call re-draw the whole timeline view.
                }
                TimelineUpdate::RoomMembersSynced => {
                    // log!("Timeline::handle_event(): room members fetched for room {}", tl.room_id);
                    // Here, to be most efficient, we could redraw only the user avatars and names in the timeline,
                    // but for now we just fall through and let the final `redraw()` call re-draw the whole timeline view.
                }
                TimelineUpdate::RoomMembersListFetched { members } => {
                    // Use `pub/sub` pattern here to let multiple components share room members data
                    use crate::room::room_member_manager::room_members;
                    room_members::update(cx, tl.room_id.clone(), members);
                },
                TimelineUpdate::MediaFetched => {
                    log!("Timeline::handle_event(): media fetched for room {}", tl.room_id);
                    // Here, to be most efficient, we could redraw only the media items in the timeline,
                    // but for now we just fall through and let the final `redraw()` call re-draw the whole timeline view.
                }
                TimelineUpdate::MessageEdited { timeline_event_id, result } => {
                    self.view.editing_pane(id!(editing_pane))
                        .handle_edit_result(cx, timeline_event_id, result);
                }
                TimelineUpdate::TypingUsers { users } => {
                    // This update loop should be kept tight & fast, so all we do here is
                    // save the list of typing users for future use after the loop exits.
                    // Then, we "process" it later (by turning it into a string) after the
                    // update loop has completed, which avoids unnecessary expensive work
                    // if the list of typing users gets updated many times in a row.
                    typing_users = users;
                }

                TimelineUpdate::UserPowerLevels(user_power_level) => {
                    tl.user_power = user_power_level;

                    // Update the visibility of the message input bar based on the new power levels.
                    let can_send_message = user_power_level.can_send_message();
                    self.view.view(id!(input_bar))
                        .set_visible(cx, can_send_message);
                    self.view.view(id!(can_not_send_message_notice))
                        .set_visible(cx, !can_send_message);
                }

                TimelineUpdate::OwnUserReadReceipt(receipt) => {
                    tl.latest_own_user_receipt = Some(receipt);
                }
            }
        }

        if should_continue_backwards_pagination {
            submit_async_request(MatrixRequest::PaginateRoomTimeline {
                room_id: tl.room_id.clone(),
                num_events: 50,
                direction: PaginationDirection::Backwards,
            });
        }

        if done_loading {
            top_space.set_visible(cx, false);
        }

        if !typing_users.is_empty() {
            let typing_notice_text = match typing_users.as_slice() {
                [] => String::new(),
                [user] => format!("{user} is typing "),
                [user1, user2] => format!("{user1} and {user2} are typing "),
                [user1, user2, others @ ..] => {
                    if others.len() > 1 {
                        format!("{user1}, {user2}, and {} are typing ", &others[0])
                    } else {
                        format!(
                            "{user1}, {user2}, and {} others are typing ",
                            others.len()
                        )
                    }
                }
            };
            // Set the typing notice text and make its view visible.
            self.view.label(id!(typing_label)).set_text(cx, &typing_notice_text);
            self.view.view(id!(typing_notice)).set_visible(cx, true);
            // Animate in the typing notice view (sliding it up from the bottom).
            self.animator_play(cx, id!(typing_notice_animator.show));
            // Start the typing notice text animation of bouncing dots.
            self.view.typing_animation(id!(typing_animation)).start_animation(cx);
        } else {
            // Animate out the typing notice view (sliding it out towards the bottom).
            self.animator_play(cx, id!(typing_notice_animator.hide));
            self.view.typing_animation(id!(typing_animation)).stop_animation(cx);
        }

        if num_updates > 0 {
            // log!("Applied {} timeline updates for room {}, redrawing with {} items...", num_updates, tl.room_id, tl.items.len());
            self.redraw(cx);
        }
    }


    /// Handles a link being clicked in any child widgets of this RoomScreen.
    ///
    /// Returns `true` if the given `action` was indeed an `HtmlLinkAction::Clicked` action.
    fn handle_link_clicked(
        &mut self,
        cx: &mut Cx,
        action: &Action,
        pane: &UserProfileSlidingPaneRef,
    ) -> bool {
        if let HtmlLinkAction::Clicked { url, .. } = action.as_widget_action().cast() {
            // A closure that handles both MatrixToUri and MatrixUri links,
            // and returns whether the link was handled.
            let mut handle_uri = |id: &MatrixId, _via: &[OwnedServerName]| -> bool {
                match id {
                    MatrixId::Room(room_id) => {
                        if self.room_id.as_ref() == Some(room_id) {
                            return true;
                        }
                        if let Err(e) = robius_open::Uri::new(&url).open() {
                            error!("Failed to open URL {:?}. Error: {:?}", url, e);
                            enqueue_popup_notification(format!("Could not open URL: {url}"));
                        }
                        if let Some(_known_room) = get_client().and_then(|c| c.get_room(room_id)) {
                            log!("TODO: jump to known room {}", room_id);
                        } else {
                            log!("TODO: fetch and display room preview for room {}", room_id);
                        }
                        true
                    }
                    MatrixId::RoomAlias(room_alias) => {
                        if let Err(e) = robius_open::Uri::new(&url).open() {
                            error!("Failed to open URL {:?}. Error: {:?}", url, e);
                            enqueue_popup_notification(format!("Could not open URL: {url}"));
                        }
                        log!("TODO: open room alias {}", room_alias);
                        // TODO: open a room loading screen that shows a spinner
                        //       while our background async task calls Client::resolve_room_alias()
                        //       and then either jumps to the room if known, or fetches and displays
                        //       a room preview for that room.
                        true
                    }
                    MatrixId::User(user_id) => {
                        // There is no synchronous way to get the user's full profile info
                        // including the details of their room membership,
                        // so we fill in with the details we *do* know currently,
                        // show the UserProfileSlidingPane, and then after that,
                        // the UserProfileSlidingPane itself will fire off
                        // an async request to get the rest of the details.
                        self.show_user_profile(
                            cx,
                            pane,
                            UserProfilePaneInfo {
                                profile_and_room_id: UserProfileAndRoomId {
                                    user_profile: UserProfile {
                                        user_id: user_id.to_owned(),
                                        username: None,
                                        avatar_state: AvatarState::Unknown,
                                    },
                                    room_id: self.room_id.clone().unwrap(),
                                },
                                room_name: self.room_name.clone(),
                                // TODO: use the extra `via` parameters
                                room_member: None,
                            },
                        );
                        true
                    }
                    MatrixId::Event(room_id, event_id) => {
                        if let Err(e) = robius_open::Uri::new(&url).open() {
                            error!("Failed to open URL {:?}. Error: {:?}", url, e);
                            enqueue_popup_notification(format!("Could not open URL: {url}"));
                        }
                        log!("TODO: open event {} in room {}", event_id, room_id);
                        // TODO: this requires the same first step as the `MatrixId::Room` case above,
                        //       but then we need to call Room::event_with_context() to get the event
                        //       and its context (surrounding events ?).
                        true
                    }
                    _ => false,
                }
            };

            let mut link_was_handled = false;
            if let Ok(matrix_to_uri) = MatrixToUri::parse(&url) {
                link_was_handled |= handle_uri(matrix_to_uri.id(), matrix_to_uri.via());
            }
            if let Ok(matrix_uri) = MatrixUri::parse(&url) {
                link_was_handled |= handle_uri(matrix_uri.id(), matrix_uri.via());
            }

            if !link_was_handled {
                log!("Opening URL \"{}\"", url);
                if let Err(e) = robius_open::Uri::new(&url).open() {
                    error!("Failed to open URL {:?}. Error: {:?}", url, e);
                    enqueue_popup_notification(format!("Could not open URL: {url}"));
                }
            }
            true
        } else {
            false
        }
    }

    /// Handles any [`MessageAction`]s received by this RoomScreen.
    fn handle_message_actions(
        &mut self,
        cx: &mut Cx,
        actions: &ActionsBuf,
        portal_list: &PortalListRef,
        loading_pane: &LoadingPaneRef,
    ) {
        let room_screen_widget_uid = self.widget_uid();
        for action in actions {
            match action.as_widget_action().widget_uid_eq(room_screen_widget_uid).cast() {
                MessageAction::React { details, reaction } => {
                    let Some(tl) = self.tl_state.as_mut() else { return };
                    let mut success = false;
                    if let Some(timeline_item) = tl.items.get(details.item_id) {
                        if let Some(event_tl_item) = timeline_item.as_event() {
                            if event_tl_item.event_id() == details.event_id.as_deref() {
                                let timeline_event_id = event_tl_item.identifier();
                                submit_async_request(MatrixRequest::ToggleReaction {
                                    room_id: tl.room_id.clone(),
                                    timeline_event_id,
                                    reaction,
                                });
                                success = true;
                            }
                        }
                    }
                    if !success {
                        enqueue_popup_notification("Couldn't find message in timeline to react to.".to_string());
                        error!("MessageAction::React: couldn't find event [{}] {:?} to react to in room {}",
                            details.item_id,
                            details.event_id.as_deref(),
                            tl.room_id,
                        );
                    }
                }
                MessageAction::Reply(details) => {
                    let mut success = false;
                    if let Some(event_tl_item) = self.tl_state.as_ref()
                        .and_then(|tl| tl.items.get(details.item_id))
                        .and_then(|tl_item| tl_item.as_event().cloned())
                        .filter(|ev| ev.event_id() == details.event_id.as_deref())
                    {
                        if let Ok(replied_to_info) = event_tl_item.replied_to_info() {
                            success = true;
                            self.show_replying_to(cx, (event_tl_item, replied_to_info));
                        }
                    }
                    if !success {
                        enqueue_popup_notification("Could not find message in timeline to reply to.".to_string());
                        error!("MessageAction::Reply: couldn't find event [{}] {:?} to reply to in room {:?}",
                            details.item_id,
                            details.event_id.as_deref(),
                            self.room_id,
                        );
                    }
                }
                MessageAction::Edit(details) => {
                    let Some(tl) = self.tl_state.as_ref() else { return };
                    if let Some(event_tl_item) = tl.items.get(details.item_id)
                        .and_then(|tl_item| tl_item.as_event().cloned())
                        .filter(|ev| ev.event_id() == details.event_id.as_deref())
                    {
                        self.show_editing_pane(cx, event_tl_item, tl.room_id.clone());
                    }
                    else {
                        enqueue_popup_notification("Could not find message in timeline to edit.".to_string());
                        error!("MessageAction::Edit: couldn't find event [{}] {:?} to edit in room {:?}",
                            details.item_id,
                            details.event_id.as_deref(),
                            self.room_id,
                        );
                    }
                }
                MessageAction::Pin(_details) => {
                    // TODO
                    enqueue_popup_notification("Pinning messages is not yet implemented.".to_string());
                }
                MessageAction::Unpin(_details) => {
                    // TODO
                    enqueue_popup_notification("Unpinning messages is not yet implemented.".to_string());
                }
                MessageAction::CopyText(details) => {
                    let Some(tl) = self.tl_state.as_mut() else { return };
                    if let Some(text) = tl.items
                        .get(details.item_id)
                        .and_then(|tl_item| tl_item.as_event().map(body_of_timeline_item))
                    {
                        cx.copy_to_clipboard(&text);
                    }
                    else {
                        enqueue_popup_notification("Could not find message in timeline to copy text from.".to_string());
                        error!("MessageAction::CopyText: couldn't find event [{}] {:?} to copy text from in room {}",
                            details.item_id,
                            details.event_id.as_deref(),
                            tl.room_id,
                        );
                    }
                }
                MessageAction::CopyHtml(details) => {
                    let Some(tl) = self.tl_state.as_ref() else { return };
                    // The logic for getting the formatted body of a message is the same
                    // as the logic used in `populate_message_view()`.
                    let mut success = false;
                    if let Some(event_tl_item) = tl.items
                        .get(details.item_id)
                        .and_then(|tl_item| tl_item.as_event())
                        .filter(|ev| ev.event_id() == details.event_id.as_deref())
                    {
                        if let TimelineItemContent::Message(message) = event_tl_item.content() {
                            match message.msgtype() {
                                MessageType::Text(TextMessageEventContent { formatted: Some(FormattedBody { body, .. }), .. })
                                | MessageType::Notice(NoticeMessageEventContent { formatted: Some(FormattedBody { body, .. }), .. })
                                | MessageType::Emote(EmoteMessageEventContent { formatted: Some(FormattedBody { body, .. }), .. })
                                | MessageType::Image(ImageMessageEventContent { formatted: Some(FormattedBody { body, .. }), .. })
                                | MessageType::File(FileMessageEventContent { formatted: Some(FormattedBody { body, .. }), .. })
                                | MessageType::Audio(AudioMessageEventContent { formatted: Some(FormattedBody { body, .. }), .. })
                                | MessageType::Video(VideoMessageEventContent { formatted: Some(FormattedBody { body, .. }), .. })
                                | MessageType::VerificationRequest(KeyVerificationRequestEventContent { formatted: Some(FormattedBody { body, .. }), .. }) =>
                                {
                                    cx.copy_to_clipboard(body);
                                    success = true;
                                }
                                _ => {}
                            }
                        }
                    }
                    if !success {
                        enqueue_popup_notification("Could not find message in timeline to copy HTML from.".to_string());
                        error!("MessageAction::CopyHtml: couldn't find event [{}] {:?} to copy HTML from in room {}",
                            details.item_id,
                            details.event_id.as_deref(),
                            tl.room_id,
                        );
                    }
                }
                MessageAction::CopyLink(details) => {
                    let Some(tl) = self.tl_state.as_mut() else { return };
                    if let Some(event_id) = details.event_id {
                        let matrix_to_uri = tl.room_id.matrix_to_event_uri(event_id);
                        cx.copy_to_clipboard(&matrix_to_uri.to_string());
                    } else {
                        enqueue_popup_notification("Couldn't create permalink to message.".to_string());
                        error!("MessageAction::CopyLink: no `event_id`: [{}] {:?} in room {}",
                            details.item_id,
                            details.event_id.as_deref(),
                            tl.room_id,
                        );
                    }
                }
                MessageAction::ViewSource(_details) => {
                    enqueue_popup_notification("Viewing an event's source is not yet implemented.".to_string());
                    // TODO: re-use Franco's implementation below:

                    // let Some(tl) = self.tl_state.as_mut() else { continue };
                    // let Some(event_tl_item) = tl.items
                    //     .get(details.item_id)
                    //     .and_then(|tl_item| tl_item.as_event().cloned())
                    //     .filter(|ev| ev.event_id() == details.event_id.as_deref())
                    // else {
                    //     continue;
                    // };

                    // let Some(_message_event) = event_tl_item.content().as_message() else {
                    //     continue;
                    // };

                    // let original_json: Option<serde_json::Value> = event_tl_item
                    //     .original_json()
                    //     .and_then(|raw_event| serde_json::to_value(raw_event).ok());
                    // let room_id = self.room_id.to_owned();
                    // let event_id = event_tl_item.event_id().map(|e| e.to_owned());

                    // cx.widget_action(
                    //     widget_uid,
                    //     &scope.path,
                    //     MessageAction::MessageSourceModalOpen { room_id, event_id, original_json },
                    // );
                }
                MessageAction::JumpToRelated(details) => {
                    let Some(tl) = self.tl_state.as_mut() else { continue };
                    let Some(related_event_id) = details.related_event_id.as_ref() else {
                        error!("BUG: MessageAction::JumpToRelated had not related event ID.");
                        continue;
                    };
                    let tl_idx = details.item_id;

                    /// The maximum number of items to search through when looking for the earlier related message.
                    /// This is a safety measure to prevent the main UI thread from getting stuck in a
                    /// long-running loop if the related message is not found quickly.
                    const MAX_ITEMS_TO_SEARCH_THROUGH: usize = 50;

                    // Attempt to find the index of replied-to message in the timeline.
                    // Start from the current item's index (`tl_idx`)and search backwards,
                    // since we know the related message must come before the current item.
                    let mut num_items_searched = 0;
                    let related_msg_tl_index = tl.items
                        .focus()
                        .narrow(..tl_idx)
                        .into_iter()
                        .rev()
                        .take(MAX_ITEMS_TO_SEARCH_THROUGH)
                        .position(|i| {
                            num_items_searched += 1;
                            i.as_event()
                                .and_then(|e| e.event_id())
                                .is_some_and(|ev_id| ev_id == related_event_id)
                        })
                        .map(|position| tl_idx.saturating_sub(position).saturating_sub(1));

                    if let Some(index) = related_msg_tl_index {
                        // log!("The related message {replied_to_event} was immediately found in room {}, scrolling to from index {reply_message_item_id} --> {index} (first ID {}).", tl.room_id, portal_list.first_id());
                        let speed = 50.0;
                        // Scroll to the message right *before* the replied-to message.
                        // FIXME: `smooth_scroll_to` should accept a "scroll offset" (first scroll) parameter too,
                        //       so that we can scroll to the replied-to message and have it
                        //       appear beneath the top of the viewport.
                        portal_list.smooth_scroll_to(cx, index.saturating_sub(1), speed, None);
                        // start highlight animation.
                        tl.message_highlight_animation_state = MessageHighlightAnimationState::Pending {
                            item_id: index
                        };
                    } else {
                        // log!("The replied-to message {replied_to_event} wasn't immediately available in room {}, searching for it in the background...", tl.room_id);
                        // Here, we set the state of the loading pane and display it to the user.
                        // The main logic will be handled in `process_timeline_updates()`, which is the only
                        // place where we can receive updates to the timeline from the background tasks.
                        loading_pane.set_state(
                            cx,
                            LoadingPaneState::BackwardsPaginateUntilEvent {
                                target_event_id: related_event_id.clone(),
                                events_paginated: 0,
                                request_sender: tl.request_sender.clone(),
                            },
                        );
                        loading_pane.show(cx);

                        tl.request_sender.send_if_modified(|requests| {
                            if let Some(existing) = requests.iter_mut().find(|r| r.room_id == tl.room_id) {
                                warning!("Unexpected: room {} already had an existing timeline request in progress, event: {:?}", tl.room_id, existing.target_event_id);
                                // We might as well re-use this existing request...
                                existing.target_event_id = related_event_id.clone();
                            } else {
                                requests.push(BackwardsPaginateUntilEventRequest {
                                    room_id: tl.room_id.clone(),
                                    target_event_id: related_event_id.clone(),
                                    // avoid re-searching through items we already searched through.
                                    starting_index: tl_idx.saturating_sub(num_items_searched),
                                    current_tl_len: tl.items.len(),
                                });
                            }
                            true
                        });

                        // Don't unconditionally start backwards pagination here, because we want to give the
                        // background `timeline_subscriber_handler` task a chance to process the request first
                        // and search our locally-known timeline history for the replied-to message.
                    }
                    self.redraw(cx);
                }
                MessageAction::Redact { details, reason } => {
                    let Some(tl) = self.tl_state.as_mut() else { return };
                    let mut success = false;
                    if let Some(timeline_item) = tl.items.get(details.item_id) {
                        if let Some(event_tl_item) = timeline_item.as_event() {
                            if event_tl_item.event_id() == details.event_id.as_deref() {
                                let timeline_event_id = event_tl_item.identifier();
                                submit_async_request(MatrixRequest::RedactMessage {
                                    room_id: tl.room_id.clone(),
                                    timeline_event_id,
                                    reason,
                                });
                                success = true;
                            }
                        }
                    }
                    if !success {
                        enqueue_popup_notification("Couldn't find message in timeline to delete.".to_string());
                        error!("MessageAction::Redact: couldn't find event [{}] {:?} to react to in room {}",
                            details.item_id,
                            details.event_id.as_deref(),
                            tl.room_id,
                        );
                    }
                }
                // MessageAction::Report(details) => {
                //     // TODO
                //     enqueue_popup_notification("Reporting messages is not yet implemented.".to_string());
                // }

                // This is handled within the Message widget itself.
                MessageAction::HighlightMessage(..) => { }
                // This is handled by the top-level App itself.
                MessageAction::OpenMessageContextMenu { .. } => { }
                // This isn't yet handled, as we need to completely redesign it.
                MessageAction::ActionBarOpen { .. } => { }
                // This isn't yet handled, as we need to completely redesign it.
                MessageAction::ActionBarClose => { }
                MessageAction::None => { }
            }
        }
    }

    /// Shows the user profile sliding pane with the given avatar info.
    fn show_user_profile(
        &mut self,
        cx: &mut Cx,
        pane: &UserProfileSlidingPaneRef,
        info: UserProfilePaneInfo,
    ) {
        pane.set_info(cx, info);
        pane.show(cx);
        self.redraw(cx);
    }

    /// Shows the editing pane to allow the user to edit the given event.
    fn show_editing_pane(
        &mut self,
        cx: &mut Cx,
        event_tl_item: EventTimelineItem,
        room_id: OwnedRoomId,
    ) {
        // We must hide the input_bar while the editing pane is shown,
        // otherwise a very-tall input bar might show up underneath a shorter editing pane.
        self.view(id!(input_bar)).set_visible(cx, false);

        self.editing_pane(id!(editing_pane)).show(
            cx,
            event_tl_item,
            room_id,
        );
        self.redraw(cx);
    }

    /// Handles the EditingPane in this RoomScreen being fully hidden.
    fn on_hide_editing_pane(&mut self, cx: &mut Cx) {
        // In `show_editing_pane()` above, we hid the input_bar while the editing pane
        // is being shown, so here we need to make it visible again.
        self.view(id!(input_bar)).set_visible(cx, true);
        self.redraw(cx);
        // We don't need to do anything with the editing pane itself here,
        // because it has already been hidden by the time this function gets called.
    }

    /// Shows a preview of the given event that the user is currently replying to
    /// above the message input bar.
    fn show_replying_to(
        &mut self,
        cx: &mut Cx,
        replying_to: (EventTimelineItem, RepliedToInfo),
    ) {
        let replying_preview_view = self.view(id!(replying_preview));
        let (replying_preview_username, _) = replying_preview_view
            .avatar(id!(reply_preview_content.reply_preview_avatar))
            .set_avatar_and_get_username(
                cx,
                self.room_id.as_ref().unwrap(),
                replying_to.0.sender(),
                Some(replying_to.0.sender_profile()),
                replying_to.0.event_id(),
            );

        replying_preview_view
            .label(id!(reply_preview_content.reply_preview_username))
            .set_text(cx, replying_preview_username.as_str());

        populate_preview_of_timeline_item(
            cx,
            &replying_preview_view.html_or_plaintext(id!(reply_preview_content.reply_preview_body)),
            replying_to.0.content(),
            &replying_preview_username,
        );

        self.view(id!(replying_preview)).set_visible(cx, true);
        if let Some(tl) = self.tl_state.as_mut() {
            tl.replying_to = Some(replying_to);
        }

        // After the user clicks the reply button next to a message,
        // and we get to this point where the replying-to preview is shown,
        // we should automatically focus the keyboard on the message input box
        // so that the user can immediately start typing their reply
        // without having to manually click on the message input box.
        self.text_input(id!(message_input)).set_key_focus(cx);
        self.redraw(cx);
    }

    /// Clears (and makes invisible) the preview of the message
    /// that the user is currently replying to.
    fn clear_replying_to(&mut self, cx: &mut Cx) {
        self.view(id!(replying_preview)).set_visible(cx, false);
        if let Some(tl) = self.tl_state.as_mut() {
            tl.replying_to = None;
        }
    }

    fn show_location_preview(&mut self, cx: &mut Cx) {
        self.location_preview(id!(location_preview)).show();
        self.redraw(cx);
    }

    /// Invoke this when this timeline is being shown,
    /// e.g., when the user navigates to this timeline.
    fn show_timeline(&mut self, cx: &mut Cx) {
        let room_id = self.room_id.clone()
            .expect("BUG: Timeline::show_timeline(): no room_id was set.");
        // just an optional sanity check
        assert!(self.tl_state.is_none(),
            "BUG: tried to show_timeline() into a timeline with existing state. \
            Did you forget to save the timeline state back to the global map of states?",
        );

        // Obtain the current user's power levels for this room.
        submit_async_request(MatrixRequest::GetRoomPowerLevels { room_id: room_id.clone() });

        let state_opt = TIMELINE_STATES.lock().unwrap().remove(&room_id);
        let (mut tl_state, first_time_showing_room) = if let Some(existing) = state_opt {
            (existing, false)
        } else {
            let (update_sender, update_receiver, request_sender) = take_timeline_endpoints(&room_id)
                .expect("BUG: couldn't get timeline state for first-viewed room.");
            let new_tl_state = TimelineUiState {
                room_id: room_id.clone(),
                // We assume the user has all power levels by default, just to avoid
                // unexpectedly hiding any UI elements that should be visible to the user.
                // This doesn't mean that the user can actually perform all actions.
                user_power: UserPowerLevels::all(),
                // We assume timelines being viewed for the first time haven't been fully paginated.
                fully_paginated: false,
                items: Vector::new(),
                content_drawn_since_last_update: RangeSet::new(),
                profile_drawn_since_last_update: RangeSet::new(),
                update_receiver,
                request_sender,
                media_cache: MediaCache::new(Some(update_sender)),
                replying_to: None,
                saved_state: SavedState::default(),
                message_highlight_animation_state: MessageHighlightAnimationState::default(),
                last_scrolled_index: usize::MAX,
                prev_first_index: None,
                scrolled_past_read_marker: false,
                latest_own_user_receipt: None,
            };
            (new_tl_state, true)
        };

        // Subscribe to typing notices, but hide the typing notice view initially.
        self.view(id!(typing_notice)).set_visible(cx, false);
        submit_async_request(
            MatrixRequest::SubscribeToTypingNotices {
                room_id: room_id.clone(),
                subscribe: true,
            }
        );

        submit_async_request(MatrixRequest::SubscribeToOwnUserReadReceiptsChanged { room_id: room_id.clone(), subscribe: true });
        // Kick off a back pagination request for this room. This is "urgent",
        // because we want to show the user some messages as soon as possible
        // when they first open the room, and there might not be any messages yet.
        if first_time_showing_room && !tl_state.fully_paginated {
            log!("Sending a first-time backwards pagination request for room {}", room_id);
            submit_async_request(MatrixRequest::PaginateRoomTimeline {
                room_id: room_id.clone(),
                num_events: 50,
                direction: PaginationDirection::Backwards,
            });

            // Even though we specify that room member profiles should be lazy-loaded,
            // the matrix server still doesn't consistently send them to our client properly.
            // So we kick off a request to fetch the room members here upon first viewing the room.
            submit_async_request(MatrixRequest::SyncRoomMemberList { room_id });
        }

        // Now, restore the visual state of this timeline from its previously-saved state.
        self.restore_state(cx, &mut tl_state);

        // As the final step, store the tl_state for this room into this RoomScreen widget,
        // such that it can be accessed in future event/draw handlers.
        self.tl_state = Some(tl_state);

        // Now that we have restored the TimelineUiState into this RoomScreen widget,
        // we can proceed to processing pending background updates, and if any were processed,
        // the timeline will also be redrawn.
        if first_time_showing_room {
            let portal_list = self.portal_list(id!(list));
            self.process_timeline_updates(cx, &portal_list);
        }

        self.redraw(cx);
    }

    /// Invoke this when this RoomScreen/timeline is being hidden or no longer being shown.
    fn hide_timeline(&mut self) {
        let Some(room_id) = self.room_id.clone() else { return };

        self.save_state();

        // When closing a room view, we do the following with non-persistent states:
        // * Unsubscribe from typing notices, since we don't care about them
        //   when a given room isn't visible.
        // * Clear the location preview. We don't save this to the TimelineUiState
        //   because the location might change by the next time the user opens this same room.
        self.location_preview(id!(location_preview)).clear();
        submit_async_request(MatrixRequest::SubscribeToTypingNotices {
            room_id: room_id.clone(),
            subscribe: false,
        });
        submit_async_request(MatrixRequest::SubscribeToOwnUserReadReceiptsChanged {
            room_id,
            subscribe: false,
        });
    }

    /// Removes the current room's visual UI state from this widget
    /// and saves it to the map of `TIMELINE_STATES` such that it can be restored later.
    ///
    /// Note: after calling this function, the widget's `tl_state` will be `None`.
    fn save_state(&mut self) {
        let Some(mut tl) = self.tl_state.take() else {
            error!("Timeline::save_state(): skipping due to missing state, room {:?}", self.room_id);
            return;
        };

        let portal_list = self.portal_list(id!(list));
        let message_input_box = self.text_input(id!(message_input));
        let editing_event = self.editing_pane(id!(editing_pane)).get_event_being_edited();
        let state = SavedState {
            first_index_and_scroll: Some((portal_list.first_id(), portal_list.scroll_position())),
            message_input_state: message_input_box.save_state(),
            replying_to: tl.replying_to.clone(),
            editing_event,
        };
        tl.saved_state = state;
        // Store this Timeline's `TimelineUiState` in the global map of states.
        TIMELINE_STATES.lock().unwrap().insert(tl.room_id.clone(), tl);
    }

    /// Restores the previously-saved visual UI state of this room.
    ///
    /// Note: this accepts a direct reference to the timeline's UI state,
    /// so this function must not try to re-obtain it by accessing `self.tl_state`.
    fn restore_state(&mut self, cx: &mut Cx, tl_state: &mut TimelineUiState) {
        let SavedState {
            first_index_and_scroll,
            message_input_state,
            replying_to,
            editing_event,
        } = &mut tl_state.saved_state;
        // 1. Restore the position of the timeline.
        if let Some((first_index, scroll_from_first_id)) = first_index_and_scroll {
            self.portal_list(id!(timeline.list))
                .set_first_id_and_scroll(*first_index, *scroll_from_first_id);
        } else {
            // If the first index is not set, then the timeline has not yet been scrolled by the user,
            // so we set the portal list to "tail" (track) the bottom of the list.
            self.portal_list(id!(timeline.list)).set_tail_range(true);
        }

        // 2. Restore the state of the message input box.
        let saved_message_input_state = std::mem::take(message_input_state);
        self.text_input(id!(message_input))
            .restore_state(saved_message_input_state);

        // 3. Restore the state of the replying-to preview.
        if let Some(replying_to_event) = replying_to.take() {
            self.show_replying_to(cx, replying_to_event);
        } else {
            self.clear_replying_to(cx);
        }

        // 4. Restore the state of the editing pane.
        if let Some(editing_event) = editing_event.take() {
            self.show_editing_pane(cx, editing_event, tl_state.room_id.clone());
        } else {
            self.editing_pane(id!(editing_pane)).force_hide(cx);
            self.on_hide_editing_pane(cx);
        }
    }

    /// Sets this `RoomScreen` widget to display the timeline for the given room.
    pub fn set_displayed_room(
        &mut self,
        cx: &mut Cx,
        room_id: OwnedRoomId,
        room_name: String,
    ) {
        // If the room is already being displayed, then do nothing.
        if let Some(current_room_id) = &self.room_id {
            if current_room_id.eq(&room_id) {
                return;
            }
        }

        self.hide_timeline();
        // Reset the the state of the inner loading pane.
        self.loading_pane(id!(loading_pane)).take_state();
        self.room_name = room_name;
        self.room_id = Some(room_id.clone());

        // Clear any mention input state
        let input_bar = self.view.room_input_bar(id!(input_bar));
        let message_input = input_bar.mentionable_text_input(id!(message_input));
        message_input.set_room_id(room_id);

        self.show_timeline(cx);
    }

    /// Sends read receipts based on the current scroll position of the timeline.
    fn send_user_read_receipts_based_on_scroll_pos(
        &mut self,
        _cx: &mut Cx,
        actions: &ActionsBuf,
        portal_list: &PortalListRef,
    ) {
        //stopped scrolling
        if portal_list.scrolled(actions) {
            return;
        }
        let first_index = portal_list.first_id();
        let Some(tl_state) = self.tl_state.as_mut() else { return };

        if let Some(ref mut index) = tl_state.prev_first_index {
            // to detect change of scroll when scroll ends
            if *index != first_index {
                if first_index >= *index {
                    // Get event_id and timestamp for the last visible event
                    let Some((last_event_id, last_timestamp)) = tl_state
                        .items
                        .get(std::cmp::min(
                            first_index + portal_list.visible_items(),
                            tl_state.items.len().saturating_sub(1)
                        ))
                        .and_then(|f| f.as_event())
                        .and_then(|f| f.event_id().map(|e| (e, f.timestamp())))
                    else {
                        *index = first_index;
                        return;
                    };
                    submit_async_request(MatrixRequest::ReadReceipt {
                        room_id: tl_state.room_id.clone(),
                        event_id: last_event_id.to_owned(),
                    });
                    if tl_state.scrolled_past_read_marker {
                        submit_async_request(MatrixRequest::FullyReadReceipt {
                            room_id: tl_state.room_id.clone(),
                            event_id: last_event_id.to_owned(),
                        });
                    } else {
                        if let Some(own_user_receipt_timestamp) = &tl_state.latest_own_user_receipt.clone()
                        .and_then(|receipt| receipt.ts) {
                            let Some((_first_event_id, first_timestamp)) = tl_state
                                .items
                                .get(first_index)
                                .and_then(|f| f.as_event())
                                .and_then(|f| f.event_id().map(|e| (e, f.timestamp())))
                                else {
                                    *index = first_index;
                                    return;
                                };
                            if own_user_receipt_timestamp >= &first_timestamp
                                && own_user_receipt_timestamp <= &last_timestamp
                            {
                                tl_state.scrolled_past_read_marker = true;
                                submit_async_request(MatrixRequest::FullyReadReceipt {
                                    room_id: tl_state.room_id.clone(),
                                    event_id: last_event_id.to_owned(),
                                });
                            }

                        }
                    }
                }
                *index = first_index;
            }
        } else {
            tl_state.prev_first_index = Some(first_index);
        }
    }

    /// Sends a backwards pagination request if the user is scrolling up
    /// and is approaching the top of the timeline.
    fn send_pagination_request_based_on_scroll_pos(
        &mut self,
        _cx: &mut Cx,
        actions: &ActionsBuf,
        portal_list: &PortalListRef,
    ) {
        let Some(tl) = self.tl_state.as_mut() else { return };
        if tl.fully_paginated { return };
        if !portal_list.scrolled(actions) { return };

        let first_index = portal_list.first_id();
        if first_index == 0 && tl.last_scrolled_index > 0 {
            log!("Scrolled up from item {} --> 0, sending back pagination request for room {}",
                tl.last_scrolled_index, tl.room_id,
            );
            submit_async_request(MatrixRequest::PaginateRoomTimeline {
                room_id: tl.room_id.clone(),
                num_events: 50,
                direction: PaginationDirection::Backwards,
            });
        }
        tl.last_scrolled_index = first_index;
    }
}

impl RoomScreenRef {
    /// See [`RoomScreen::set_displayed_room()`].
    pub fn set_displayed_room(
        &self,
        cx: &mut Cx,
        room_id: OwnedRoomId,
        room_name: String,
    ) {
        let Some(mut inner) = self.borrow_mut() else { return };
        inner.set_displayed_room(cx, room_id, room_name);
    }
}

/// Actions for the room screen's tooltip.
#[derive(Clone, Debug, DefaultNone)]
pub enum RoomScreenTooltipActions {
    /// Mouse over event when the mouse is over the read receipt.
    HoverInReadReceipt {
        /// The rect of the moused over widget
        widget_rect: Rect,
        /// Color of the background, default is black
        bg_color: Option<Vec4>,
        /// Includes the list of users who have seen this event
        read_receipts: indexmap::IndexMap<matrix_sdk::ruma::OwnedUserId, Receipt>,
    },
    /// Mouse over event when the mouse is over the reaction button.
    HoverInReactionButton {
        /// The rect of the moused over widget
        widget_rect: Rect,
        /// Color of the background, default is black
        bg_color: Option<Vec4>,
        /// Includes the list of users who have reacted to the emoji
        reaction_data: ReactionData,
    },
    /// Mouse out event and clear tooltip.
    HoverOut,
    None,
}

/// A message that is sent from a background async task to a room's timeline view
/// for the purpose of update the Timeline UI contents or metadata.
pub enum TimelineUpdate {
    /// The very first update a given room's timeline receives.
    FirstUpdate {
        /// The initial list of timeline items (events) for a room.
        initial_items: Vector<Arc<TimelineItem>>,
    },
    /// The content of a room's timeline was updated in the background.
    NewItems {
        /// The entire list of timeline items (events) for a room.
        new_items: Vector<Arc<TimelineItem>>,
        /// The range of indices in the `items` list that have been changed in this update
        /// and thus must be removed from any caches of drawn items in the timeline.
        /// Any items outside of this range are assumed to be unchanged and need not be redrawn.
        changed_indices: Range<usize>,
        /// An optimization that informs the UI whether the changes to the timeline
        /// resulted in new items being *appended to the end* of the timeline.
        is_append: bool,
        /// Whether to clear the entire cache of drawn items in the timeline.
        /// This supersedes `index_of_first_change` and is used when the entire timeline is being redrawn.
        clear_cache: bool,
    },
    /// The updated number of unread messages in the room.
    NewUnreadMessagesCount(UnreadMessageCount),
    /// The target event ID was found at the given `index` in the timeline items vector.
    ///
    /// This means that the RoomScreen widget can scroll the timeline up to this event,
    /// and the background `timeline_subscriber_handler` async task can stop looking for this event.
    TargetEventFound {
        target_event_id: OwnedEventId,
        index: usize,
    },
    /// A notice that the background task doing pagination for this room is currently running
    /// a pagination request in the given direction, and is waiting for that request to complete.
    PaginationRunning(PaginationDirection),
    /// An error occurred while paginating the timeline for this room.
    PaginationError {
        error: timeline::Error,
        direction: PaginationDirection,
    },
    /// A notice that the background task doing pagination for this room has become idle,
    /// meaning that it has completed its recent pagination request(s).
    PaginationIdle {
        /// If `true`, the start of the timeline has been reached, meaning that
        /// there is no need to send further pagination requests.
        fully_paginated: bool,
        direction: PaginationDirection,
    },
    /// A notice that event details have been fetched from the server,
    /// including a `result` that indicates whether the request was successful.
    EventDetailsFetched {
        event_id: OwnedEventId,
        result: Result<(), matrix_sdk_ui::timeline::Error>,
    },
    /// The result of a request to edit a message in this timeline.
    MessageEdited {
        timeline_event_id: TimelineEventItemId,
        result: Result<(), matrix_sdk_ui::timeline::Error>,
    },
    /// A notice that the room's members have been fetched from the server,
    /// though the success or failure of the request is not yet known until the client
    /// requests the member info via a timeline event's `sender_profile()` method.
    RoomMembersSynced,
    /// A notice that the room's full member list has been fetched from the server,
    /// includes a complete list of room members that can be shared across components.
    /// This is different from RoomMembersSynced which only indicates members were fetched
    /// but doesn't provide the actual data.
    RoomMembersListFetched {
        members: Vec<RoomMember>,
    },
    /// A notice that one or more requested media items (images, videos, etc.)
    /// that should be displayed in this timeline have now been fetched and are available.
    MediaFetched,
    /// A notice that one or more members of a this room are currently typing.
    TypingUsers {
        /// The list of users (their displayable name) who are currently typing in this room.
        users: Vec<String>,
    },
    /// An update containing the currently logged-in user's power levels for this room.
    UserPowerLevels(UserPowerLevels),
    /// An update to the currently logged-in user's own read receipt for this room.
    OwnUserReadReceipt(Receipt),
}

/// The global set of all timeline states, one entry per room.
static TIMELINE_STATES: Mutex<BTreeMap<OwnedRoomId, TimelineUiState>> = Mutex::new(BTreeMap::new());

/// The UI-side state of a single room's timeline, which is only accessed/updated by the UI thread.
///
/// This struct should only include states that need to be persisted for a given room
/// across multiple `Hide`/`Show` cycles of that room's timeline within a RoomScreen.
/// If a state is more temporary and shouldn't be persisted when the timeline is hidden,
/// then it should be stored in the RoomScreen widget itself, not in this struct.
struct TimelineUiState {
    /// The ID of the room that this timeline is for.
    room_id: OwnedRoomId,

    /// The power levels of the currently logged-in user in this room.
    user_power: UserPowerLevels,

    /// Whether this room's timeline has been fully paginated, which means
    /// that the oldest (first) event in the timeline is locally synced and available.
    /// When `true`, further backwards pagination requests will not be sent.
    ///
    /// This must be reset to `false` whenever the timeline is fully cleared.
    fully_paginated: bool,

    /// The list of items (events) in this room's timeline that our client currently knows about.
    items: Vector<Arc<TimelineItem>>,

    /// The range of items (indices in the above `items` list) whose event **contents** have been drawn
    /// since the last update and thus do not need to be re-populated on future draw events.
    ///
    /// This range is partially cleared on each background update (see below) to ensure that
    /// items modified during the update are properly redrawn. Thus, it is a conservative
    /// "cache tracker" that may not include all items that have already been drawn,
    /// but that's okay because big updates that clear out large parts of the rangeset
    /// only occur during back pagination, which is both rare and slow in and of itself.
    /// During typical usage, new events are appended to the end of the timeline,
    /// meaning that the range of already-drawn items doesn't need to be cleared.
    ///
    /// Upon a background update, only item indices greater than or equal to the
    /// `index_of_first_change` are removed from this set.
    content_drawn_since_last_update: RangeSet<usize>,

    /// Same as `content_drawn_since_last_update`, but for the event **profiles** (avatar, username).
    profile_drawn_since_last_update: RangeSet<usize>,

    /// The channel receiver for timeline updates for this room.
    ///
    /// Here we use a synchronous (non-async) channel because the receiver runs
    /// in a sync context and the sender runs in an async context,
    /// which is okay because a sender on an unbounded channel never needs to block.
    update_receiver: crossbeam_channel::Receiver<TimelineUpdate>,

    /// The sender for timeline requests from a RoomScreen showing this room
    /// to the background async task that handles this room's timeline updates.
    request_sender: TimelineRequestSender,

    /// The cache of media items (images, videos, etc.) that appear in this timeline.
    ///
    /// Currently this excludes avatars, as those are shared across multiple rooms.
    media_cache: MediaCache,

    /// Info about the event currently being replied to, if any.
    replying_to: Option<(EventTimelineItem, RepliedToInfo)>,

    /// The states relevant to the UI display of this timeline that are saved upon
    /// a `Hide` action and restored upon a `Show` action.
    saved_state: SavedState,

    /// The state of the message highlight animation.
    ///
    /// We need to run the animation once the scrolling, triggered by the click of of a
    /// a reply preview, ends. so we keep a small state for it.
    /// By default, it starts in Off.
    /// Once the scrolling is started, the state becomes Pending.
    /// If the animation was triggered, the state goes back to Off.
    message_highlight_animation_state: MessageHighlightAnimationState,

    /// The index of the timeline item that was most recently scrolled up past it.
    /// This is used to detect when the user has scrolled up past the second visible item (index 1)
    /// upwards to the first visible item (index 0), which is the top of the timeline,
    /// at which point we submit a backwards pagination request to fetch more events.
    last_scrolled_index: usize,

    /// The index of the first item shown in the timeline's PortalList from *before* the last "jump".
    ///
    /// This index is saved before the timeline undergoes any jumps, e.g.,
    /// receiving new items, major scroll changes, or other timeline view jumps.
    prev_first_index: Option<usize>,

    /// Whether the user has scrolled past their latest read marker.
    ///
    /// This is used to determine whether we should send a fully-read receipt
    /// after the user scrolls past their "read marker", i.e., their latest fully-read receipt.
    /// Its value is determined by comparing the fully-read event's timestamp with the
    /// first and last timestamp of displayed events in the timeline.
    /// When scrolling down, if the value is true, we send a fully-read receipt
    /// for the last visible event in the timeline.
    ///
    /// When new message come in, this value is reset to `false`.
    scrolled_past_read_marker: bool,
    latest_own_user_receipt: Option<Receipt>,
}

#[derive(Default, Debug)]
enum MessageHighlightAnimationState {
    Pending { item_id: usize },
    #[default]
    Off,
}

/// States that are necessary to save in order to maintain a consistent UI display for a timeline.
///
/// These are saved when navigating away from a timeline (upon `Hide`)
/// and restored when navigating back to a timeline (upon `Show`).
#[derive(Default, Debug)]
struct SavedState {
    /// The index of the first item in the timeline's PortalList that is currently visible,
    /// and the scroll offset from the top of the list's viewport to the beginning of that item.
    /// If this is `None`, then the timeline has not yet been scrolled by the user
    /// and the portal list will be set to "tail" (track) the bottom of the list.
    first_index_and_scroll: Option<(usize, f64)>,
    /// The content of the message input box.
    message_input_state: TextInputState,
    /// The event that the user is currently replying to, if any.
    replying_to: Option<(EventTimelineItem, RepliedToInfo)>,
    /// The event that the user is currently editing, if any.
    editing_event: Option<EventTimelineItem>,
}

/// Returns info about the item in the list of `new_items` that matches the event ID
/// of a visible item in the given `curr_items` list.
///
/// This info includes a tuple of:
/// 1. the index of the item in the current items list,
/// 2. the index of the item in the new items list,
/// 3. the positional "scroll" offset of the corresponding current item in the portal list,
/// 4. the unique event ID of the item.
fn find_new_item_matching_current_item(
    cx: &mut Cx,
    portal_list: &PortalListRef,
    starting_at_curr_idx: usize,
    curr_items: &Vector<Arc<TimelineItem>>,
    new_items: &Vector<Arc<TimelineItem>>,
) -> Option<(usize, usize, f64, OwnedEventId)> {
    let mut curr_item_focus = curr_items.focus();
    let mut idx_curr = starting_at_curr_idx;
    let mut curr_items_with_ids: Vec<(usize, OwnedEventId)> = Vec::with_capacity(
        portal_list.visible_items()
    );

    // Find all items with real event IDs that are currently visible in the portal list.
    // TODO: if this is slow, we could limit it to 3-5 events at the most.
    if curr_items_with_ids.len() <= portal_list.visible_items() {
        while let Some(curr_item) = curr_item_focus.get(idx_curr) {
            if let Some(event_id) = curr_item.as_event().and_then(|ev| ev.event_id()) {
                curr_items_with_ids.push((idx_curr, event_id.to_owned()));
            }
            if curr_items_with_ids.len() >= portal_list.visible_items() {
                break;
            }
            idx_curr += 1;
        }
    }

    // Find a new item that has the same real event ID as any of the current items.
    for (idx_new, new_item) in new_items.iter().enumerate() {
        let Some(event_id) = new_item.as_event().and_then(|ev| ev.event_id()) else {
            continue;
        };
        if let Some((idx_curr, _)) = curr_items_with_ids
            .iter()
            .find(|(_, ev_id)| ev_id == event_id)
        {
            // Not all items in the portal list are guaranteed to have a position offset,
            // some may be zeroed-out, so we need to account for that possibility by only
            // using events that have a real non-zero area
            if let Some(pos_offset) = portal_list.position_of_item(cx, *idx_curr) {
                log!("Found matching event ID {event_id} at index {idx_new} in new items list, corresponding to current item index {idx_curr} at pos offset {pos_offset}");
                return Some((*idx_curr, idx_new, pos_offset, event_id.to_owned()));
            }
        }
    }

    None
}

#[derive(Debug, Default, Clone, Copy, PartialEq, Eq)]
struct ItemDrawnStatus {
    /// Whether the profile info (avatar and displayable username) were drawn for this item.
    profile_drawn: bool,
    /// Whether the content of the item was drawn (e.g., the message text, image, video, sticker, etc).
    content_drawn: bool,
}
impl ItemDrawnStatus {
    /// Returns a new `ItemDrawnStatus` with both `profile_drawn` and `content_drawn` set to `false`.
    const fn new() -> Self {
        Self {
            profile_drawn: false,
            content_drawn: false,
        }
    }
    /// Returns a new `ItemDrawnStatus` with both `profile_drawn` and `content_drawn` set to `true`.
    const fn both_drawn() -> Self {
        Self {
            profile_drawn: true,
            content_drawn: true,
        }
    }
}

/// Abstracts over a message or sticker that can be displayed in a timeline.
pub enum MessageOrSticker<'e> {
    Message(&'e timeline::Message),
    Sticker(&'e StickerEventContent),
}
impl MessageOrSticker<'_> {
    /// Returns the type of this message or sticker.
    pub fn get_type(&self) -> MessageOrStickerType {
        match self {
            Self::Message(msg) => match msg.msgtype() {
                MessageType::Audio(audio) => MessageOrStickerType::Audio(audio),
                MessageType::Emote(emote) => MessageOrStickerType::Emote(emote),
                MessageType::File(file) => MessageOrStickerType::File(file),
                MessageType::Image(image) => MessageOrStickerType::Image(image),
                MessageType::Location(location) => MessageOrStickerType::Location(location),
                MessageType::Notice(notice) => MessageOrStickerType::Notice(notice),
                MessageType::ServerNotice(server_notice) => MessageOrStickerType::ServerNotice(server_notice),
                MessageType::Text(text) => MessageOrStickerType::Text(text),
                MessageType::Video(video) => MessageOrStickerType::Video(video),
                MessageType::VerificationRequest(verification_request) => MessageOrStickerType::VerificationRequest(verification_request),
                MessageType::_Custom(custom) => MessageOrStickerType::_Custom(custom),
                _ => MessageOrStickerType::Unknown,
            },
            Self::Sticker(sticker) => MessageOrStickerType::Sticker(sticker),
        }
    }

    /// Returns the body of this message or sticker, which is a text representation of its content.
    pub fn body(&self) -> &str {
        match self {
            Self::Message(msg) => msg.body(),
            Self::Sticker(sticker) => sticker.body.as_str(),
        }
    }
    /// Returns the event that this message is replying to, if any.
    ///
    /// Returns `None` for stickers.
    pub fn in_reply_to(&self) -> Option<&InReplyToDetails> {
        match self {
            Self::Message(msg) => msg.in_reply_to(),
            _ => None,
        }
    }
}

/// Abstracts over the different types of messages or stickers that can be displayed in a timeline.
pub enum MessageOrStickerType<'e> {
    /// An audio message.
    Audio(&'e AudioMessageEventContent),
    /// An emote message.
    Emote(&'e EmoteMessageEventContent),
    /// A file message.
    File(&'e FileMessageEventContent),
    /// An image message.
    Image(&'e ImageMessageEventContent),
    /// A location message.
    Location(&'e LocationMessageEventContent),
    /// A notice message.
    Notice(&'e NoticeMessageEventContent),
    /// A server notice message.
    ServerNotice(&'e ServerNoticeMessageEventContent),
    /// A text message.
    Text(&'e TextMessageEventContent),
    /// A video message.
    Video(&'e VideoMessageEventContent),
    /// A request to initiate a key verification.
    VerificationRequest(&'e KeyVerificationRequestEventContent),
    /// A custom message.
    _Custom(&'e CustomEventContent),
    /// A sticker message.
    Sticker(&'e StickerEventContent),
    Unknown,
}
impl MessageOrStickerType<'_> {
    /// Returns details of the image for this message or sticker, if it contains one.
    pub fn get_image_info(&self) -> Option<(Option<ImageInfo>, MediaSource)> {
        match self {
            Self::Image(image) => Some((
                image.info.clone().map(|info| *info),
                image.source.clone(),
            )),
            Self::Sticker(sticker) => Some((
                Some(sticker.info.clone()),
                sticker.source.clone().into(),
            )),
            _ => None,
        }
    }

    pub fn as_str(&self) -> &'static str {
        match self {
            Self::Audio(_) => "Audio",
            Self::Emote(_) => "Emote",
            Self::File(_) => "File",
            Self::Image(_) => "Image",
            Self::Location(_) => "Location",
            Self::Notice(_) => "Notice",
            Self::ServerNotice(_) => "ServerNotice",
            Self::Text(_) => "Text",
            Self::Video(_) => "Video",
            Self::VerificationRequest(_) => "VerificationRequest",
            Self::_Custom(_) => "Custom",
            Self::Sticker(_) => "Sticker",
            Self::Unknown => "Unknown",
        }
    }
}


/// Creates, populates, and adds a Message liveview widget to the given `PortalList`
/// with the given `item_id`.
///
/// The content of the returned `Message` widget is populated with data from a message
/// or sticker and its containing `EventTimelineItem`.
fn populate_message_view(
    cx: &mut Cx2d,
    list: &mut PortalList,
    item_id: usize,
    room_id: &OwnedRoomId,
    event_tl_item: &EventTimelineItem,
    message: MessageOrSticker,
    prev_event: Option<&Arc<TimelineItem>>,
    media_cache: &mut MediaCache,
    user_power_levels: &UserPowerLevels,
    item_drawn_status: ItemDrawnStatus,
    room_screen_widget_uid: WidgetUid,
) -> (WidgetRef, ItemDrawnStatus) {
    let mut new_drawn_status = item_drawn_status;
    let ts_millis = event_tl_item.timestamp();

    let mut is_notice = false; // whether this message is a Notice
    let mut is_server_notice = false; // whether this message is a Server Notice

    // Determine whether we can use a more compact UI view that hides the user's profile info
    // if the previous message (including stickers) was sent by the same user within 10 minutes.
    let use_compact_view = match prev_event.map(|p| p.kind()) {
        Some(TimelineItemKind::Event(prev_event_tl_item)) => match prev_event_tl_item.content() {
            TimelineItemContent::Message(_) | TimelineItemContent::Sticker(_) => {
                let prev_msg_sender = prev_event_tl_item.sender();
                prev_msg_sender == event_tl_item.sender()
                    && ts_millis.0
                        .checked_sub(prev_event_tl_item.timestamp().0)
                        .is_some_and(|d| d < uint!(600000)) // 10 mins in millis
            }
            _ => false,
        },
        _ => false,
    };

    let has_html_body: bool;

    // Sometimes we need to call this up-front, so we save the result in this variable
    // to avoid having to call it twice.
    let mut set_username_and_get_avatar_retval = None;
    let (item, used_cached_item) = match message.get_type() {
        MessageOrStickerType::Text(TextMessageEventContent { body, formatted, .. }) => {
            has_html_body = formatted.as_ref().is_some_and(|f| f.format == MessageFormat::Html);
            let template = if use_compact_view {
                live_id!(CondensedMessage)
            } else {
                live_id!(Message)
            };
            let (item, existed) = list.item_with_existed(cx, item_id, template);
            if existed && item_drawn_status.content_drawn {
                (item, true)
            } else {
                populate_text_message_content(
                    cx,
                    &item.html_or_plaintext(id!(content.message)),
                    body,
                    formatted.as_ref(),
                );
                new_drawn_status.content_drawn = true;
                (item, false)
            }
        }
        // A notice message is just a message sent by an automated bot,
        // so we treat it just like a message but use a different font color.
        MessageOrStickerType::Notice(NoticeMessageEventContent { body, formatted, .. }) => {
            is_notice = true;
            has_html_body = formatted.as_ref().is_some_and(|f| f.format == MessageFormat::Html);
            let template = if use_compact_view {
                live_id!(CondensedMessage)
            } else {
                live_id!(Message)
            };
            let (item, existed) = list.item_with_existed(cx, item_id, template);
            if existed && item_drawn_status.content_drawn {
                (item, true)
            } else {
                let html_or_plaintext_ref = item.html_or_plaintext(id!(content.message));
                html_or_plaintext_ref.apply_over(cx, live!(
                    html_view = {
                        html = {
                            font_color: (MESSAGE_NOTICE_TEXT_COLOR),
                            draw_normal:      { color: (MESSAGE_NOTICE_TEXT_COLOR), }
                            draw_italic:      { color: (MESSAGE_NOTICE_TEXT_COLOR), }
                            draw_bold:        { color: (MESSAGE_NOTICE_TEXT_COLOR), }
                            draw_bold_italic: { color: (MESSAGE_NOTICE_TEXT_COLOR), }
                        }
                    }
                ));
                populate_text_message_content(
                    cx,
                    &html_or_plaintext_ref,
                    body,
                    formatted.as_ref(),
                );
                new_drawn_status.content_drawn = true;
                (item, false)
            }
        }
        MessageOrStickerType::ServerNotice(sn) => {
            is_server_notice = true;
            has_html_body = false;
            let (item, existed) = list.item_with_existed(cx, item_id, live_id!(Message));

            if existed && item_drawn_status.content_drawn {
                (item, true)
            } else {
                let html_or_plaintext_ref = item.html_or_plaintext(id!(content.message));
                html_or_plaintext_ref.apply_over(cx, live!(
                    html_view = {
                        html = {
                            font_color: (COLOR_DANGER_RED),
                            draw_normal:      { color: (COLOR_DANGER_RED), }
                            draw_italic:      { color: (COLOR_DANGER_RED), }
                            draw_bold:        { color: (COLOR_DANGER_RED), }
                            draw_bold_italic: { color: (COLOR_DANGER_RED), }
                        }
                    }
                ));
                let formatted = format!(
                    "<b>Server notice:</b> {}\n\n<i>Notice type:</i>: {}{}{}",
                    sn.body,
                    sn.server_notice_type.as_str(),
                    sn.limit_type.as_ref()
                        .map(|l| format!("\n<i>Limit type:</i> {}", l.as_str()))
                        .unwrap_or_default(),
                    sn.admin_contact.as_ref()
                        .map(|c| format!("\n<i>Admin contact:</i> {}", c))
                        .unwrap_or_default(),
                );
                populate_text_message_content(
                    cx,
                    &html_or_plaintext_ref,
                    &sn.body,
                    Some(&FormattedBody {
                        format: MessageFormat::Html,
                        body: formatted,
                    }),
                );
                new_drawn_status.content_drawn = true;
                (item, false)
            }
        }
        // An emote is just like a message but is prepended with the user's name
        // to indicate that it's an "action" that the user is performing.
        MessageOrStickerType::Emote(EmoteMessageEventContent { body, formatted, .. }) => {
            has_html_body = formatted.as_ref().is_some_and(|f| f.format == MessageFormat::Html);
            let template = if use_compact_view {
                live_id!(CondensedMessage)
            } else {
                live_id!(Message)
            };
            let (item, existed) = list.item_with_existed(cx, item_id, template);
            if existed && item_drawn_status.content_drawn {
                (item, true)
            } else {
                // Draw the profile up front here because we need the username for the emote body.
                let (username, profile_drawn) = item.avatar(id!(profile.avatar)).set_avatar_and_get_username(
                    cx,
                    room_id,
                    event_tl_item.sender(),
                    Some(event_tl_item.sender_profile()),
                    event_tl_item.event_id(),
                );

                // Prepend a "* <username> " to the emote body, as suggested by the Matrix spec.
                let (body, formatted) = if let Some(fb) = formatted.as_ref() {
                    (
                        Cow::from(&fb.body),
                        Some(FormattedBody {
                            format: fb.format.clone(),
                            body: format!("* {} {}", &username, &fb.body),
                        })
                    )
                } else {
                    (Cow::from(format!("* {} {}", &username, body)), None)
                };
                populate_text_message_content(
                    cx,
                    &item.html_or_plaintext(id!(content.message)),
                    &body,
                    formatted.as_ref(),
                );
                set_username_and_get_avatar_retval = Some((username, profile_drawn));
                new_drawn_status.content_drawn = true;
                (item, false)
            }
        }
        // Handle images and sticker messages that are static images.
        mtype @ MessageOrStickerType::Image(_) | mtype @ MessageOrStickerType::Sticker(_) => {
            has_html_body = match mtype {
                MessageOrStickerType::Image(image) => image.formatted.as_ref()
                    .is_some_and(|f| f.format == MessageFormat::Html),
                _ => false,
            };
            let template = if use_compact_view {
                live_id!(CondensedImageMessage)
            } else {
                live_id!(ImageMessage)
            };
            let (item, existed) = list.item_with_existed(cx, item_id, template);

            if existed && item_drawn_status.content_drawn {
                (item, true)
            } else {
                let image_info = mtype.get_image_info();
                let is_image_fully_drawn = populate_image_message_content(
                    cx,
                    &item.text_or_image(id!(content.message)),
                    image_info,
                    message.body(),
                    media_cache,
                );
                new_drawn_status.content_drawn = is_image_fully_drawn;
                (item, false)
            }
        }
        MessageOrStickerType::Location(location) => {
            has_html_body = false;
            let template = if use_compact_view {
                live_id!(CondensedMessage)
            } else {
                live_id!(Message)
            };
            let (item, existed) = list.item_with_existed(cx, item_id, template);
            if existed && item_drawn_status.content_drawn {
                (item, true)
            } else {
                let is_location_fully_drawn = populate_location_message_content(
                    cx,
                    &item.html_or_plaintext(id!(content.message)),
                    location,
                );
                new_drawn_status.content_drawn = is_location_fully_drawn;
                (item, false)
            }
        }
        MessageOrStickerType::File(file_content) => {
            has_html_body = file_content.formatted.as_ref().is_some_and(|f| f.format == MessageFormat::Html);
            let template = if use_compact_view {
                live_id!(CondensedMessage)
            } else {
                live_id!(Message)
            };
            let (item, existed) = list.item_with_existed(cx, item_id, template);
            if existed && item_drawn_status.content_drawn {
                (item, true)
            } else {
                new_drawn_status.content_drawn = populate_file_message_content(
                    cx,
                    &item.html_or_plaintext(id!(content.message)),
                    file_content,
                );
                (item, false)
            }
        }
        MessageOrStickerType::Audio(audio) => {
            has_html_body = audio.formatted.as_ref().is_some_and(|f| f.format == MessageFormat::Html);

            let template = if use_compact_view {
                live_id!(CondensedAudioMessage)
            } else {
                live_id!(AudioMessage)
            };

            let (item, existed) = list.item_with_existed(cx, item_id, template);
            if existed && item_drawn_status.content_drawn {
                (item, true)
            } else {
                new_drawn_status.content_drawn = populate_audio_message_content(
                    cx,
                    &item.audio_message_interface(id!(content.message)),
                    audio,
                    media_cache
                );
                (item, false)
            }
        }
        MessageOrStickerType::Video(video) => {
            has_html_body = video.formatted.as_ref().is_some_and(|f| f.format == MessageFormat::Html);
            let template = if use_compact_view {
                live_id!(CondensedMessage)
            } else {
                live_id!(Message)
            };
            let (item, existed) = list.item_with_existed(cx, item_id, template);
            if existed && item_drawn_status.content_drawn {
                (item, true)
            } else {
                new_drawn_status.content_drawn = populate_video_message_content(
                    cx,
                    &item.html_or_plaintext(id!(content.message)),
                    video,
                );
                (item, false)
            }
        }
        MessageOrStickerType::VerificationRequest(verification) => {
            has_html_body = verification.formatted.as_ref().is_some_and(|f| f.format == MessageFormat::Html);
            let template = live_id!(Message);
            let (item, existed) = list.item_with_existed(cx, item_id, template);
            if existed && item_drawn_status.content_drawn {
                (item, true)
            } else {
                // Use `FormattedBody` to hold our custom summary of this verification request.
                let formatted = FormattedBody {
                    format: MessageFormat::Html,
                    body: format!(
                        "<i>Sent a <b>verification request</b> to {}.<br>(Supported methods: {})</i>",
                        verification.to,
                        verification.methods
                            .iter()
                            .map(|m| m.as_str())
                            .collect::<Vec<_>>()
                            .join(", "),
                    ),
                };

                populate_text_message_content(
                    cx,
                    &item.html_or_plaintext(id!(content.message)),
                    &verification.body,
                    Some(&formatted),
                );
                new_drawn_status.content_drawn = true;
                (item, false)
            }
        }
        other => {
            has_html_body = false;
            let (item, existed) = list.item_with_existed(cx, item_id, live_id!(Message));
            if existed && item_drawn_status.content_drawn {
                (item, true)
            } else {
                let kind = other.as_str();
                item.label(id!(content.message)).set_text(
                    cx,
                    &format!("[Unsupported ({kind})] {}", message.body()),
                );
                new_drawn_status.content_drawn = true;
                (item, false)
            }
        }
    };

    let mut replied_to_event_id = None;

    // If we didn't use a cached item, we need to draw all other message content: the reply preview and reactions.
    if !used_cached_item {
        item.reaction_list(id!(content.reaction_list)).set_list(
            cx,
            &event_tl_item.content().reactions(),
            room_id.to_owned(),
            event_tl_item.identifier(),
            item_id,
        );
        populate_read_receipts(&item, cx, room_id, event_tl_item);
        let (is_reply_fully_drawn, replied_to_ev_id) = draw_replied_to_message(
            cx,
            &item.view(id!(replied_to_message)),
            room_id,
            message.in_reply_to(),
            event_tl_item.event_id(),
        );
        replied_to_event_id = replied_to_ev_id;
        // The content is only considered to be fully drawn if the logic above marked it as such
        // *and* if the reply preview was also fully drawn.
        new_drawn_status.content_drawn &= is_reply_fully_drawn;
    }

    // If `used_cached_item` is false, we should always redraw the profile, even if profile_drawn is true.
    let skip_draw_profile =
        use_compact_view || (used_cached_item && item_drawn_status.profile_drawn);
    if skip_draw_profile {
        // log!("\t --> populate_message_view(): SKIPPING profile draw for item_id: {item_id}");
        new_drawn_status.profile_drawn = true;
    } else {
        // log!("\t --> populate_message_view(): DRAWING  profile draw for item_id: {item_id}");
        let username_label = item.label(id!(content.username));

        if !is_server_notice { // the normal case
            let (username, profile_drawn) = set_username_and_get_avatar_retval.unwrap_or_else(||
                item.avatar(id!(profile.avatar)).set_avatar_and_get_username(
                    cx,
                    room_id,
                    event_tl_item.sender(),
                    Some(event_tl_item.sender_profile()),
                    event_tl_item.event_id(),
                )
            );
            if is_notice {
                username_label.apply_over(cx, live!(
                    draw_text: {
                        color: (MESSAGE_NOTICE_TEXT_COLOR),
                    }
                ));
            }
            username_label.set_text(cx, &username);
            new_drawn_status.profile_drawn = profile_drawn;
        }
        else {
            // Server notices are drawn with a red color avatar background and username.
            let avatar = item.avatar(id!(profile.avatar));
            avatar.show_text(cx, None, "⚠");
            avatar.apply_over(cx, live!(
                text_view = {
                    draw_bg: { background_color: (COLOR_DANGER_RED), }
                }
            ));
            username_label.set_text(cx, "Server notice");
            username_label.apply_over(cx, live!(
                draw_text: {
                    color: (COLOR_DANGER_RED),
                }
            ));
            new_drawn_status.profile_drawn = true;
        }
    }

    // If we've previously drawn the item content, skip all other steps.
    if used_cached_item && item_drawn_status.content_drawn && item_drawn_status.profile_drawn {
        return (item, new_drawn_status);
    }

    // Set the Message widget's metadata for reply-handling purposes.
    item.as_message().set_data(MessageDetails {
        event_id: event_tl_item.event_id().map(|id| id.to_owned()),
        item_id,
        related_event_id: replied_to_event_id,
        room_screen_widget_uid,
        abilities: MessageAbilities::from_user_power_and_event(
            user_power_levels,
            event_tl_item,
            &message,
            has_html_body,
        ),
        should_be_highlighted: event_tl_item.is_highlighted()
    });

    // Set the timestamp.
    if let Some(dt) = unix_time_millis_to_datetime(&ts_millis) {
        // format as AM/PM 12-hour time
        item.label(id!(profile.timestamp))
            .set_text(cx, &format!("{}", dt.time().format("%l:%M %P")));
        if !use_compact_view {
            item.label(id!(profile.datestamp))
                .set_text(cx, &format!("{}", dt.date_naive()));
        }
    } else {
        item.label(id!(profile.timestamp))
            .set_text(cx, &format!("{}", ts_millis.get()));
    }

    (item, new_drawn_status)
}

/// Draws the Html or plaintext body of the given Text or Notice message into the `message_content_widget`.
fn populate_text_message_content(
    cx: &mut Cx,
    message_content_widget: &HtmlOrPlaintextRef,
    body: &str,
    formatted_body: Option<&FormattedBody>,
) {
    // The message was HTML-formatted rich text.
    if let Some(fb) = formatted_body.as_ref()
        .and_then(|fb| (fb.format == MessageFormat::Html).then_some(fb))
    {
        message_content_widget.show_html(
            cx,
            utils::linkify(
                utils::trim_start_html_whitespace(&fb.body),
                true,
            )
        );
    }
    // The message was non-HTML plaintext.
    else {
        match utils::linkify(body, false) {
            Cow::Owned(linkified_html) => message_content_widget.show_html(cx, &linkified_html),
            Cow::Borrowed(plaintext) => message_content_widget.show_plaintext(cx, plaintext),
        }
    }
}

/// Draws the given image message's content into the `message_content_widget`.
///
/// Returns whether the image message content was fully drawn.
fn populate_image_message_content(
    cx: &mut Cx2d,
    text_or_image_ref: &TextOrImageRef,
    image_info_source: Option<(Option<ImageInfo>, MediaSource)>,
    body: &str,
    media_cache: &mut MediaCache,
) -> bool {
    // We don't use thumbnails, as their resolution is too low to be visually useful.
    // We also don't trust the provided mimetype, as it can be incorrect.
    let (mimetype, _width, _height) = image_info_source.as_ref()
        .and_then(|(info, _)| info.as_ref()
            .map(|info| (info.mimetype.as_deref(), info.width, info.height))
        )
        .unwrap_or_default();

    // If we have a known mimetype and it's not a static image,
    // then show a message about it being unsupported (e.g., for animated gifs).
    if let Some(mime) = mimetype.as_ref() {
        if ImageFormat::from_mimetype(mime).is_none() {
            text_or_image_ref.show_text(
                cx,
                format!("{body}\n\nImages/Stickers of type {mime:?} are not yet supported."),
            );
            return true; // consider this as fully drawn
        }
    }

    let mut fully_drawn = false;

    // A closure that fetches and shows the image from the given `mxc_uri`,
    // marking it as fully drawn if the image was available.
    let mut fetch_and_show_image_uri = |cx: &mut Cx2d, mxc_uri: OwnedMxcUri, image_info: Option<&ImageInfo>| {
        match media_cache.try_get_media_or_fetch(mxc_uri.clone(), MEDIA_THUMBNAIL_FORMAT.into()) {
            (MediaCacheEntry::Loaded(data), _media_format) => {
                let show_image_result = text_or_image_ref.show_image(cx, |cx, img| {
                    utils::load_png_or_jpg(&img, cx, &data)
                        .map(|()| img.size_in_pixels(cx).unwrap_or_default())
                });
                if let Err(e) = show_image_result {
                    let err_str = format!("{body}\n\nFailed to display image: {e:?}");
                    error!("{err_str}");
                    text_or_image_ref.show_text(cx, &err_str);
                }

                // We're done drawing the image, so mark it as fully drawn.
                fully_drawn = true;
            }
            (MediaCacheEntry::Requested, _media_format) => {
                if let Some(image_info) = image_info {
                    if let (Some(ref blurhash), Some(width), Some(height)) = (image_info.blurhash.clone(), image_info.width, image_info.height) {
                        let show_image_result = text_or_image_ref.show_image(cx, |cx, img| {
                            let (Ok(width), Ok(height)) = (width.try_into(), height.try_into()) else { return Err(image_cache::ImageError::EmptyData)};
                            if let Ok(data) = blurhash::decode(blurhash, width, height, 1.0) {
                                ImageBuffer::new(&data, width as usize, height as usize).map(|img_buff| {
                                    let texture = Some(img_buff.into_new_texture(cx));
                                    img.set_texture(cx, texture);
                                    img.size_in_pixels(cx).unwrap_or_default()
                                })
                            } else {
                                Err(image_cache::ImageError::EmptyData)
                            }
                        });
                        if let Err(e) = show_image_result {
                            let err_str = format!("{body}\n\nFailed to display image: {e:?}");
                            error!("{err_str}");
                            text_or_image_ref.show_text(cx, &err_str);
                        }
                    }
                }
                fully_drawn = false;
            }
            (MediaCacheEntry::Failed, _media_format) => {
                text_or_image_ref
                    .show_text(cx, format!("{body}\n\nFailed to fetch image from {:?}", mxc_uri));
                // For now, we consider this as being "complete". In the future, we could support
                // retrying to fetch thumbnail of the image on a user click/tap.
                fully_drawn = true;
            }
        }
    };

    let mut fetch_and_show_media_source = |cx: &mut Cx2d, media_source: MediaSource, image_info: Option<&ImageInfo>| {
        match media_source {
            MediaSource::Encrypted(encrypted) => {
                // We consider this as "fully drawn" since we don't yet support encryption.
                text_or_image_ref.show_text(
                    cx,
                    format!("{body}\n\n[TODO] fetch encrypted image at {:?}", encrypted.url)
                );
            },
            MediaSource::Plain(mxc_uri) => {
                fetch_and_show_image_uri(cx, mxc_uri, image_info)
            }
        }
    };

    match image_info_source {
        Some((image_info, original_source)) => {
            // Use the provided thumbnail URI if it exists; otherwise use the original URI.
            let media_source = image_info.clone()
                .and_then(|image_info| image_info.thumbnail_source)
                .unwrap_or(original_source);
            fetch_and_show_media_source(cx, media_source, image_info.as_ref());
        }
        None => {
            text_or_image_ref.show_text(cx, "{body}\n\nImage message had no source URL.");
            fully_drawn = true;
        }
    }

    fully_drawn
}


/// Draws a file message's content into the given `message_content_widget`.
///
/// Returns whether the file message content was fully drawn.
fn populate_file_message_content(
    cx: &mut Cx,
    message_content_widget: &HtmlOrPlaintextRef,
    file_content: &FileMessageEventContent,
) -> bool {
    // Display the file name, human-readable size, caption, and a button to download it.
    let filename = file_content.filename();
    let size = file_content
        .info
        .as_ref()
        .and_then(|info| info.size)
        .map(|bytes| format!("  ({})", ByteSize::b(bytes.into())))
        .unwrap_or_default();
    let caption = file_content.formatted_caption()
        .map(|fb| format!("<br><i>{}</i>", fb.body))
        .or_else(|| file_content.caption().map(|c| format!("<br><i>{c}</i>")))
        .unwrap_or_default();

    // TODO: add a button to download the file

    message_content_widget.show_html(
        cx,
        format!("<b>{filename}</b>{size}{caption}<br> → <i>File download not yet supported.</i>"),
    );
    true
}

/// Draws an audio message's content into the given `message_content_widget`.
///
/// Returns whether the audio message content was fully drawn.
fn populate_audio_message_content(
    cx: &mut Cx,
    audio_message_interface: &AudioMessageInterfaceRef,
    audio: &AudioMessageEventContent,
    media_cache: &mut MediaCache
) -> bool {
    let audio_message_interface_uid = audio_message_interface.widget_uid();
    let mut fully_drawn = false;
    // Display the file name, human-readable size, caption, and a button to download it.
    let filename = audio.filename();
    let (duration, mime, size) = audio
        .info
        .as_ref()
        .map(|info| (
            info.duration
                .map(|d| format!("  {:.2} sec, ", d.as_secs_f64()))
                .unwrap_or_default(),
            info.mimetype
                .as_ref()
                .map(|m| format!("{m}, "))
                .unwrap_or_default(),
            info.size
                .map(|bytes| format!("({})", ByteSize::b(bytes.into())))
                .unwrap_or_default(),
        ))
        .unwrap_or_default();
    let caption = audio.formatted_caption()
        .map(|fb| format!("<br><i>{}</i>", fb.body))
        .or_else(|| audio.caption().map(|c| format!("<br><i>{c}</i>")))
        .unwrap_or_default();
    audio_message_interface.label(id!(info)).set_text(cx, &format!("{filename}\n{duration} {mime} {size} {caption}"));

    // match AUDIO_SET.read().unwrap().entry(audio_message_interface_uid.clone()) {
    //     Entry:
    // }



    match audio.source.clone() {
        MediaSource::Plain(mxc_uri) => {
            match media_cache.try_get_media_or_fetch(mxc_uri, MediaFormat::File) {
                (MediaCacheEntry::Loaded(audio_data), _) => {
                    log!("populating time data: {:?}", &audio_data[10000..15000]);
                    parse_wav(&audio_data).inspect(|(channels, bit_depth)|{
                        insert_new_audio(audio_message_interface_uid, audio_data, channels, bit_depth);
                    });
                    fully_drawn = true;
                    audio_message_interface.mark_fully_fetched(cx);
                },
                (MediaCacheEntry::Failed, _) => {
                    fully_drawn = true;
                    audio_message_interface.mark_fully_fetched(cx);
                    // todo!()
                }
                _ => { }
            }
        }
        MediaSource::Encrypted(_e) => {
        }
    }
    fully_drawn
}


/// Draws a video message's content into the given `message_content_widget`.
///
/// Returns whether the video message content was fully drawn.
fn populate_video_message_content(
    cx: &mut Cx,
    message_content_widget: &HtmlOrPlaintextRef,
    video: &VideoMessageEventContent,
) -> bool {
    // Display the file name, human-readable size, caption, and a button to download it.
    let filename = video.filename();
    let (duration, mime, size, dimensions) = video
        .info
        .as_ref()
        .map(|info| (
            info.duration
                .map(|d| format!("  {:.2} sec,", d.as_secs_f64()))
                .unwrap_or_default(),
            info.mimetype
                .as_ref()
                .map(|m| format!("  {m},"))
                .unwrap_or_default(),
            info.size
                .map(|bytes| format!("  ({}),", ByteSize::b(bytes.into())))
                .unwrap_or_default(),
            info.width.and_then(|width|
                info.height.map(|height| format!("  {width}x{height},"))
            ).unwrap_or_default(),
        ))
        .unwrap_or_default();
    let caption = video.formatted_caption()
        .map(|fb| format!("<br><i>{}</i>", fb.body))
        .or_else(|| video.caption().map(|c| format!("<br><i>{c}</i>")))
        .unwrap_or_default();

    // TODO: add an video to play the video file

    message_content_widget.show_html(
        cx,
        format!("Video: <b>{filename}</b>{mime}{duration}{size}{dimensions}{caption}<br> → <i>Video playback not yet supported.</i>"),
    );
    true
}



/// Draws the given location message's content into the `message_content_widget`.
///
/// Returns whether the location message content was fully drawn.
fn populate_location_message_content(
    cx: &mut Cx,
    message_content_widget: &HtmlOrPlaintextRef,
    location: &LocationMessageEventContent,
) -> bool {
    let coords = location.geo_uri
        .get(GEO_URI_SCHEME.len() ..)
        .and_then(|s| {
            let mut iter = s.split(',');
            if let (Some(lat), Some(long)) = (iter.next(), iter.next()) {
                Some((lat, long))
            } else {
                None
            }
        });
    if let Some((lat, long)) = coords {
        let short_lat = lat.find('.').and_then(|dot| lat.get(..dot + 7)).unwrap_or(lat);
        let short_long = long.find('.').and_then(|dot| long.get(..dot + 7)).unwrap_or(long);
        let html_body = format!(
            "Location: <a href=\"{}\">{short_lat},{short_long}</a><br>\
            <p><a href=\"https://www.openstreetmap.org/?mlat={lat}&amp;mlon={long}#map=15/{lat}/{long}\">Open in OpenStreetMap</a></p>\
            <p><a href=\"https://www.google.com/maps/search/?api=1&amp;query={lat},{long}\">Open in Google Maps</a></p>\
            <p><a href=\"https://maps.apple.com/?ll={lat},{long}&amp;q={lat},{long}\">Open in Apple Maps</a></p>",
            location.geo_uri,
        );
        message_content_widget.show_html(cx, html_body);
    } else {
        message_content_widget.show_html(
            cx,
            format!("<i>[Location invalid]</i> {}", location.body)
        );
    }

    // Currently we do not fetch location thumbnail previews, so we consider this as fully drawn.
    // In the future, when we do support this, we'll return false until the thumbnail is fetched,
    // at which point we can return true.
    true
}

/// Draws a ReplyPreview above a message if it was in-reply to another message.
///
/// If the given `in_reply_to` details are `None`,
/// this function will mark the ReplyPreview as non-visible and consider it fully drawn.
///
/// Returns whether the in-reply-to information was available and fully drawn,
/// i.e., whether it can be considered as cached and not needing to be redrawn later.
fn draw_replied_to_message(
    cx: &mut Cx2d,
    replied_to_message_view: &ViewRef,
    room_id: &OwnedRoomId,
    in_reply_to: Option<&InReplyToDetails>,
    message_event_id: Option<&EventId>,
) -> (bool, Option<OwnedEventId>) {
    let fully_drawn: bool;
    let show_reply: bool;
    let mut replied_to_event_id = None;

    if let Some(in_reply_to_details) = in_reply_to {
        replied_to_event_id = Some(in_reply_to_details.event_id.to_owned());
        show_reply = true;

        match &in_reply_to_details.event {
            TimelineDetails::Ready(replied_to_event) => {
                let (in_reply_to_username, is_avatar_fully_drawn) =
                    replied_to_message_view
                        .avatar(id!(replied_to_message_content.reply_preview_avatar))
                        .set_avatar_and_get_username(
                            cx,
                            room_id,
                            replied_to_event.sender(),
                            Some(replied_to_event.sender_profile()),
                            Some(in_reply_to_details.event_id.as_ref()),
                        );

                fully_drawn = is_avatar_fully_drawn;

                replied_to_message_view
                    .label(id!(replied_to_message_content.reply_preview_username))
                    .set_text(cx, in_reply_to_username.as_str());
                let msg_body = replied_to_message_view.html_or_plaintext(id!(reply_preview_body));
                populate_preview_of_timeline_item(
                    cx,
                    &msg_body,
                    replied_to_event.content(),
                    &in_reply_to_username,
                );
            }
            TimelineDetails::Error(_e) => {
                fully_drawn = true;
                replied_to_message_view
                    .label(id!(replied_to_message_content.reply_preview_username))
                    .set_text(cx, "[Error fetching username]");
                replied_to_message_view
                    .avatar(id!(replied_to_message_content.reply_preview_avatar))
                    .show_text(cx, None, "?");
                replied_to_message_view
                    .html_or_plaintext(id!(replied_to_message_content.reply_preview_body))
                    .show_plaintext(cx, "[Error fetching replied-to event]");
            }
            status @ TimelineDetails::Pending | status @ TimelineDetails::Unavailable => {
                // We don't have the replied-to message yet, so we can't fully draw the preview.
                fully_drawn = false;
                replied_to_message_view
                    .label(id!(replied_to_message_content.reply_preview_username))
                    .set_text(cx, "[Loading username...]");
                replied_to_message_view
                    .avatar(id!(replied_to_message_content.reply_preview_avatar))
                    .show_text(cx, None, "?");
                replied_to_message_view
                    .html_or_plaintext(id!(replied_to_message_content.reply_preview_body))
                    .show_plaintext(cx, "[Loading replied-to message...]");

                // Confusingly, we need to fetch the details of the `message` (the event that is the reply),
                // not the details of the original event that this `message` is replying to.
                if matches!(status, TimelineDetails::Unavailable) {
                    if let Some(event_id) = message_event_id {
                        submit_async_request(MatrixRequest::FetchDetailsForEvent {
                            room_id: room_id.to_owned(),
                            event_id: event_id.to_owned(),
                        });
                    }
                }
            }
        }
    } else {
        // This message was not in reply to another message, so we don't need to show a reply.
        show_reply = false;
        fully_drawn = true;
    }

    replied_to_message_view.set_visible(cx, show_reply);
    (fully_drawn, replied_to_event_id)
}

fn populate_preview_of_timeline_item(
    cx: &mut Cx,
    widget_out: &HtmlOrPlaintextRef,
    timeline_item_content: &TimelineItemContent,
    sender_username: &str,
) {
    if let TimelineItemContent::Message(m) = timeline_item_content {
        match m.msgtype() {
            MessageType::Text(TextMessageEventContent { body, formatted, .. })
            | MessageType::Notice(NoticeMessageEventContent { body, formatted, .. }) => {
                return populate_text_message_content(cx, widget_out, body, formatted.as_ref());
            }
            _ => { } // fall through to the general case for all timeline items below.
        }
    }
    let html = text_preview_of_timeline_item(timeline_item_content, sender_username)
        .format_with(sender_username);
    widget_out.show_html(cx, html);
}


/// A trait for abstracting over the different types of timeline events
/// that can be displayed in a `SmallStateEvent` widget.
trait SmallStateEventContent {
    /// Populates the *content* (not the profile) of the given `item` with data from
    /// the given `event_tl_item` and `self` (the specific type of event content).
    ///
    /// ## Arguments
    /// * `item`: a `SmallStateEvent` widget that has already been added to
    ///   the given `PortalList` at the given `item_id`.
    ///   This function may either modify that item or completely replace it
    ///   with a different widget if needed.
    /// * `item_drawn_status`: the old (prior) drawn status of the item.
    /// * `new_drawn_status`: the new drawn status of the item, which may have already
    ///   been updated to reflect the item's profile having been drawn right before this function.
    ///
    /// ## Return
    /// Returns a tuple of the drawn `item` and its `new_drawn_status`.
    fn populate_item_content(
        &self,
        cx: &mut Cx,
        list: &mut PortalList,
        item_id: usize,
        item: WidgetRef,
        event_tl_item: &EventTimelineItem,
        username: &str,
        item_drawn_status: ItemDrawnStatus,
        new_drawn_status: ItemDrawnStatus,
    ) -> (WidgetRef, ItemDrawnStatus);
}

/// An empty marker struct used for populating redacted messages.
struct RedactedMessageEventMarker;

impl SmallStateEventContent for RedactedMessageEventMarker {
    fn populate_item_content(
        &self,
        cx: &mut Cx,
        _list: &mut PortalList,
        _item_id: usize,
        item: WidgetRef,
        event_tl_item: &EventTimelineItem,
        original_sender: &str,
        _item_drawn_status: ItemDrawnStatus,
        mut new_drawn_status: ItemDrawnStatus,
    ) -> (WidgetRef, ItemDrawnStatus) {
        item.label(id!(content)).set_text(
            cx,
            &text_preview_of_redacted_message(event_tl_item, original_sender)
                .format_with(original_sender),
        );
        new_drawn_status.content_drawn = true;
        (item, new_drawn_status)
    }
}

impl SmallStateEventContent for timeline::OtherState {
    fn populate_item_content(
        &self,
        cx: &mut Cx,
        list: &mut PortalList,
        item_id: usize,
        item: WidgetRef,
        _event_tl_item: &EventTimelineItem,
        username: &str,
        _item_drawn_status: ItemDrawnStatus,
        mut new_drawn_status: ItemDrawnStatus,
    ) -> (WidgetRef, ItemDrawnStatus) {
        let item = if let Some(text_preview) = text_preview_of_other_state(self) {
            item.label(id!(content))
                .set_text(cx, &text_preview.format_with(username));
            new_drawn_status.content_drawn = true;
            item
        } else {
            let item = list.item(cx, item_id, live_id!(Empty));
            new_drawn_status = ItemDrawnStatus::new();
            item
        };
        (item, new_drawn_status)
    }
}

impl SmallStateEventContent for MemberProfileChange {
    fn populate_item_content(
        &self,
        cx: &mut Cx,
        _list: &mut PortalList,
        _item_id: usize,
        item: WidgetRef,
        _event_tl_item: &EventTimelineItem,
        username: &str,
        _item_drawn_status: ItemDrawnStatus,
        mut new_drawn_status: ItemDrawnStatus,
    ) -> (WidgetRef, ItemDrawnStatus) {
        item.label(id!(content)).set_text(
            cx,
            &text_preview_of_member_profile_change(self, username).format_with(username),
        );
        new_drawn_status.content_drawn = true;
        (item, new_drawn_status)
    }
}

impl SmallStateEventContent for RoomMembershipChange {
    fn populate_item_content(
        &self,
        cx: &mut Cx,
        list: &mut PortalList,
        item_id: usize,
        item: WidgetRef,
        _event_tl_item: &EventTimelineItem,
        username: &str,
        _item_drawn_status: ItemDrawnStatus,
        mut new_drawn_status: ItemDrawnStatus,
    ) -> (WidgetRef, ItemDrawnStatus) {
        let Some(preview) = text_preview_of_room_membership_change(self) else {
            // Don't actually display anything for nonexistent/unimportant membership changes.
            return (
                list.item(cx, item_id, live_id!(Empty)),
                ItemDrawnStatus::new(),
            );
        };

        item.label(id!(content))
            .set_text(cx, &preview.format_with(username));
        new_drawn_status.content_drawn = true;
        (item, new_drawn_status)
    }
}

/// Creates, populates, and adds a SmallStateEvent liveview widget to the given `PortalList`
/// with the given `item_id`.
///
/// The content of the returned widget is populated with data from the
/// given room membership change and its parent `EventTimelineItem`.
fn populate_small_state_event(
    cx: &mut Cx,
    list: &mut PortalList,
    item_id: usize,
    room_id: &OwnedRoomId,
    event_tl_item: &EventTimelineItem,
    event_content: &impl SmallStateEventContent,
    item_drawn_status: ItemDrawnStatus,
) -> (WidgetRef, ItemDrawnStatus) {
    let mut new_drawn_status = item_drawn_status;
    let (item, existed) = list.item_with_existed(cx, item_id, live_id!(SmallStateEvent));
    // The content of a small state event view may depend on the profile info,
    // so we can only mark the content as drawn after the profile has been fully drawn and cached.
    let skip_redrawing_profile = existed && item_drawn_status.profile_drawn;
    let skip_redrawing_content = skip_redrawing_profile && item_drawn_status.content_drawn;
    populate_read_receipts(&item, cx, room_id, event_tl_item);
    if skip_redrawing_content {
        return (item, new_drawn_status);
    }

    // If the profile has been drawn, we can just quickly grab the user's display name
    // instead of having to call `set_avatar_and_get_username` again.
    let username_opt = skip_redrawing_profile
        .then(|| get_profile_display_name(event_tl_item))
        .flatten();

    let username = username_opt.unwrap_or_else(|| {
        // As a fallback, call `set_avatar_and_get_username` to get the user's display name.
        let avatar_ref = item.avatar(id!(avatar));
        let (username, profile_drawn) = avatar_ref.set_avatar_and_get_username(
            cx,
            room_id,
            event_tl_item.sender(),
            Some(event_tl_item.sender_profile()),
            event_tl_item.event_id(),
        );
        // Draw the timestamp as part of the profile.
        set_timestamp(
            cx,
            &item,
            id!(left_container.timestamp),
            event_tl_item.timestamp(),
        );
        new_drawn_status.profile_drawn = profile_drawn;
        username
    });

    // Proceed to draw the actual event content.
    event_content.populate_item_content(
        cx,
        list,
        item_id,
        item,
        event_tl_item,
        &username,
        item_drawn_status,
        new_drawn_status,
    )
}

/// Sets the text of the `Label` at the given `item`'s live ID path
/// to a typical 12-hour AM/PM timestamp format.
fn set_timestamp(
    cx: &mut Cx,
    item: &WidgetRef,
    live_id_path: &[LiveId],
    timestamp: MilliSecondsSinceUnixEpoch,
) {
    if let Some(dt) = unix_time_millis_to_datetime(&timestamp) {
        // format as AM/PM 12-hour time
        item.label(live_id_path)
            .set_text(cx, &format!("{}", dt.time().format("%l:%M %P")));
    } else {
        item.label(live_id_path)
            .set_text(cx, &format!("{}", timestamp.get()));
    }
}

/// Returns the display name of the sender of the given `event_tl_item`, if available.
fn get_profile_display_name(event_tl_item: &EventTimelineItem) -> Option<String> {
    if let TimelineDetails::Ready(profile) = event_tl_item.sender_profile() {
        profile.display_name.clone()
    } else {
        None
    }
}

/// A simple deref wrapper around the `LocationPreview` widget that enables us to handle actions on it.
#[derive(Live, LiveHook, Widget)]
struct LocationPreview {
    #[deref] view: View,
    #[rust] coords: Option<Result<Coordinates, robius_location::Error>>,
    #[rust] timestamp: Option<SystemTime>,
}
impl Widget for LocationPreview {
    fn handle_event(&mut self, cx: &mut Cx, event: &Event, scope: &mut Scope) {
        let mut needs_redraw = false;
        if let Event::Actions(actions) = event {
            for action in actions {
                match action.downcast_ref() {
                    Some(LocationAction::Update(LocationUpdate { coordinates, time })) => {
                        self.coords = Some(Ok(*coordinates));
                        self.timestamp = *time;
                        self.button(id!(send_location_button)).set_enabled(cx, true);
                        needs_redraw = true;
                    }
                    Some(LocationAction::Error(e)) => {
                        self.coords = Some(Err(*e));
                        self.timestamp = None;
                        self.button(id!(send_location_button)).set_enabled(cx, false);
                        needs_redraw = true;
                    }
                    _ => { }
                }
            }

            // NOTE: the send location button click event is handled
            //       in the RoomScreen handle_event function.

            // Handle the cancel location button being clicked.
            if self.button(id!(cancel_location_button)).clicked(actions) {
                self.clear();
                needs_redraw = true;
            }
        }

        if needs_redraw {
            self.redraw(cx);
        }

        self.view.handle_event(cx, event, scope);
    }

    fn draw_walk(&mut self, cx: &mut Cx2d, scope: &mut Scope, walk: Walk) -> DrawStep {
        let text = match self.coords {
            Some(Ok(c)) => {
                // if let Some(st) = self.timestamp {
                //     format!("Current location: {:.6},{:.6}\n   Timestamp: {:?}", c.latitude, c.longitude, st)
                // } else {
                    format!("Current location: {:.6},{:.6}", c.latitude, c.longitude)
                // }
            }
            Some(Err(e)) => format!("Error getting location: {e:?}"),
            None => String::from("Current location is not yet available."),
        };
        self.label(id!(location_label)).set_text(cx, &text);
        self.view.draw_walk(cx, scope, walk)
    }
}


impl LocationPreview {
    fn show(&mut self) {
        request_location_update(LocationRequest::UpdateOnce);
        if let Some(loc) = get_latest_location() {
            self.coords = Some(Ok(loc.coordinates));
            self.timestamp = loc.time;
        }
        self.visible = true;
    }

    fn clear(&mut self) {
        self.coords = None;
        self.timestamp = None;
        self.visible = false;
    }

    pub fn get_current_data(&self) -> Option<(Coordinates, Option<SystemTime>)> {
        self.coords
            .as_ref()
            .and_then(|res| res.ok())
            .map(|c| (c, self.timestamp))
    }
}

impl LocationPreviewRef {
    pub fn show(&self) {
        if let Some(mut inner) = self.borrow_mut() {
            inner.show();
        }
    }

    pub fn clear(&self) {
        if let Some(mut inner) = self.borrow_mut() {
            inner.clear();
        }
    }

    pub fn get_current_data(&self) -> Option<(Coordinates, Option<SystemTime>)> {
        self.borrow().and_then(|inner| inner.get_current_data())
    }
}


/// Actions related to a specific message within a room timeline.
#[derive(Clone, DefaultNone, Debug)]
pub enum MessageAction {
    /// The user clicked the "react" button on a message
    /// and wants to send the given `reaction` to that message.
    React {
        details: MessageDetails,
        reaction: String,
    },
    /// The user clicked the "reply" button on a message.
    Reply(MessageDetails),
    /// The user clicked the "edit" button on a message.
    Edit(MessageDetails),
    /// The user clicked the "pin" button on a message.
    Pin(MessageDetails),
    /// The user clicked the "unpin" button on a message.
    Unpin(MessageDetails),
    /// The user clicked the "copy text" button on a message.
    CopyText(MessageDetails),
    /// The user clicked the "copy HTML" button on a message.
    CopyHtml(MessageDetails),
    /// The user clicked the "copy link" button on a message.
    CopyLink(MessageDetails),
    /// The user clicked the "view source" button on a message.
    ViewSource(MessageDetails),
    /// The user clicked the "jump to related" button on a message,
    /// indicating that they want to auto-scroll back to the related message,
    /// e.g., a replied-to message.
    JumpToRelated(MessageDetails),
    /// The user clicked the "delete" button on a message.
    #[doc(alias("delete"))]
    Redact {
        details: MessageDetails,
        reason: Option<String>,
    },

    // /// The user clicked the "report" button on a message.
    // Report(MessageDetails),

    /// The message at the given item index in the timeline should be highlighted.
    HighlightMessage(usize),
    /// The user requested that we show a context menu with actions
    /// that can be performed on a given message.
    OpenMessageContextMenu {
        details: MessageDetails,
        /// The absolute position where we should show the context menu,
        /// in which the (0,0) origin coordinate is the top left corner of the app window.
        abs_pos: DVec2,
    },
    /// The user requested opening the message action bar
    ActionBarOpen {
        /// At the given timeline item index
        item_id: usize,
        /// The message rect, so the action bar can be possitioned relative to it
        message_rect: Rect,
    },
    /// The user requested closing the message action bar
    ActionBarClose,
    None,
}

/// A widget representing a single message of any kind within a room timeline.
#[derive(Live, LiveHook, Widget)]
pub struct Message {
    #[deref] view: View,
    #[animator] animator: Animator,

    #[rust] details: Option<MessageDetails>,
}

impl Widget for Message {
    fn handle_event(&mut self, cx: &mut Cx, event: &Event, scope: &mut Scope) {
        if self.animator_handle_event(cx, event).must_redraw() {
            self.redraw(cx);
        }

        if !self.animator.is_track_animating(cx, id!(highlight))
            && self.animator_in_state(cx, id!(highlight.on))
        {
            self.animator_play(cx, id!(highlight.off));
        }

        let Some(details) = self.details.clone() else { return };

        // We first handle a click on the replied-to message preview, if present,
        // because we don't want any widgets within the replied-to message to be
        // clickable or otherwise interactive.
        match event.hits(cx, self.view(id!(replied_to_message)).area()) {
            Hit::FingerDown(fe) => {
                cx.set_key_focus(self.view(id!(replied_to_message)).area());
                if fe.device.mouse_button().is_some_and(|b| b.is_secondary()) {
                    cx.widget_action(
                        details.room_screen_widget_uid,
                        &scope.path,
                        MessageAction::OpenMessageContextMenu {
                            details: details.clone(),
                            abs_pos: fe.abs,
                        }
                    );
                }
            }
            Hit::FingerLongPress(lp) => {
                cx.widget_action(
                    details.room_screen_widget_uid,
                    &scope.path,
                    MessageAction::OpenMessageContextMenu {
                        details: details.clone(),
                        abs_pos: lp.abs,
                    }
                );
            }
            // If the hit occurred on the replied-to message preview, jump to it.
            Hit::FingerUp(fe) if fe.is_over && fe.is_primary_hit() && fe.was_tap() => {
                // TODO: move this to the event handler for any reply preview content,
                //       since we also want this jump-to-reply behavior for the reply preview
                //       that appears above the message input box when you click the reply button.
                cx.widget_action(
                    details.room_screen_widget_uid,
                    &scope.path,
                    MessageAction::JumpToRelated(details.clone()),
                );
            }
            _ => { }
        }

        // Next, we forward the event to the child view such that it has the chance
        // to handle it before the Message widget handles it.
        // This ensures that events like right-clicking/long-pressing a reaction button
        // or a link within a message will be treated as an action upon that child view
        // rather than an action upon the message itself.
        self.view.handle_event(cx, event, scope);

        // Finally, handle any hits on the rest of the message body itself.
        let message_view_area = self.view.area();
        match event.hits(cx, message_view_area) {
            Hit::FingerDown(fe) => {
                cx.set_key_focus(message_view_area);
                // A right click means we should display the context menu.
                if fe.device.mouse_button().is_some_and(|b| b.is_secondary()) {
                    cx.widget_action(
                        details.room_screen_widget_uid,
                        &scope.path,
                        MessageAction::OpenMessageContextMenu {
                            details: details.clone(),
                            abs_pos: fe.abs,
                        }
                    );
                }
            }
            Hit::FingerLongPress(lp) => {
                cx.widget_action(
                    details.room_screen_widget_uid,
                    &scope.path,
                    MessageAction::OpenMessageContextMenu {
                        details: details.clone(),
                        abs_pos: lp.abs,
                    }
                );
            }
            Hit::FingerHoverIn(..) => {
                self.animator_play(cx, id!(hover.on));
                // TODO: here, show the "action bar" buttons upon hover-in
            }
            Hit::FingerHoverOut(_fho) => {
                self.animator_play(cx, id!(hover.off));
                // TODO: here, hide the "action bar" buttons upon hover-out
            }
            _ => { }
        }

        if let Event::Actions(actions) = event {
            for action in actions {
                match action.as_widget_action().cast() {
                    MessageAction::HighlightMessage(id) if id == details.item_id => {
                        self.animator_play(cx, id!(highlight.on));
                        self.redraw(cx);
                    }
                    _ => {}
                }
            }
        }
    }

    fn draw_walk(&mut self, cx: &mut Cx2d, scope: &mut Scope, walk: Walk) -> DrawStep {
        if self.details.as_ref().is_some_and(|d| d.should_be_highlighted) {
            self.view.apply_over(
                cx, live!(
                    draw_bg: {
                        color: (vec4(1.0, 1.0, 0.82, 1.0))
                        mentions_bar_color: #ffd54f
                    }
                )
            )
        }

        self.view.draw_walk(cx, scope, walk)
    }
}

impl Message {
    fn set_data(&mut self, details: MessageDetails) {
        self.details = Some(details);
    }
}

impl MessageRef {
    fn set_data(&self, details: MessageDetails) {
        let Some(mut inner) = self.borrow_mut() else { return };
        inner.set_data(details);
    }
}<|MERGE_RESOLUTION|>--- conflicted
+++ resolved
@@ -7,12 +7,8 @@
 use imbl::Vector;
 use makepad_widgets::{image_cache::ImageBuffer, *};
 use matrix_sdk::{
-<<<<<<< HEAD
-    media::MediaFormat, ruma::{
-=======
     room::RoomMember,
     ruma::{
->>>>>>> 5ff7afa0
         events::{receipt::Receipt, room::{
             message::{
                 AudioMessageEventContent, CustomEventContent, EmoteMessageEventContent, FileMessageEventContent, FormattedBody, ImageMessageEventContent, KeyVerificationRequestEventContent, LocationMessageEventContent, MessageFormat, MessageType, NoticeMessageEventContent, RoomMessageEventContent, ServerNoticeMessageEventContent, TextMessageEventContent, VideoMessageEventContent
