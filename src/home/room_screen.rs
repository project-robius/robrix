--- conflicted
+++ resolved
@@ -2136,7 +2136,6 @@
             self.is_loaded = is_loaded_now;
         }
 
-<<<<<<< HEAD
         if is_first_time_being_loaded {
             needs_remote_sync = true;
         }
@@ -2148,10 +2147,7 @@
             tl_state.room_members_remote_synced = false;
         }
 
-        self.view.restore_status_view(id!(restore_status_view)).set_visible(cx, !self.is_loaded);
-=======
         self.view.restore_status_view(ids!(restore_status_view)).set_visible(cx, !self.is_loaded);
->>>>>>> 480a52f0
 
         // Kick off a back pagination request if it's the first time loading this room,
         // because we want to show the user some messages as soon as possible
