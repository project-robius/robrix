//! A room screen is the UI page that displays a single Room's timeline of events/messages
//! along with a message input bar at the bottom.

use std::{borrow::Cow, collections::BTreeMap, ops::{DerefMut, Range}, sync::{Arc, Mutex}, time::SystemTime};

use bytesize::ByteSize;
use imbl::Vector;
use makepad_widgets::*;
use matrix_sdk::{
    ruma::{
        events::{room::{
            message::{
                AudioMessageEventContent, CustomEventContent, EmoteMessageEventContent, FileMessageEventContent, FormattedBody, ImageMessageEventContent, KeyVerificationRequestEventContent, LocationMessageEventContent, MessageFormat, MessageType, NoticeMessageEventContent, RoomMessageEventContent, ServerNoticeMessageEventContent, TextMessageEventContent, VideoMessageEventContent
            }, ImageInfo, MediaSource
        }, sticker::StickerEventContent}, matrix_uri::MatrixId, uint, EventId, MatrixToUri, MatrixUri, MilliSecondsSinceUnixEpoch, OwnedEventId, OwnedRoomId, UserId
    },
    OwnedServerName,
};
use matrix_sdk_ui::timeline::{
    self, EventTimelineItem, InReplyToDetails, MemberProfileChange, Profile, ReactionsByKeyBySender, RepliedToInfo, RoomMembershipChange, TimelineDetails, TimelineItem, TimelineItemContent, TimelineItemKind, VirtualTimelineItem
};
use robius_location::Coordinates;

use crate::{
    avatar_cache::{self, AvatarCacheEntry}, event_preview::{text_preview_of_member_profile_change, text_preview_of_other_state, text_preview_of_redacted_message, text_preview_of_room_membership_change, text_preview_of_timeline_item}, home::loading_modal::LoadingModalWidgetExt, location::{get_latest_location, init_location_subscriber, request_location_update, LocationAction, LocationRequest, LocationUpdate}, media_cache::{MediaCache, MediaCacheEntry}, profile::{
        user_profile::{AvatarState, ShowUserProfileAction, UserProfile, UserProfileAndRoomId, UserProfilePaneInfo, UserProfileSlidingPaneRef, UserProfileSlidingPaneWidgetExt},
        user_profile_cache,
    }, shared::{
        avatar::{AvatarRef, AvatarWidgetRefExt}, html_or_plaintext::{HtmlOrPlaintextRef, HtmlOrPlaintextWidgetRefExt}, jump_to_bottom_button::JumpToBottomButtonWidgetExt, text_or_image::{TextOrImageRef, TextOrImageWidgetRefExt}, typing_animation::TypingAnimationWidgetExt
    }, sliding_sync::{get_client, get_fully_read_event, submit_async_request, take_timeline_endpoints, BackwardsPaginateUntilEventRequest, MatrixRequest, PaginationDirection, TimelineRequestSender}, utils::{self, unix_time_millis_to_datetime, ImageFormat, MediaFormatConst}
};
use rangemap::RangeSet;

use super::loading_modal::{LoadingModalAction, LoadingModalState};

const GEO_URI_SCHEME: &str = "geo:";

const MESSAGE_NOTICE_TEXT_COLOR: Vec3 = Vec3 { x: 0.5, y: 0.5, z: 0.5 };
const COLOR_DANGER_RED: Vec3 = Vec3 { x: 0.862, y: 0.0, z: 0.02 };


live_design! {
    import makepad_draw::shader::std::*;
    import makepad_widgets::base::*;
    import makepad_widgets::theme_desktop_dark::*;

    import crate::shared::styles::*;
    import crate::shared::helpers::*;
    import crate::shared::search_bar::SearchBar;
    import crate::shared::avatar::Avatar;
    import crate::shared::text_or_image::TextOrImage;
    import crate::shared::html_or_plaintext::*;
    import crate::shared::icon_button::*;
    import crate::profile::user_profile::UserProfileSlidingPane;
    import crate::shared::typing_animation::TypingAnimation;
    import crate::shared::icon_button::*;
    import crate::shared::jump_to_bottom_button::*;
    import crate::home::loading_modal::*;

    IMG_DEFAULT_AVATAR = dep("crate://self/resources/img/default_avatar.png")
    ICO_FAV = dep("crate://self/resources/icon_favorite.svg")
    ICO_COMMENT = dep("crate://self/resources/icon_comment.svg")
    ICO_REPLY = dep("crate://self/resources/icons/reply.svg")
    ICO_SEND = dep("crate://self/resources/icon_send.svg")
    ICO_LIKES = dep("crate://self/resources/icon_likes.svg")
    ICO_USER = dep("crate://self/resources/icon_user.svg")
    ICO_ADD = dep("crate://self/resources/icon_add.svg")
    ICO_CLOSE = dep("crate://self/resources/icons/close.svg")

    ICO_LOCATION_PERSON = dep("crate://self/resources/icons/location-person.svg")

    COLOR_BG = #xfff8ee
    COLOR_OVERLAY_BG = #x000000d8
    COLOR_READ_MARKER = #xeb2733
    COLOR_PROFILE_CIRCLE = #xfff8ee
    TYPING_NOTICE_ANIMATION_DURATION = 0.3

    FillerY = <View> {width: Fill}

    FillerX = <View> {height: Fill}

    Timestamp = <Label> {
        width: Fit, height: Fit
        padding: { bottom: 0.0, left: 0.0, right: 0.0 }
        draw_text: {
            text_style: <TIMESTAMP_TEXT_STYLE> {},
            color: (TIMESTAMP_TEXT_COLOR)
        }
        text: " "
    }

    REACTION_TEXT_COLOR = #4c00b0

    // The content of a reply preview, which shows a small preview
    // of a message that was replied to.
    //
    // This is used in both the `RepliedToMessage` and `ReplyPreview` views.
    ReplyPreviewContent = <View> {
        width: Fill
        height: Fit
        flow: Down
        padding: {left: 10.0, bottom: 5.0, top: 5.0}

        <View> {
            width: Fill
            height: Fit
            flow: Right
            margin: { bottom: 10.0, top: 0.0, right: 5.0 }
            align: {y: 0.5}

            reply_preview_avatar = <Avatar> {
                width: 19.,
                height: 19.,
                text_view = { text = { draw_text: {
                    text_style: { font_size: 6.0 }
                }}}
            }

            reply_preview_username = <Label> {
                width: Fill,
                margin: { left: 5.0 }
                draw_text: {
                    text_style: <USERNAME_TEXT_STYLE> { font_size: 10 },
                    color: (USERNAME_TEXT_COLOR)
                    wrap: Ellipsis,
                }
                text: "<Username not available>"
            }
        }

        reply_preview_body = <HtmlOrPlaintext> {
            html_view = { html = {
                font_size: (MESSAGE_REPLY_PREVIEW_FONT_SIZE)
                    draw_normal:      { text_style: { font_size: (MESSAGE_REPLY_PREVIEW_FONT_SIZE) } },
                    draw_italic:      { text_style: { font_size: (MESSAGE_REPLY_PREVIEW_FONT_SIZE) } },
                    draw_bold:        { text_style: { font_size: (MESSAGE_REPLY_PREVIEW_FONT_SIZE) } },
                    draw_bold_italic: { text_style: { font_size: (MESSAGE_REPLY_PREVIEW_FONT_SIZE) } },
                    draw_fixed:       { text_style: { font_size: (MESSAGE_REPLY_PREVIEW_FONT_SIZE) } },
                    // a = { draw_text:  { text_style: { font_size: (MESSAGE_REPLY_PREVIEW_FONT_SIZE) } } },
            } }
            plaintext_view = { pt_label = {
                draw_text: {
                    text_style: <MESSAGE_TEXT_STYLE> { font_size: (MESSAGE_REPLY_PREVIEW_FONT_SIZE) },
                }
            } }
        }
    }

    // A small inline preview of a message that was replied to by another message
    // within the room timeline.
    // That is, this view contains a preview of the earlier message
    // that is shown above the "in-reply-to" message.
    RepliedToMessage = <View> {
        visible: false
        width: Fill
        height: Fit
        flow: Down

        padding: {top: 0.0, right: 12.0, bottom: 0.0, left: 12.0}

        // A reply preview with a vertical bar drawn in the background.
        replied_to_message_content = <ReplyPreviewContent> {
            cursor: Hand
            show_bg: true
            draw_bg: {
                instance vertical_bar_color: (USERNAME_TEXT_COLOR)
                instance vertical_bar_width: 2.0
                instance radius: 0.0

                fn get_color(self) -> vec4 {
                    return self.color;
                }

                fn pixel(self) -> vec4 {
                    let sdf = Sdf2d::viewport(self.pos * self.rect_size);

                    sdf.box(
                        0.0,
                        0.0,
                        self.rect_size.x,
                        self.rect_size.y,
                        max(1.0, self.radius)
                    );
                    sdf.fill(self.get_color());

                    sdf.rect(
                        0.0,
                        0.0,
                        self.vertical_bar_width,
                        self.rect_size.y
                    );
                    sdf.fill(self.vertical_bar_color);

                    return sdf.result;
                }
            }
        }
    }

    // A view that shows action buttons for a message,
    // with buttons for sending a reply (and in the future, reactions).
    MessageMenu = <RoundedView> {
        visible: true,
        width: Fit,
        height: Fit,
        align: {x: 1, y: 0}

        draw_bg: {
            border_width: 0.0,
            border_color: #000,
            radius: 2.0
        }

        reply_button = <IconButton> {
            visible: false
            width: Fit,
            height: Fit,

            draw_icon: {
                svg_file: (ICO_REPLY),
            }
            icon_walk: {width: 15, height: 15, margin: {top: 4.0}}
        }
    }

    // An optional view used to show reactions beneath a message.
    MessageAnnotations = <View> {
        visible: false,
        width: Fill,
        height: Fit,
        padding: {top: 5.0}

        html_content = <MessageHtml> {
            width: Fill,
            height: Fit,
            padding: { bottom: 5.0, top: 0.0 },
            font_size: 10.5,
            font_color: (REACTION_TEXT_COLOR),
            draw_normal:      { color: (REACTION_TEXT_COLOR) },
            draw_italic:      { color: (REACTION_TEXT_COLOR) },
            draw_bold:        { color: (REACTION_TEXT_COLOR) },
            draw_bold_italic: { color: (REACTION_TEXT_COLOR) },
            draw_fixed:       { color: (REACTION_TEXT_COLOR) },
            body: ""
        }
    }

    // An empty view that takes up no space in the portal list.
    Empty = <View> { }

    // The view used for each text-based message event in a room's timeline.
    Message = {{Message}} {
        width: Fill,
        height: Fit,
        margin: 0.0
        flow: Down,
        padding: 0.0,
        spacing: 0.0

        show_bg: true
        draw_bg: {
            instance highlight: 0.0
            instance hover: 0.0
            color: #ffffff  // default color

            instance mentions_bar_color: #ffffff
            instance mentions_bar_width: 4.0

            fn pixel(self) -> vec4 {
                let base_color = mix(
                    self.color,
                    #fafafa,
                    self.hover
                );

                let with_highlight = mix(
                    base_color,
                    #c5d6fa,
                    self.highlight
                );

                let sdf = Sdf2d::viewport(self.pos * self.rect_size);

                // draw bg
                sdf.rect(0., 0., self.rect_size.x, self.rect_size.y);
                sdf.fill(with_highlight);

                // draw the left vertical line
                sdf.rect(0., 0., self.mentions_bar_width, self.rect_size.y);
                sdf.fill(self.mentions_bar_color);

                return sdf.result;
            }
        }

        animator: {
            highlight = {
                default: off
                off = {
                    redraw: true,
                    from: { all: Forward {duration: 2.0} }
                    ease: ExpDecay {d1: 0.80, d2: 0.97}
                    apply: { draw_bg: {highlight: 0.0} }
                }
                on = {
                    redraw: true,
                    from: { all: Forward {duration: 0.5} }
                    ease: ExpDecay {d1: 0.80, d2: 0.97}
                    apply: { draw_bg: {highlight: 1.0} }
                }
            }
            hover = {
                default: off
                off = {
                    redraw: true,
                    from: { all: Snap }
                    apply: { draw_bg: {hover: 0.0} }
                }
                on = {
                    redraw: true,
                    from: { all: Snap }
                    apply: { draw_bg: {hover: 1.0} }
                }
            }
        }

        // A preview of the earlier message that this message was in reply to.
        replied_to_message = <RepliedToMessage> {
            flow: Right
            margin: { bottom: 5.0, top: 10.0 }
            replied_to_message_content = {
                margin: { left: 29 }
            }
        }

        body = <View> {
            width: Fill,
            height: Fit
            flow: Right,
            padding: 10.0,

            profile = <View> {
                align: {x: 0.5, y: 0.0} // centered horizontally, top aligned
                width: 65.0,
                height: Fit,
                margin: {top: 4.5, right: 10}
                flow: Down,
                avatar = <Avatar> {
                    width: 50.,
                    height: 50.
                    // draw_bg: {
                    //     fn pixel(self) -> vec4 {
                    //         let sdf = Sdf2d::viewport(self.pos * self.rect_size);
                    //         let c = self.rect_size * 0.5;
                    //         sdf.circle(c.x, c.y, c.x - 2.)
                    //         sdf.fill_keep(self.get_color());
                    //         sdf.stroke((COLOR_PROFILE_CIRCLE), 1);
                    //         return sdf.result
                    //     }
                    // }
                }
                timestamp = <Timestamp> {
                    padding: { top: 3.0 }
                }
                datestamp = <Timestamp> {
                    padding: { top: 3.0 }
                }
            }
            content = <View> {
                width: Fill,
                height: Fit
                flow: Down,
                padding: 0.0

                username = <Label> {
                    width: Fill,
                    margin: {bottom: 9.0, top: 11.0, right: 10.0,}
                    draw_text: {
                        text_style: <USERNAME_TEXT_STYLE> {},
                        color: (USERNAME_TEXT_COLOR)
                        wrap: Ellipsis,
                    }
                    text: "<Username not available>"
                }
                message = <HtmlOrPlaintext> { }

                // <LineH> {
                //     margin: {top: 13.0, bottom: 5.0}
                // }

                message_annotations = <MessageAnnotations> {}
            }

            message_menu = <MessageMenu> {}
            // leave space for reply button (simulate a min width).
            // once the message menu is done with overlays this wont be necessary.
            <View> {
                width: 1,
                height: 1
            }
        }
    }

    // The view used for a condensed message that came right after another message
    // from the same sender, and thus doesn't need to display the sender's profile again.
    CondensedMessage = <Message> {
        padding: { top: 2.0, bottom: 2.0 }
        replied_to_message = <RepliedToMessage> {
            replied_to_message_content = {
                margin: { left: 74, bottom: 5.0 }
            }
        }
        body = {
            padding: { top: 0, bottom: 2.5, left: 10.0, right: 10.0 },
            profile = <View> {
                align: {x: 0.5, y: 0.0} // centered horizontally, top aligned
                width: 65.0,
                height: Fit,
                flow: Down,
                timestamp = <Timestamp> {
                    margin: {top: 1.5}
                }
            }
            content = <View> {
                width: Fill,
                height: Fit,
                flow: Down,
                padding: { left: 10.0 }

                message = <HtmlOrPlaintext> { }
                message_annotations = <MessageAnnotations> {}
            }
        }
    }

    // The view used for each static image-based message event in a room's timeline.
    // This excludes stickers and other animated GIFs, video clips, audio clips, etc.
    ImageMessage = <Message> {
        body = {
            content = {
                padding: { left: 10.0 }
                message = <TextOrImage> { }
                message_annotations = <MessageAnnotations> {}
            }
        }
    }

    // The view used for a condensed image message that came right after another message
    // from the same sender, and thus doesn't need to display the sender's profile again.
    // This excludes stickers and other animated GIFs, video clips, audio clips, etc.
    CondensedImageMessage = <CondensedMessage> {
        body = {
            content = {
                message = <TextOrImage> { }
                message_annotations = <MessageAnnotations> {}
            }
        }
    }


    // The view used for each state event (non-messages) in a room's timeline.
    // The timestamp, profile picture, and text are all very small.
    SmallStateEvent = <View> {
        width: Fill,
        height: Fit,
        margin: 0.0
        flow: Right,
        padding: { top: 1.0, bottom: 1.0 }
        spacing: 0.0
        margin: { left: 2.5, top: 4.0, bottom: 4.0}

        body = <View> {
            width: Fill,
            height: Fit
            flow: Right,
            padding: { left: 7.0, top: 2.0, bottom: 2.0 }
            spacing: 5.0
            align: {y: 0.5}

            left_container = <View> {
                align: {x: 0.5, y: 0.5}
                width: 70.0,
                height: Fit

                timestamp = <Timestamp> {
                    draw_text: {
                        text_style: <TIMESTAMP_TEXT_STYLE> {},
                        color: (TIMESTAMP_TEXT_COLOR)
                    }
                }
            }

            avatar = <Avatar> {
                width: 19.,
                height: 19.,

                text_view = { text = { draw_text: {
                    text_style: <TITLE_TEXT>{ font_size: 7.0 }
                }}}
            }

            content = <Label> {
                width: Fill,
                height: Fit
                padding: { top: 0.0, bottom: 0.0, left: 0.0, right: 0.0 }
                draw_text: {
                    wrap: Word,
                    text_style: <SMALL_STATE_TEXT_STYLE> {},
                    color: (SMALL_STATE_TEXT_COLOR)
                }
                text: ""
            }
        }
    }


    // The view used for each day divider in a room's timeline.
    // The date text is centered between two horizontal lines.
    DayDivider = <View> {
        width: Fill,
        height: Fit,
        margin: {top: 7.0, bottom: 7.0}
        flow: Right,
        padding: {left: 7.0, right: 7.0},
        spacing: 0.0,
        align: {x: 0.5, y: 0.5} // center horizontally and vertically

        left_line = <LineH> {
            draw_bg: {color: (COLOR_DIVIDER_DARK)}
        }

        date = <Label> {
            padding: {left: 7.0, right: 7.0}
            draw_text: {
                text_style: <TEXT_SUB> {},
                color: (COLOR_DIVIDER_DARK)
            }
            text: "<date>"
        }

        right_line = <LineH> {
            draw_bg: {color: (COLOR_DIVIDER_DARK)}
        }
    }

    // The view used for the divider indicating where the user's last-viewed message is.
    // This is implemented as a DayDivider with a different color and a fixed text label.
    ReadMarker = <DayDivider> {
        left_line = {
            draw_bg: {color: (COLOR_READ_MARKER)}
        }

        date = {
            draw_text: {
                color: (COLOR_READ_MARKER)
            }
            text: "New Messages"
        }

        right_line = {
            draw_bg: {color: (COLOR_READ_MARKER)}
        }
    }


    // The top space is used to display a loading message while the room is being paginated.
    TopSpace = <View> {
        visible: false,
        width: Fill,
        height: Fit,
        align: {x: 0.5, y: 0}
        show_bg: true,
        draw_bg: {
            color: #xDAF5E5F0, // mostly opaque light green
        }

        label = <Label> {
            width: Fill,
            height: Fit,
            align: {x: 0.5, y: 0.5},
            padding: { top: 10.0, bottom: 7.0, left: 15.0, right: 15.0 }
            draw_text: {
                text_style: <MESSAGE_TEXT_STYLE> { font_size: 10 },
                color: (TIMESTAMP_TEXT_COLOR)
            }
            text: "Loading earlier messages..."
        }
    }

    Timeline = <View> {
        width: Fill,
        height: Fill,
        align: {x: 0.5, y: 0.0} // center horizontally, align to top vertically
        flow: Overlay,

        list = <PortalList> {
            height: Fill,
            width: Fill
            flow: Down

            auto_tail: true, // set to `true` to lock the view to the last item.

            // Below, we must place all of the possible templates (views) that can be used in the portal list.
            Message = <Message> {}
            CondensedMessage = <CondensedMessage> {}
            ImageMessage = <ImageMessage> {}
            CondensedImageMessage = <CondensedImageMessage> {}
            SmallStateEvent = <SmallStateEvent> {}
            Empty = <Empty> {}
            DayDivider = <DayDivider> {}
            ReadMarker = <ReadMarker> {}
        }

        // A jump to bottom button (with an unread message badge) that is shown
        // when the timeline is not at the bottom.
        jump_to_bottom = <JumpToBottomButton> { }
    }

    LocationPreview = {{LocationPreview}} {
        visible: false
        width: Fill
        height: Fit
        flow: Down
        padding: {left: 12.0, top: 12.0, bottom: 12.0, right: 10.0}
        spacing: 15

        show_bg: true,
        draw_bg: {
            color: #xF0F5FF,
        }

        <Label> {
            width: Fill,
            height: Fit,
            draw_text: {
                wrap: Word,
                color: (MESSAGE_TEXT_COLOR),
                text_style: <MESSAGE_TEXT_STYLE>{ font_size: 10.0 },
            }
            text: "Send your location to this room?"
        }

        location_label = <Label> {
            width: Fill,
            height: Fit,
            align: {x: 0.0, y: 0.5},
            padding: {left: 5.0}
            draw_text: {
                wrap: Word,
                color: (MESSAGE_TEXT_COLOR),
                text_style: <MESSAGE_TEXT_STYLE>{},
            }
            text: "Fetching current location..."
        }

        <View> {
            width: Fill, height: Fit
            flow: Right,
            align: {x: 0.0, y: 0.5}
            spacing: 15

            cancel_location_button = <RobrixIconButton> {
                padding: {left: 15, right: 15}
                draw_icon: {
                    svg_file: (ICON_BLOCK_USER)
                    color: (COLOR_DANGER_RED),
                }
                icon_walk: {width: 16, height: 16, margin: {left: -2, right: -1, top: -1} }

                draw_bg: {
                    border_color: (COLOR_DANGER_RED),
                    color: #fff0f0 // light red
                }
                text: "Cancel"
                draw_text:{
                    color: (COLOR_DANGER_RED),
                }
            }

            send_location_button = <RobrixIconButton> {
                // disabled by default; will be enabled upon receiving valid location update.
                enabled: false,
                padding: {left: 15, right: 15}
                draw_icon: {
                    svg_file: (ICO_SEND)
                    color: (COLOR_ACCEPT_GREEN),
                }
                icon_walk: {width: 16, height: 16, margin: {left: -2, right: -1} }

                draw_bg: {
                    border_color: (COLOR_ACCEPT_GREEN),
                    color: #f0fff0 // light green
                }
                text: "Yes"
                draw_text:{
                    color: (COLOR_ACCEPT_GREEN),
                }
            }
        }
    }


    IMG_SMILEY_FACE_BW = dep("crate://self/resources/img/smiley_face_bw.png")
    IMG_PLUS = dep("crate://self/resources/img/plus.png")
    IMG_KEYBOARD_ICON = dep("crate://self/resources/img/keyboard_icon.png")

    RoomScreen = {{RoomScreen}} {
        width: Fill, height: Fill,
        show_bg: true,
        draw_bg: {
            color: (COLOR_SECONDARY)
        }
        flow: Down, spacing: 0.0

        room_screen_wrapper = <View> {
            width: Fill, height: Fill,
            flow: Overlay,
            show_bg: true
            draw_bg: {
                color: (COLOR_PRIMARY_DARKER)
            }

            keyboard_view = <KeyboardView> {
                width: Fill, height: Fill,
                flow: Down,

                // First, display the timeline of all messages/events.
                timeline = <Timeline> {}

                // Below that, display an optional preview of the message that the user
                // is currently drafting a replied to.
                replying_preview = <View> {
                    visible: false
                    width: Fill
                    height: Fit
                    flow: Down
                    padding: 0.0

                    // Displays a "Replying to" label and a cancel button
                    // above the preview of the message being replied to.
                    <View> {
                        padding: {right: 12.0, left: 12.0}
                        width: Fill
                        height: Fit
                        flow: Right
                        align: {y: 0.5}

                        <Label> {
                            draw_text: {
                                text_style: <TEXT_SUB> {},
                                color: (COLOR_META)
                            }
                            text: "Replying to:"
                        }

                        filler = <View> {width: Fill, height: Fill}

                        // TODO: Fix style
                        cancel_reply_button = <IconButton> {
                            width: Fit,
                            height: Fit,

                            draw_icon: {
                                svg_file: (ICO_CLOSE),
                                fn get_color(self) -> vec4 {
                                   return (COLOR_META)
                                }
                            }
                            icon_walk: {width: 12, height: 12}
                        }
                    }

                    reply_preview_content = <ReplyPreviewContent> { }
                }

                // Below that, display a typing notice when other users in the room are typing.
                typing_notice = <View> {
                    visible: false
                    width: Fill
                    height: 30
                    flow: Right
                    padding: {left: 12.0, top: 8.0, bottom: 8.0, right: 10.0}
                    show_bg: true,
                    draw_bg: {
                        color: #e8f4ff,
                    }

                    typing_label = <Label> {
                        align: {x: 0.0, y: 0.5},
                        padding: {left: 5.0, right: 0.0}
                        draw_text: {
                            color: (TYPING_NOTICE_TEXT_COLOR),
                            text_style: <REGULAR_TEXT>{font_size: 9}
                        }
                        text: "Someone is typing"
                    }

                    typing_animation = <TypingAnimation> {
                        margin: {top: 1.1, left: -4 }
                        padding: 0.0,
                        draw_bg: {
                            color: (TYPING_NOTICE_TEXT_COLOR),
                        }
                    }
                }

                // Below that, display a preview of the current location that a user is about to send.
                location_preview = <LocationPreview> { }

                // Below that, display a view that holds the message input bar and send button.
                <View> {
                    width: Fill, height: Fit
                    flow: Right,
                    align: {y: 0.5},
                    padding: 10.
                    show_bg: true,
                    draw_bg: {
                        color: (COLOR_PRIMARY)
                    }

                    location_button = <IconButton> {
                        draw_icon: {svg_file: (ICO_LOCATION_PERSON)},
                        icon_walk: {width: 22.0, height: Fit, margin: {left: 0, right: 5}},
                        text: "",
                    }

                    message_input = <TextInput> {
                        width: Fill, height: Fit, margin: 0
                        align: {y: 0.5}
                        empty_message: "Write a message (in Markdown) ..."
                        draw_bg: {
                            color: (COLOR_PRIMARY)
                            instance radius: 2.0
                            instance border_width: 0.8
                            instance border_color: #D0D5DD
                            instance inset: vec4(0.0, 0.0, 0.0, 0.0)

                            fn get_color(self) -> vec4 {
                                return self.color
                            }

                            fn get_border_color(self) -> vec4 {
                                return self.border_color
                            }

                            fn pixel(self) -> vec4 {
                                let sdf = Sdf2d::viewport(self.pos * self.rect_size)
                                sdf.box(
                                    self.inset.x + self.border_width,
                                    self.inset.y + self.border_width,
                                    self.rect_size.x - (self.inset.x + self.inset.z + self.border_width * 2.0),
                                    self.rect_size.y - (self.inset.y + self.inset.w + self.border_width * 2.0),
                                    max(1.0, self.radius)
                                )
                                sdf.fill_keep(self.get_color())
                                if self.border_width > 0.0 {
                                    sdf.stroke(self.get_border_color(), self.border_width)
                                }
                                return sdf.result;
                            }
                        }
                        draw_text: {
                            color: (MESSAGE_TEXT_COLOR),
                            text_style: <MESSAGE_TEXT_STYLE>{},

                            fn get_color(self) -> vec4 {
                                return mix(
                                    self.color,
                                    #B,
                                    self.is_empty
                                )
                            }
                        }

                        // TODO find a way to override colors
                        draw_cursor: {
                            instance focus: 0.0
                            uniform border_radius: 0.5
                            fn pixel(self) -> vec4 {
                                let sdf = Sdf2d::viewport(self.pos * self.rect_size);
                                sdf.box(
                                    0.,
                                    0.,
                                    self.rect_size.x,
                                    self.rect_size.y,
                                    self.border_radius
                                )
                                sdf.fill(mix(#0f0, #0b0, self.focus));
                                return sdf.result
                            }
                        }

                        // TODO find a way to override colors
                        draw_selection: {
                            instance hover: 0.0
                            instance focus: 0.0
                            uniform border_radius: 2.0
                            fn pixel(self) -> vec4 {
                                let sdf = Sdf2d::viewport(self.pos * self.rect_size);
                                sdf.box(
                                    0.,
                                    0.,
                                    self.rect_size.x,
                                    self.rect_size.y,
                                    self.border_radius
                                )
                                sdf.fill(mix(#dfffd6, #bfffb0, self.focus));
                                return sdf.result
                            }
                        }
                    }

                    send_message_button = <IconButton> {
                        draw_icon: {svg_file: (ICO_SEND)},
                        icon_walk: {width: 18.0, height: Fit},
                    }
                }
            }

            // The top space should be displayed on top of the timeline
            top_space = <TopSpace> { }

            // The user profile sliding pane should be displayed on top of other "static" subviews
            // (on top of all other views that are always visible).
            <View> {
                width: Fill,
                height: Fill,
                align: { x: 1.0 },
                flow: Right,

                user_profile_sliding_pane = <UserProfileSlidingPane> { }
            }

            // A pop-up modal that appears while the user must wait for something
            // in the room to finish loading, e.g., when loading an older replied-to message.
            loading_modal = <Modal> {
                content: {
                    loading_modal_inner = <LoadingModal> {}
                }
            }
        }

        animator: {
            typing_notice_animator = {
                default: show,
                show = {
                    redraw: true,
                    from: { all: Forward { duration: (TYPING_NOTICE_ANIMATION_DURATION) } }
                    apply: { room_screen_wrapper = { keyboard_view = { typing_notice = { height: 30 } } } }
                }
                hide = {
                    redraw: true,
                    from: { all: Forward { duration: (TYPING_NOTICE_ANIMATION_DURATION) } }
                    apply: { room_screen_wrapper = { keyboard_view = { typing_notice = { height: 0 } } } }
                }
            }
        }
    }
}

/// The main widget that displays a single Matrix room.
#[derive(Live, LiveHook, Widget)]
pub struct RoomScreen {
    #[deref] view: View,
    #[animator] animator: Animator,

    /// The room ID of the currently-shown room.
    #[rust] room_id: Option<OwnedRoomId>,
    /// The display name of the currently-shown room.
    #[rust] room_name: String,
    /// The persistent UI-relevant states for the room that this widget is currently displaying.
    #[rust] tl_state: Option<TimelineUiState>,
    /// Timer to send fully read receipt
    /// 
    /// 5 secs timer starts when user scrolled down and scrolled_past_read_marker is true
    /// Last displayed event will be sent as fully read receipt
    #[rust] fully_read_timer: Timer,

}
impl Drop for RoomScreen {
    fn drop(&mut self) {
        // This ensures that the `TimelineUiState` instance owned by this room is *always* returned
        // back to to `TIMELINE_STATES`, which ensures that its UI state(s) are not lost
        // and that other RoomScreen instances can show this room in the future.
        // RoomScreen will be dropped whenever its widget instance is destroyed, e.g.,
        // when a Tab is closed or the app is resized to a different AdaptiveView layout.
        self.hide_timeline();
    }
}

impl Widget for RoomScreen {
    // Handle events and actions for the RoomScreen widget and its inner Timeline view.
    fn handle_event(&mut self, cx: &mut Cx, event: &Event, scope: &mut Scope) {
        let widget_uid = self.widget_uid();
        let portal_list = self.portal_list(id!(timeline.list));
        let pane = self.user_profile_sliding_pane(id!(user_profile_sliding_pane));

        // Currently, a Signal event is only used to tell this widget
        // that its timeline events have been updated in the background.
        if let Event::Signal = event {
            self.process_timeline_updates(cx, &portal_list);
        }

        if let Event::Actions(actions) = event {
            for action in actions {
                // Handle actions on a message, e.g., clicking the reply button or clicking the reply preview.
                match action.as_widget_action().widget_uid_eq(widget_uid).cast() {
                    MessageAction::MessageReplyButtonClicked(item_id) => {
                        let Some(tl) = self.tl_state.as_mut() else {
                            continue;
                        };

                        if let Some(event_tl_item) = tl.items
                            .get(item_id)
                            .and_then(|tl_item| tl_item.as_event().cloned())
                        {
                            if let Ok(replied_to_info) = event_tl_item.replied_to_info() {
                                self.show_replying_to(cx, (event_tl_item, replied_to_info));
                            }
                        }
                    }
                    MessageAction::ReplyPreviewClicked { reply_message_item_id, replied_to_event } => {
                        let loading_modal_inner = self.loading_modal(id!(loading_modal_inner));
                        let loading_modal = self.modal(id!(loading_modal));
                        let Some(tl) = self.tl_state.as_mut() else {
                            continue;
                        };
                        let tl_idx = reply_message_item_id;

                        /// The maximum number of items to search through when looking for the replied-to message.
                        /// This is a safety measure to prevent the main UI thread from getting stuck in a
                        /// long-running loop if the replied-to message is not found quickly.
                        const MAX_ITEMS_TO_SEARCH_THROUGH: usize = 50;

                        // Attempt to find the index of replied-to message in the timeline.
                        // Start from the current item's index (`tl_idx`)and search backwards,
                        // since we know the replied-to message must come before the current item.
                        let mut num_items_searched = 0;
                        let replied_to_msg_tl_index = tl.items
                            .focus()
                            .narrow(..tl_idx)
                            .into_iter()
                            .rev()
                            .take(MAX_ITEMS_TO_SEARCH_THROUGH)
                            .position(|i| {
                                num_items_searched += 1;
                                i.as_event()
                                    .and_then(|e| e.event_id())
                                    .is_some_and(|ev_id| ev_id == replied_to_event)
                            })
                            .map(|position| tl_idx.saturating_sub(position).saturating_sub(1));

                        if let Some(index) = replied_to_msg_tl_index {
                            // log!("The replied-to message {replied_to_event} was immediately found in room {}, scrolling to from index {reply_message_item_id} --> {index} (first ID {}).", tl.room_id, portal_list.first_id());
                            let speed = 50.0;
                            // Scroll to the message right *before* the replied-to message.
                            // FIXME: `smooth_scroll_to` should accept a "scroll offset" (first scroll) parameter too,
                            //       so that we can scroll to the replied-to message and have it
                            //       appear beneath the top of the viewport.
                            portal_list.smooth_scroll_to(cx, index.saturating_sub(1), speed, None);
                            // start highlight animation.
                            tl.message_highlight_animation_state = MessageHighlightAnimationState::Pending {
                                item_id: index
                            };
                        } else {
                            // log!("The replied-to message {replied_to_event} wasn't immediately available in room {}, searching for it in the background...", tl.room_id);
                            // Here, we set the state of the loading modal and display it to the user.
                            // The main logic will be handled in `process_timeline_updates()`, which is the only
                            // place where we can receive updates to the timeline from the background tasks.
                            loading_modal_inner.set_state(
                                cx,
                                LoadingModalState::BackwardsPaginateUntilEvent {
                                    target_event_id: replied_to_event.clone(),
                                    events_paginated: 0,
                                    request_sender: tl.request_sender.clone(),
                                },
                            );
                            loading_modal.open(cx);

                            tl.request_sender.send_if_modified(|requests| {
                                if let Some(existing) = requests.iter_mut().find(|r| r.room_id == tl.room_id) {
                                    warning!("Unexpected: room {} already had an existing timeline request in progress, event: {:?}", tl.room_id, existing.target_event_id);
                                    // We might as well re-use this existing request...
                                    existing.target_event_id = replied_to_event;
                                } else {
                                    requests.push(BackwardsPaginateUntilEventRequest {
                                        room_id: tl.room_id.clone(),
                                        target_event_id: replied_to_event,
                                        // avoid re-searching through items we already searched through.
                                        starting_index: tl_idx.saturating_sub(num_items_searched),
                                        current_tl_len: tl.items.len(),
                                    });
                                }
                                true
                            });

                            // Don't unconditionally start backwards pagination here, because we want to give the
                            // background `timeline_subscriber_handler` task a chance to process the request first
                            // and search our locally-known timeline history for the replied-to message.
                        }
                        self.redraw(cx);
                    }
                    _ => {}
                }

                // Handle the highlight animation.
                let Some(tl) = self.tl_state.as_mut() else { return };
                if let MessageHighlightAnimationState::Pending { item_id } = tl.message_highlight_animation_state {
                    if portal_list.smooth_scroll_reached(actions) {
                        cx.widget_action(
                            widget_uid,
                            &scope.path,
                            MessageAction::MessageHighlight(item_id),
                        );
                        tl.message_highlight_animation_state = MessageHighlightAnimationState::Off;
                        // Adjust the scrolled-to item's position to be slightly beneath the top of the viewport.
                        // portal_list.set_first_id_and_scroll(portal_list.first_id(), 15.0);
                    }
                }

                // Handle the action that requests to show the user profile sliding pane.
                if let ShowUserProfileAction::ShowUserProfile(profile_and_room_id) = action.as_widget_action().cast() {
                    // Only show the user profile in room that this avatar belongs to
                    if self.room_id.as_ref().is_some_and(|r| r == &profile_and_room_id.room_id) {
                        self.show_user_profile(
                            cx,
                            &pane,
                            UserProfilePaneInfo {
                                profile_and_room_id,
                                room_name: self.room_name.clone(),
                                room_member: None,
                            },
                        );
                    }
                }

                // Handle a link being clicked.
                if let HtmlLinkAction::Clicked { url, .. } = action.as_widget_action().cast() {
                    // A closure that handles both MatrixToUri and MatrixUri links.
                    let mut handle_uri = |id: &MatrixId, _via: &[OwnedServerName]| -> bool {
                        match id {
                            MatrixId::Room(room_id) => {
                                if self.room_id.as_ref() == Some(room_id) {
                                    return true;
                                }
                                if let Some(_known_room) = get_client().and_then(|c| c.get_room(room_id)) {
                                    log!("TODO: jump to known room {}", room_id);
                                } else {
                                    log!("TODO: fetch and display room preview for room {}", room_id);
                                }
                                true
                            }
                            MatrixId::RoomAlias(room_alias) => {
                                log!("TODO: open room alias {}", room_alias);
                                // TODO: open a room loading screen that shows a spinner
                                //       while our background async task calls Client::resolve_room_alias()
                                //       and then either jumps to the room if known, or fetches and displays
                                //       a room preview for that room.
                                true
                            }
                            MatrixId::User(user_id) => {
                                log!("Opening matrix.to user link for {}", user_id);

                                // There is no synchronous way to get the user's full profile info
                                // including the details of their room membership,
                                // so we fill in with the details we *do* know currently,
                                // show the UserProfileSlidingPane, and then after that,
                                // the UserProfileSlidingPane itself will fire off
                                // an async request to get the rest of the details.
                                self.show_user_profile(
                                    cx,
                                    &pane,
                                    UserProfilePaneInfo {
                                        profile_and_room_id: UserProfileAndRoomId {
                                            user_profile: UserProfile {
                                                user_id: user_id.to_owned(),
                                                username: None,
                                                avatar_state: AvatarState::Unknown,
                                            },
                                            room_id: self.room_id.clone().unwrap(),
                                        },
                                        room_name: self.room_name.clone(),
                                        // TODO: use the extra `via` parameters
                                        room_member: None,
                                    },
                                );
                                true
                            }
                            MatrixId::Event(room_id, event_id) => {
                                log!("TODO: open event {} in room {}", event_id, room_id);
                                // TODO: this requires the same first step as the `MatrixId::Room` case above,
                                //       but then we need to call Room::event_with_context() to get the event
                                //       and its context (surrounding events ?).
                                true
                            }
                            _ => false,
                        }
                    };

                    let mut link_was_handled = false;
                    if let Ok(matrix_to_uri) = MatrixToUri::parse(&url) {
                        link_was_handled |= handle_uri(matrix_to_uri.id(), matrix_to_uri.via());
                    }
                    if let Ok(matrix_uri) = MatrixUri::parse(&url) {
                        link_was_handled |= handle_uri(matrix_uri.id(), matrix_uri.via());
                    }

                    if !link_was_handled {
                        log!("Opening URL \"{}\"", url);
                        if let Err(e) = robius_open::Uri::new(&url).open() {
                            error!("Failed to open URL {:?}. Error: {:?}", url, e);
                        }
                    }
                }

                if let LoadingModalAction::Close = action.as_widget_action().cast() {
                    self.modal(id!(loading_modal)).close(cx);
                }
            }

            // Set visibility of loading message banner based of pagination logic
            self.send_pagination_request_based_on_scroll_pos(cx, actions, &portal_list);
            // Handle sending any read receipts for the current logged-in user.
            self.send_user_read_receipts_based_on_scroll_pos(cx, actions, &portal_list);

            // Handle the cancel reply button being clicked.
            if self.button(id!(cancel_reply_button)).clicked(actions) {
                self.clear_replying_to();
                self.redraw(cx);
            }

            // Handle the add location button being clicked.
            if self.button(id!(location_button)).clicked(actions) {
                log!("Add location button clicked; requesting current location...");
                if let Err(_e) = init_location_subscriber(cx) {
                    error!("Failed to initialize location subscriber");
                }
                self.show_location_preview(cx);
            }

            // Handle the send location button being clicked.
            if self.button(id!(location_preview.send_location_button)).clicked(actions) {
                let location_preview = self.location_preview(id!(location_preview));
                if let Some((coords, _system_time_opt)) = location_preview.get_current_data() {
                    let geo_uri = format!("{}{},{}", GEO_URI_SCHEME, coords.latitude, coords.longitude);
                    let message = RoomMessageEventContent::new(
                        MessageType::Location(
                            LocationMessageEventContent::new(geo_uri.clone(), geo_uri)
                        )
                    );
                    submit_async_request(MatrixRequest::SendMessage {
                        room_id: self.room_id.clone().unwrap(),
                        message,
                        replied_to: self.tl_state.as_mut().and_then(
                            |tl| tl.replying_to.take().map(|(_, rep)| rep)
                        ),
                        // TODO: support attaching mentions, etc.
                    });

                    self.clear_replying_to();
                    location_preview.clear();
                    location_preview.redraw(cx);
                }
            }

            // Handle the send message button being clicked and enter key being pressed.
            let msg_input_widget = self.text_input(id!(message_input));
            let send_message_shortcut_pressed = msg_input_widget
                .key_down_unhandled(actions)
                .is_some_and(|ke| ke.key_code == KeyCode::ReturnKey && ke.modifiers.is_primary());
            if send_message_shortcut_pressed
                || self.button(id!(send_message_button)).clicked(actions)
            {
                let entered_text = msg_input_widget.text().trim().to_string();
                if !entered_text.is_empty() {
                    let room_id = self.room_id.clone().unwrap();
                    log!("Sending message to room {}: {:?}", room_id, entered_text);
                    let message = if let Some(html_text) = entered_text.strip_prefix("/html") {
                        RoomMessageEventContent::text_html(html_text, html_text)
                    } else if let Some(plain_text) = entered_text.strip_prefix("/plain") {
                        RoomMessageEventContent::text_plain(plain_text)
                    } else {
                        RoomMessageEventContent::text_markdown(entered_text)
                    };
                    submit_async_request(MatrixRequest::SendMessage {
                        room_id,
                        message,
                        replied_to: self.tl_state.as_mut().and_then(
                            |tl| tl.replying_to.take().map(|(_, rep)| rep)
                        ),
                        // TODO: support attaching mentions, etc.
                    });

                    self.clear_replying_to();
                    msg_input_widget.set_text_and_redraw(cx, "");
                }
            }

            // Handle the jump to bottom button: update its visibility, and handle clicks.
            self.jump_to_bottom_button(id!(jump_to_bottom)).update_from_actions(
                cx,
                &portal_list,
                actions,
            );

            // Handle a typing action on the message input box.
            if let Some(new_text) = self.text_input(id!(message_input)).changed(actions) {
                submit_async_request(MatrixRequest::SendTypingNotice {
                    room_id: self.room_id.clone().unwrap(),
                    typing: !new_text.is_empty(),
                });
            }
        }
        // Send fully read receipt for last displayed event 5 Seconds after user scrolled past the read marker
        if self.fully_read_timer.is_event(event).is_some() && !self.fully_read_timer.is_empty() {
            if let (Some(ref mut tl_state), Some(ref room_id)) = (&mut self.tl_state, &self.room_id) {
                if let Some((event_id, timestamp)) = tl_state
                    .last_display_event
                    .take()
                {
                    submit_async_request(MatrixRequest::FullyReadReceipt {
                        room_id: room_id.clone(),
                        event_id,
                        timestamp,
                    });
                }
            }
            cx.stop_timer(self.fully_read_timer);
        }

        if self.animator_handle_event(cx, event).must_redraw() {
            self.redraw(cx);
        }

        // Only forward visibility-related events (touch/tap/scroll) to the inner timeline view
        // if the user profile sliding pane is not visible.
        if event.requires_visibility() && pane.is_currently_shown(cx) {
            // Forward the event to the user profile sliding pane,
            // preventing the underlying timeline view from receiving it.
            pane.handle_event(cx, event, scope);
        } else {
            // Forward the event to the inner timeline view.
            self.view.handle_event(cx, event, scope);
        }
    }

    fn draw_walk(&mut self, cx: &mut Cx2d, scope: &mut Scope, walk: Walk) -> DrawStep {
        let room_screen_widget_uid = self.widget_uid();
        while let Some(subview) = self.view.draw_walk(cx, scope, walk).step() {
            // We only care about drawing the portal list.
            let portal_list_ref = subview.as_portal_list();
            let Some(mut list_ref) = portal_list_ref.borrow_mut() else {
                error!("!!! RoomScreen::draw_walk(): BUG: expected a PortalList widget, but got something else");
                continue;
            };
            let Some(tl_state) = self.tl_state.as_mut() else {
                return DrawStep::done();
            };
            let room_id = &tl_state.room_id;
            let tl_items = &tl_state.items;

            // Set the portal list's range based on the number of timeline items.
            let last_item_id = tl_items.len();

            let list = list_ref.deref_mut();
            list.set_item_range(cx, 0, last_item_id);

            while let Some(item_id) = list.next_visible_item(cx) {
                let item = {
                    let tl_idx = item_id;
                    let Some(timeline_item) = tl_items.get(tl_idx) else {
                        // This shouldn't happen (unless the timeline gets corrupted or some other weird error),
                        // but we can always safely fill the item with an empty widget that takes up no space.
                        list.item(cx, item_id, live_id!(Empty));
                        continue;
                    };

                    // Determine whether this item's content and profile have been drawn since the last update.
                    // Pass this state to each of the `populate_*` functions so they can attempt to re-use
                    // an item in the timeline's portallist that was previously populated, if one exists.
                    let item_drawn_status = ItemDrawnStatus {
                        content_drawn: tl_state.content_drawn_since_last_update.contains(&tl_idx),
                        profile_drawn: tl_state.profile_drawn_since_last_update.contains(&tl_idx),
                    };

                    let (item, item_new_draw_status) = match timeline_item.kind() {
                        TimelineItemKind::Event(event_tl_item) => match event_tl_item.content() {
                            TimelineItemContent::Message(message) => {
                                let prev_event = tl_idx.checked_sub(1).and_then(|i| tl_items.get(i));
                                populate_message_view(
                                    cx,
                                    list,
                                    item_id,
                                    room_id,
                                    event_tl_item,
                                    MessageOrSticker::Message(message),
                                    prev_event,
                                    &mut tl_state.media_cache,
                                    item_drawn_status,
                                    room_screen_widget_uid,
                                )
                            }
                            TimelineItemContent::Sticker(sticker) => {
                                let prev_event = tl_idx.checked_sub(1).and_then(|i| tl_items.get(i));
                                populate_message_view(
                                    cx,
                                    list,
                                    item_id,
                                    room_id,
                                    event_tl_item,
                                    MessageOrSticker::Sticker(sticker.content()),
                                    prev_event,
                                    &mut tl_state.media_cache,
                                    item_drawn_status,
                                    room_screen_widget_uid,
                                )
                            }
                            TimelineItemContent::RedactedMessage => populate_small_state_event(
                                cx,
                                list,
                                item_id,
                                room_id,
                                event_tl_item,
                                &RedactedMessageEventMarker,
                                item_drawn_status,
                            ),
                            TimelineItemContent::MembershipChange(membership_change) => populate_small_state_event(
                                cx,
                                list,
                                item_id,
                                room_id,
                                event_tl_item,
                                membership_change,
                                item_drawn_status,
                            ),
                            TimelineItemContent::ProfileChange(profile_change) => populate_small_state_event(
                                cx,
                                list,
                                item_id,
                                room_id,
                                event_tl_item,
                                profile_change,
                                item_drawn_status,
                            ),
                            TimelineItemContent::OtherState(other) => populate_small_state_event(
                                cx,
                                list,
                                item_id,
                                room_id,
                                event_tl_item,
                                other,
                                item_drawn_status,
                            ),
                            unhandled => {
                                let item = list.item(cx, item_id, live_id!(SmallStateEvent));
                                item.label(id!(content)).set_text(&format!("[Unsupported] {:?}", unhandled));
                                (item, ItemDrawnStatus::both_drawn())
                            }
                        }
                        TimelineItemKind::Virtual(VirtualTimelineItem::DayDivider(millis)) => {
                            let item = list.item(cx, item_id, live_id!(DayDivider));
                            let text = unix_time_millis_to_datetime(millis)
                                // format the time as a shortened date (Sat, Sept 5, 2021)
                                .map(|dt| format!("{}", dt.date_naive().format("%a %b %-d, %Y")))
                                .unwrap_or_else(|| format!("{:?}", millis));
                            item.label(id!(date)).set_text(&text);
                            (item, ItemDrawnStatus::both_drawn())
                        }
                        TimelineItemKind::Virtual(VirtualTimelineItem::ReadMarker) => {
                            let item = list.item(cx, item_id, live_id!(ReadMarker));
                            (item, ItemDrawnStatus::both_drawn())
                        }
                    };

                    // Now that we've drawn the item, add its index to the set of drawn items.
                    if item_new_draw_status.content_drawn {
                        tl_state.content_drawn_since_last_update.insert(tl_idx .. tl_idx + 1);
                    }
                    if item_new_draw_status.profile_drawn {
                        tl_state.profile_drawn_since_last_update.insert(tl_idx .. tl_idx + 1);
                    }
                    item
                };
                item.draw_all(cx, &mut Scope::empty());
            }
        }

        DrawStep::done()
    }
}

impl RoomScreen {
    /// Processes all pending background updates to the currently-shown timeline.
    ///
    /// Redraws this RoomScreen view if any updates were applied.
    fn process_timeline_updates(&mut self, cx: &mut Cx, portal_list: &PortalListRef) {
        let top_space = self.view(id!(top_space));
        let jump_to_bottom = self.jump_to_bottom_button(id!(jump_to_bottom));
        let curr_first_id = portal_list.first_id();
        let Some(tl) = self.tl_state.as_mut() else { return };

        let mut done_loading = false;
        let mut should_continue_backwards_pagination = false;
        let mut num_updates = 0;
        let mut typing_users = Vec::new();

        while let Ok(update) = tl.update_receiver.try_recv() {
            num_updates += 1;
            match update {
                TimelineUpdate::FirstUpdate { initial_items } => {
                    tl.content_drawn_since_last_update.clear();
                    tl.profile_drawn_since_last_update.clear();
                    tl.fully_paginated = false;
                    // Set the portal list to the very bottom of the timeline.
                    portal_list.set_first_id_and_scroll(initial_items.len().saturating_sub(1), 0.0);
                    portal_list.set_tail_range(true);
                    jump_to_bottom.update_visibility(true);

                    tl.items = initial_items;
                    done_loading = true;
                }
                TimelineUpdate::NewItems { new_items, changed_indices, is_append, clear_cache, unread_messages_count } => {
                    if new_items.is_empty() {
                        if !tl.items.is_empty() {
                            log!("Timeline::handle_event(): timeline (had {} items) was cleared for room {}", tl.items.len(), tl.room_id);
                        }

                        // If the bottom of the timeline (the last event) is visible, then we should
                        // set the timeline to live mode.
                        // If the bottom of the timeline is *not* visible, then we should
                        // set the timeline to Focused mode.

                        // TODO: Save the event IDs of the top 3 items before we apply this update,
                        //       which indicates this timeline is in the process of being restored,
                        //       such that we can jump back to that position later after applying this update.

                        // TODO: here we need to re-build the timeline via TimelineBuilder
                        //       and set the TimelineFocus to one of the above-saved event IDs.

                        // TODO: the docs for `TimelineBuilder::with_focus()` claim that the timeline's focus mode
                        //       can be changed after creation, but I do not see any methods to actually do that.
                        //       <https://matrix-org.github.io/matrix-rust-sdk/matrix_sdk_ui/timeline/struct.TimelineBuilder.html#method.with_focus>
                        //
                        //       As such, we probably need to create a new async request enum variant
                        //       that tells the background async task to build a new timeline
                        //       (either in live mode or focused mode around one or more events)
                        //       and then replaces the existing timeline in ALL_ROOMS_INFO with the new one.
                    }

                    // Maybe todo?: we can often avoid the following loops that iterate over the `items` list
                    //       by only doing that if `clear_cache` is true, or if `changed_indices` range includes
                    //       any index that comes before (is less than) the above `curr_first_id`.

                    if new_items.len() == tl.items.len() {
                        // log!("Timeline::handle_event(): no jump necessary for updated timeline of same length: {}", items.len());
                    }
                    else if curr_first_id > new_items.len() {
                        log!("Timeline::handle_event(): jumping to bottom: curr_first_id {} is out of bounds for {} new items", curr_first_id, new_items.len());
                        portal_list.set_first_id_and_scroll(new_items.len().saturating_sub(1), 0.0);
                        portal_list.set_tail_range(true);
                        jump_to_bottom.update_visibility(true);
                    }
                    else if let Some((curr_item_idx, new_item_idx, new_item_scroll, _event_id)) =
                        find_new_item_matching_current_item(cx, portal_list, curr_first_id, &tl.items, &new_items)
                    {
                        if curr_item_idx != new_item_idx {
                            log!("Timeline::handle_event(): jumping view from event index {curr_item_idx} to new index {new_item_idx}, scroll {new_item_scroll}, event ID {_event_id}");
                            portal_list.set_first_id_and_scroll(new_item_idx, new_item_scroll);
                            tl.prev_first_index = Some(new_item_idx);
                            // Reset the fully read timer when we jump to a new event
                            cx.stop_timer(self.fully_read_timer);
                            tl.scrolled_past_read_marker = false;
                        }
                    }
                    //
                    // TODO: after an (un)ignore user event, all timelines are cleared. Handle that here.
                    //
                    else {
                        warning!("!!! Couldn't find new event with matching ID for ANY event currently visible in the portal list");
                    }

                    // If new items were appended to the end of the timeline, show an unread messages badge on the jump to bottom button.
                    if is_append && !portal_list.is_at_end() {
                        if let Some(room_id) = &self.room_id {
                            // Set the number of unread messages to unread_notification_badge by async request to avoid locking in the Main UI thread
                            submit_async_request(MatrixRequest::GetNumOfUnReadMessages{ room_id: room_id.clone() });
                        }
                    }
                    if let Some(unread_messages_count) = unread_messages_count {
                        jump_to_bottom.show_unread_message_badge(cx, unread_messages_count);
                        continue;
                    }
                    if clear_cache {
                        tl.content_drawn_since_last_update.clear();
                        tl.profile_drawn_since_last_update.clear();
                        tl.fully_paginated = false;

                        // If this RoomScreen is showing the loading modal and has an ongoing backwards pagination request,
                        // then we should update the status message in that loading modal
                        // and then continue paginating backwards until we find the target event.
                        // Note that we do this here because `clear_cache` will always be true if backwards pagination occurred.
                        let loading_modal_inner = self.view.loading_modal(id!(loading_modal_inner));
                        let mut loading_modal_state = loading_modal_inner.take_state();
                        if let LoadingModalState::BackwardsPaginateUntilEvent {
                            ref mut events_paginated, target_event_id, ..
                        } = &mut loading_modal_state {
                            *events_paginated += new_items.len().saturating_sub(tl.items.len());
                            log!("While finding target event {target_event_id}, loaded {events_paginated} messages...");
                            // Here, we assume that we have not yet found the target event,
                            // so we need to continue paginating backwards.
                            // If the target event has already been found, it will be handled
                            // in the `TargetEventFound` match arm below, which will set
                            // `should_continue_backwards_pagination` to `false`.
                            // So either way, it's okay to set this to `true` here.
                            should_continue_backwards_pagination = true;
                        }
                        loading_modal_inner.set_state(cx, loading_modal_state);
                    } else {
                        tl.content_drawn_since_last_update.remove(changed_indices.clone());
                        tl.profile_drawn_since_last_update.remove(changed_indices.clone());
                        // log!("Timeline::handle_event(): changed_indices: {changed_indices:?}, items len: {}\ncontent drawn: {:#?}\nprofile drawn: {:#?}", items.len(), tl.content_drawn_since_last_update, tl.profile_drawn_since_last_update);
                    }
                    tl.items = new_items;
                    done_loading = true;
                }
                TimelineUpdate::TargetEventFound { target_event_id, index } => {
                    // log!("Target event found in room {}: {target_event_id}, index: {index}", tl.room_id);
                    tl.request_sender.send_if_modified(|requests| {
                        requests.retain(|r| r.room_id != tl.room_id);
                        // no need to notify/wake-up all receivers for a completed request
                        false
                    });

                    // sanity check: ensure the target event is in the timeline at the given `index`.
                    let item = tl.items.get(index);
                    let is_valid = item.is_some_and(|item|
                        item.as_event()
                            .is_some_and(|ev| ev.event_id() == Some(&target_event_id))
                    );
                    let loading_modal_inner = self.view.loading_modal(id!(loading_modal_inner));

                    // log!("TargetEventFound: is_valid? {is_valid}. room {}, event {target_event_id}, index {index} of {}\n  --> item: {item:?}", tl.room_id, tl.items.len());
                    if is_valid {
                        // We successfully found the target event, so we can close the loading modal,
                        // reset the loading modal state to `None`, and stop issuing backwards pagination requests.
                        loading_modal_inner.set_status(cx, "Successfully found replied-to message!");
                        loading_modal_inner.set_state(cx, LoadingModalState::None);
                        self.view.modal(id!(loading_modal)).close(cx);

                        // NOTE: this code was copied from the `ReplyPreviewClicked` action handler;
                        //       we should deduplicate them at some point.
                        let speed = 50.0;
                        // Scroll to the message right above the replied-to message.
                        // FIXME: `smooth_scroll_to` should accept a scroll offset parameter too,
                        //       so that we can scroll to the replied-to message and have it
                        //       appear beneath the top of the viewport.
                        portal_list.smooth_scroll_to(cx, index.saturating_sub(1), speed, None);
                        // start highlight animation.
                        tl.message_highlight_animation_state = MessageHighlightAnimationState::Pending {
                            item_id: index
                        };
                    }
                    else {
                        // Here, the target event was not found in the current timeline,
                        // or we found it previously but it is no longer in the timeline (or has moved),
                        // which means we encountered an error and are unable to jump to the target event.
                        error!("Target event index {index} of {} is out of bounds for room {}", tl.items.len(), tl.room_id);
                        // Show this error in the loading modal, which should already be open.
                        loading_modal_inner.set_state(cx, LoadingModalState::Error(
                            String::from("Unable to find replied-to message; it may have been deleted.")
                        ));
                    }

                    should_continue_backwards_pagination = false;

                    // redraw now before any other items get added to the timeline list.
                    self.view.redraw(cx);
                }
                TimelineUpdate::PaginationRunning(direction) => {
                    if direction == PaginationDirection::Backwards {
                        top_space.set_visible(true);
                        done_loading = false;
                    } else {
                        error!("Unexpected PaginationRunning update in the Forwards direction");
                    }
                }
                TimelineUpdate::PaginationError { error, direction } => {
                    error!("Pagination error ({direction}) in room {}: {error:?}", tl.room_id);
                    done_loading = true;
                }
                TimelineUpdate::PaginationIdle { fully_paginated, direction } => {
                    if direction == PaginationDirection::Backwards {
                        // Don't set `done_loading` to `true`` here, because we want to keep the top space visible
                        // (with the "loading" message) until the corresponding `NewItems` update is received.
                        tl.fully_paginated = fully_paginated;
                        if fully_paginated {
                            done_loading = true;
                        }
                    } else {
                        error!("Unexpected PaginationIdle update in the Forwards direction");
                    }
                }
                TimelineUpdate::EventDetailsFetched {event_id, result } => {
                    if let Err(_e) = result {
                        error!("Failed to fetch details fetched for event {event_id} in room {}. Error: {_e:?}", tl.room_id);
                    }
                    // Here, to be most efficient, we could redraw only the updated event,
                    // but for now we just fall through and let the final `redraw()` call re-draw the whole timeline view.
                }
                TimelineUpdate::RoomMembersFetched => {
                    // log!("Timeline::handle_event(): room members fetched for room {}", tl.room_id);
                    // Here, to be most efficient, we could redraw only the user avatars and names in the timeline,
                    // but for now we just fall through and let the final `redraw()` call re-draw the whole timeline view.
                }
                TimelineUpdate::MediaFetched => {
                    log!("Timeline::handle_event(): media fetched for room {}", tl.room_id);
                    // Here, to be most efficient, we could redraw only the media items in the timeline,
                    // but for now we just fall through and let the final `redraw()` call re-draw the whole timeline view.
                }

                TimelineUpdate::TypingUsers { users } => {
                    // This update loop should be kept tight & fast, so all we do here is
                    // save the list of typing users for future use after the loop exits.
                    // Then, we "process" it later (by turning it into a string) after the
                    // update loop has completed, which avoids unnecessary expensive work
                    // if the list of typing users gets updated many times in a row.
                    typing_users = users;
                }
            }
        }

        if should_continue_backwards_pagination {
            submit_async_request(MatrixRequest::PaginateRoomTimeline {
                room_id: tl.room_id.clone(),
                num_events: 50,
                direction: PaginationDirection::Backwards,
            });
        }

        if done_loading {
            top_space.set_visible(false);
        }

        if !typing_users.is_empty() {
            let typing_notice_text = match typing_users.as_slice() {
                [] => String::new(),
                [user] => format!("{user} is typing "),
                [user1, user2] => format!("{user1} and {user2} are typing "),
                [user1, user2, others @ ..] => {
                    if others.len() > 1 {
                        format!("{user1}, {user2}, and {} are typing ", &others[0])
                    } else {
                        format!(
                            "{user1}, {user2}, and {} others are typing ",
                            others.len()
                        )
                    }
                }
            };
            // Set the typing notice text and make its view visible.
            self.view.label(id!(typing_label)).set_text(&typing_notice_text);
            self.view.view(id!(typing_notice)).set_visible(true);
            // Animate in the typing notice view (sliding it up from the bottom).
            self.animator_play(cx, id!(typing_notice_animator.show));
            // Start the typing notice text animation of bouncing dots.
            let typing_animation = self.view.typing_animation(id!(typing_animation));
            typing_animation.animate(cx);
        } else {
            // Animate out the typing notice view (sliding it out towards the bottom).
            self.animator_play(cx, id!(typing_notice_animator.hide));
            let typing_animation = self.view.typing_animation(id!(typing_animation));
            typing_animation.stop_animation();
        }

        if num_updates > 0 {
            // log!("Applied {} timeline updates for room {}, redrawing with {} items...", num_updates, tl.room_id, tl.items.len());
            self.redraw(cx);
        }
    }

    /// Shows the user profile sliding pane with the given avatar info.
    fn show_user_profile(
        &mut self,
        cx: &mut Cx,
        pane: &UserProfileSlidingPaneRef,
        info: UserProfilePaneInfo,
    ) {
        pane.set_info(cx, info);
        pane.show(cx);
        // Not sure if this redraw is necessary
        self.redraw(cx);
    }

    /// Shows a preview of the given event that the user is currently replying to
    /// above the message input bar.
    fn show_replying_to(
        &mut self,
        cx: &mut Cx,
        replying_to: (EventTimelineItem, RepliedToInfo),
    ) {
        let replying_preview_view = self.view(id!(replying_preview));
        let (replying_preview_username, _) = set_avatar_and_get_username(
            cx,
            replying_preview_view.avatar(id!(reply_preview_content.reply_preview_avatar)),
            self.room_id.as_ref().unwrap(),
            replying_to.0.sender(),
            replying_to.0.sender_profile(),
            replying_to.0.event_id(),
        );

        replying_preview_view
            .label(id!(reply_preview_content.reply_preview_username))
            .set_text(replying_preview_username.as_str());

        populate_preview_of_timeline_item(
            &replying_preview_view.html_or_plaintext(id!(reply_preview_content.reply_preview_body)),
            replying_to.0.content(),
            &replying_preview_username,
        );

        self.view(id!(replying_preview)).set_visible(true);
        if let Some(tl) = self.tl_state.as_mut() {
            tl.replying_to = Some(replying_to);
        }

        // After the user clicks the reply button next to a message,
        // and we get to this point where the replying-to preview is shown,
        // we should automatically focus the keyboard on the message input box
        // so that the user can immediately start typing their reply
        // without having to manually click on the message input box.
        self.text_input(id!(message_input)).set_key_focus(cx);
        self.redraw(cx);
    }

    /// Clears (and makes invisible) the preview of the message
    /// that the user is currently replying to.
    fn clear_replying_to(&mut self) {
        self.view(id!(replying_preview)).set_visible(false);
        if let Some(tl) = self.tl_state.as_mut() {
            tl.replying_to = None;
        }
    }

    fn show_location_preview(&mut self, cx: &mut Cx) {
        self.location_preview(id!(location_preview)).show();
        self.redraw(cx);
    }

    /// Invoke this when this timeline is being shown,
    /// e.g., when the user navigates to this timeline.
    fn show_timeline(&mut self, cx: &mut Cx) {
        let room_id = self.room_id.clone()
            .expect("BUG: Timeline::show_timeline(): no room_id was set.");
        // just an optional sanity check
        assert!(self.tl_state.is_none(),
            "BUG: tried to show_timeline() into a timeline with existing state. \
            Did you forget to save the timeline state back to the global map of states?",
        );

        let (mut tl_state, first_time_showing_room) = if let Some(existing) = TIMELINE_STATES.lock().unwrap().remove(&room_id) {
            (existing, false)
        } else {
            let (update_sender, update_receiver, request_sender) = take_timeline_endpoints(&room_id)
                .expect("BUG: couldn't get timeline state for first-viewed room.");
            let new_tl_state = TimelineUiState {
                room_id: room_id.clone(),
                // We assume timelines being viewed for the first time haven't been fully paginated.
                fully_paginated: false,
                items: Vector::new(),
                content_drawn_since_last_update: RangeSet::new(),
                profile_drawn_since_last_update: RangeSet::new(),
                update_receiver,
                request_sender,
                media_cache: MediaCache::new(MediaFormatConst::File, Some(update_sender)),
                replying_to: None,
                saved_state: SavedState::default(),
                message_highlight_animation_state: MessageHighlightAnimationState::default(),
                last_scrolled_index: usize::MAX,
                prev_first_index: None,
                scrolled_past_read_marker: false,
                last_display_event: None,
            };
            (new_tl_state, true)
        };

        // Subscribe to typing notices, but hide the typing notice view initially.
        self.view(id!(typing_notice)).set_visible(false);
        submit_async_request(
            MatrixRequest::SubscribeToTypingNotices {
                room_id: room_id.clone(),
                subscribe: true,
            }
        );

        // Query for User's fully read event
        submit_async_request(MatrixRequest::GetFullyReadEvent { room_id: room_id.clone() });

        // Kick off a back pagination request for this room. This is "urgent",
        // because we want to show the user some messages as soon as possible
        // when they first open the room, and there might not be any messages yet.
        if first_time_showing_room && !tl_state.fully_paginated {
            log!("Sending a first-time backwards pagination request for room {}", room_id);
            submit_async_request(MatrixRequest::PaginateRoomTimeline {
                room_id: room_id.clone(),
                num_events: 50,
                direction: PaginationDirection::Backwards,
            });

            // Even though we specify that room member profiles should be lazy-loaded,
            // the matrix server still doesn't consistently send them to our client properly.
            // So we kick off a request to fetch the room members here upon first viewing the room.
            submit_async_request(MatrixRequest::FetchRoomMembers { room_id });
        }

        // Now, restore the visual state of this timeline from its previously-saved state.
        self.restore_state(cx, &mut tl_state);

        // As the final step, store the tl_state for this room into this RoomScreen widget,
        // such that it can be accessed in future event/draw handlers.
        self.tl_state = Some(tl_state);

        // Now that we have restored the TimelineUiState into this RoomScreen widget,
        // we can proceed to processing pending background updates, and if any were processed,
        // the timeline will also be redrawn.
        if first_time_showing_room {
            let portal_list = self.portal_list(id!(list));
            self.process_timeline_updates(cx, &portal_list);
        }

        self.redraw(cx);
    }

    /// Invoke this when this RoomScreen/timeline is being hidden or no longer being shown.
    fn hide_timeline(&mut self) {
        let Some(room_id) = self.room_id.clone() else { return };

        self.save_state();

        // When closing a room view, we do the following with non-persistent states:
        // * Unsubscribe from typing notices, since we don't care about them
        //   when a given room isn't visible.
        // * Clear the location preview. We don't save this to the TimelineUiState
        //   because the location might change by the next time the user opens this same room.
        self.location_preview(id!(location_preview)).clear();
        submit_async_request(MatrixRequest::SubscribeToTypingNotices {
            room_id,
            subscribe: false,
        });
    }

    /// Removes the current room's visual UI state from this widget
    /// and saves it to the map of `TIMELINE_STATES` such that it can be restored later.
    ///
    /// Note: after calling this function, the widget's `tl_state` will be `None`.
    fn save_state(&mut self) {
        let Some(mut tl) = self.tl_state.take() else {
            error!("Timeline::save_state(): skipping due to missing state, room {:?}", self.room_id);
            return;
        };

        let portal_list = self.portal_list(id!(list));
        let first_index = portal_list.first_id();
        let message_input_box = self.text_input(id!(message_input));
        let state = SavedState {
            first_index_and_scroll: Some((first_index, portal_list.scroll_position())),
            message_input_state: message_input_box.save_state(),
            replying_to: tl.replying_to.clone(),
        };
        tl.saved_state = state;
        // Store this Timeline's `TimelineUiState` in the global map of states.
        TIMELINE_STATES.lock().unwrap().insert(tl.room_id.clone(), tl);
    }

    /// Restores the previously-saved visual UI state of this room.
    ///
    /// Note: this accepts a direct reference to the timeline's UI state,
    /// so this function must not try to re-obtain it by accessing `self.tl_state`.
    fn restore_state(&mut self, cx: &mut Cx, tl_state: &mut TimelineUiState) {
        let SavedState {
            first_index_and_scroll,
            message_input_state,
            replying_to,
        } = &mut tl_state.saved_state;
        if let Some((first_index, scroll_from_first_id)) = first_index_and_scroll {
            self.portal_list(id!(timeline.list))
                .set_first_id_and_scroll(*first_index, *scroll_from_first_id);
        } else {
            // If the first index is not set, then the timeline has not yet been scrolled by the user,
            // so we set the portal list to "tail" (track) the bottom of the list.
            self.portal_list(id!(timeline.list)).set_tail_range(true);
        }

        let saved_message_input_state = std::mem::take(message_input_state);
        self.text_input(id!(message_input))
            .restore_state(saved_message_input_state);
        if let Some(replying_to_event) = replying_to.take() {
            self.show_replying_to(cx, replying_to_event);
        } else {
            self.clear_replying_to();
        }
    }

    /// Sets this `RoomScreen` widget to display the timeline for the given room.
    pub fn set_displayed_room(
        &mut self,
        cx: &mut Cx,
        room_id: OwnedRoomId,
        room_name: String,
    ) {
        // If the room is already being displayed, then do nothing.
        if let Some(current_room_id) = &self.room_id {
            if current_room_id.eq(&room_id) {
                return;
            }
        }

        self.hide_timeline();
        let loading_modal = self.modal(id!(loading_modal));
        if loading_modal.is_open() {
            // this will also reset the state of the inner loading modal
            loading_modal.close(cx);
        }
        self.room_name = room_name;
        self.room_id = Some(room_id);
        self.show_timeline(cx);
    }

    /// Sends read receipts based on the current scroll position of the timeline.
    fn send_user_read_receipts_based_on_scroll_pos(
        &mut self,
        cx: &mut Cx,
        actions: &ActionsBuf,
        portal_list: &PortalListRef,
    ) {
        //stopped scrolling
        if portal_list.scrolled(actions) {
            return;
        }
        let first_index = portal_list.first_id();
        let (Some(tl_state), Some(room_id)) = (self.tl_state.as_mut(), self.room_id.as_ref()) else {
            return;
        };
        if let Some(ref mut index) = tl_state.prev_first_index {
            // to detect change of scroll when scroll ends
            if *index != first_index {
<<<<<<< HEAD
                // Any scrolling, resets the fully_read_timer
                cx.stop_timer(self.fully_read_timer);
                if first_index >= *index {
                    // Get event_id and timestamp for the last visible event
                    let Some((last_event_id, last_timestamp)) = tl_state
                        .items
                        .get(first_index + portal_list.visible_items())
                        .and_then(|f| f.as_event())
                        .and_then(|f| f.event_id().map(|e| (e, f.timestamp())))
                    else {
                        *index = first_index;
                        return;
                    };
                    submit_async_request(MatrixRequest::ReadReceipt {
                        room_id: room_id.clone(),
                        event_id: last_event_id.to_owned(),
                    });
                    // If scrolled_past_read_marker is true, set last_display_event to last_event_id and start the timer
                    if tl_state.scrolled_past_read_marker {
                        self.fully_read_timer = cx.start_timeout(5.0);
                        tl_state.last_display_event = Some((last_event_id.to_owned(), last_timestamp));
                    } else {
                        // Get event_id and timestamp for the first visible event
                        // If scrolled_past_read_marker is false, check if the saved fully read event's timestamp in between the first and last visible event
                        // If true, set scrolled_past_read_marker to true
                        // If true, set last_event_id to last_display_event
                        // If true, start the 5 seconds timer
                        let Some((_fully_read_event, fully_read_timestamp)) =
                            get_fully_read_event(&room_id)
                        else {
                            *index = first_index;
                            return;
                        };
                        let Some((_first_event_id, first_timestamp)) = tl_state
                            .items
                            .get(first_index)
                            .and_then(|f| f.as_event())
                            .and_then(|f| f.event_id().map(|e| (e, f.timestamp())))
                        else {
                            *index = first_index;
                            return;
                        };
                        if fully_read_timestamp >= first_timestamp
                            && fully_read_timestamp <= last_timestamp
                        {
                            tl_state.scrolled_past_read_marker = true;
                            tl_state.last_display_event =
                                Some((last_event_id.to_owned(), last_timestamp));
                            self.fully_read_timer = cx.start_timeout(5.0);
=======
                // scroll changed
                self.fully_read_timer = cx.start_interval(5.0);
                let time_now = std::time::Instant::now();
                if first_index > *index {
                    // Store visible event messages with current time into a hashmap
                    let mut read_receipt_event = None;
                    for r in first_index .. (first_index + portal_list.visible_items() + 1) {
                        if let Some(v) = tl_state.items.get(r) {
                            if let Some(e) = v.as_event().and_then(|f| f.event_id()) {
                                read_receipt_event = Some(e.to_owned());
                                tl_state.read_event_hashmap
                                    .entry(e.to_string())
                                    .or_insert_with(|| (room_id.clone(), e.to_owned(), time_now, false));
                            }
                        }
                    }
                    if let Some(event_id) = read_receipt_event {
                        submit_async_request(MatrixRequest::ReadReceipt { room_id: room_id.clone(), event_id });
                    }
                    let mut fully_read_receipt_event = None;
                    // Implements sending fully read receipts when message is scrolled out of first row
                    for r in *index..first_index {
                        if let Some(v) = tl_state.items.get(r) {
                            if let Some(e) = v.as_event().and_then(|f| f.event_id()) {
                                let mut to_remove = vec![];
                                for (event_id_string, (_, event_id)) in &tl_state.marked_fully_read_queue {
                                    if e == event_id {
                                        fully_read_receipt_event = Some(event_id.clone());
                                        to_remove.push(event_id_string.clone());
                                    }
                                }
                                for r in to_remove {
                                    tl_state.marked_fully_read_queue.remove(&r);
                                }
                            }
>>>>>>> 6b84169b
                        }
                    }
                }
                *index = first_index;
            }
        } else {
            tl_state.prev_first_index = Some(first_index);
        }
    }

    /// Sends a backwards pagination request if the user is scrolling up
    /// and is approaching the top of the timeline.
    fn send_pagination_request_based_on_scroll_pos(
        &mut self,
        _cx: &mut Cx,
        actions: &ActionsBuf,
        portal_list: &PortalListRef,
    ) {
        let Some(tl) = self.tl_state.as_mut() else { return };
        if tl.fully_paginated { return };
        if !portal_list.scrolled(actions) { return };

        let first_index = portal_list.first_id();
        if first_index == 0 && tl.last_scrolled_index > 0 {
            log!("Scrolled up from item {} --> 0, sending back pagination request for room {}",
                tl.last_scrolled_index, tl.room_id,
            );
            submit_async_request(MatrixRequest::PaginateRoomTimeline {
                room_id: tl.room_id.clone(),
                num_events: 50,
                direction: PaginationDirection::Backwards,
            });
        }
        tl.last_scrolled_index = first_index;
    }
}

impl RoomScreenRef {
    /// See [`RoomScreen::set_displayed_room()`].
    pub fn set_displayed_room(
        &self,
        cx: &mut Cx,
        room_id: OwnedRoomId,
        room_name: String,
    ) {
        let Some(mut inner) = self.borrow_mut() else { return };
        inner.set_displayed_room(cx, room_id, room_name);
    }
}

/// A message that is sent from a background async task to a room's timeline view
/// for the purpose of update the Timeline UI contents or metadata.
pub enum TimelineUpdate {
    /// The very first update a given room's timeline receives.
    FirstUpdate {
        /// The initial list of timeline items (events) for a room.
        initial_items: Vector<Arc<TimelineItem>>,
    },
    /// The content of a room's timeline was updated in the background.
    NewItems {
        /// The entire list of timeline items (events) for a room.
        new_items: Vector<Arc<TimelineItem>>,
        /// The range of indices in the `items` list that have been changed in this update
        /// and thus must be removed from any caches of drawn items in the timeline.
        /// Any items outside of this range are assumed to be unchanged and need not be redrawn.
        changed_indices: Range<usize>,
        /// An optimization that informs the UI whether the changes to the timeline
        /// resulted in new items being *appended to the end* of the timeline.
        is_append: bool,
        /// Whether to clear the entire cache of drawn items in the timeline.
        /// This supersedes `index_of_first_change` and is used when the entire timeline is being redrawn.
        clear_cache: bool,
        /// The updated number of unread messages in the room.
        unread_messages_count: Option<u64>
    },
    /// The target event ID was found at the given `index` in the timeline items vector.
    ///
    /// This means that the RoomScreen widget can scroll the timeline up to this event,
    /// and the background `timeline_subscriber_handler` async task can stop looking for this event.
    TargetEventFound {
        target_event_id: OwnedEventId,
        index: usize,
    },
    /// A notice that the background task doing pagination for this room is currently running
    /// a pagination request in the given direction, and is waiting for that request to complete.
    PaginationRunning(PaginationDirection),
    /// An error occurred while paginating the timeline for this room.
    PaginationError {
        error: timeline::Error,
        direction: PaginationDirection,
    },
    /// A notice that the background task doing pagination for this room has become idle,
    /// meaning that it has completed its recent pagination request(s).
    PaginationIdle {
        /// If `true`, the start of the timeline has been reached, meaning that
        /// there is no need to send further pagination requests.
        fully_paginated: bool,
        direction: PaginationDirection,
    },
    /// A notice that event details have been fetched from the server,
    /// including a `result` that indicates whether the request was successful.
    EventDetailsFetched {
        event_id: OwnedEventId,
        result: Result<(), matrix_sdk_ui::timeline::Error>,
    },
    /// A notice that the room's members have been fetched from the server,
    /// though the success or failure of the request is not yet known until the client
    /// requests the member info via a timeline event's `sender_profile()` method.
    RoomMembersFetched,
    /// A notice that one or more requested media items (images, videos, etc.)
    /// that should be displayed in this timeline have now been fetched and are available.
    MediaFetched,
    /// A notice that one or more members of a this room are currently typing.
    TypingUsers {
        /// The list of users (their displayable name) who are currently typing in this room.
        users: Vec<String>,
    },
}

/// The global set of all timeline states, one entry per room.
static TIMELINE_STATES: Mutex<BTreeMap<OwnedRoomId, TimelineUiState>> = Mutex::new(BTreeMap::new());

/// The UI-side state of a single room's timeline, which is only accessed/updated by the UI thread.
///
/// This struct should only include states that need to be persisted for a given room
/// across multiple `Hide`/`Show` cycles of that room's timeline within a RoomScreen.
/// If a state is more temporary and shouldn't be persisted when the timeline is hidden,
/// then it should be stored in the RoomScreen widget itself, not in this struct.
struct TimelineUiState {
    /// The ID of the room that this timeline is for.
    room_id: OwnedRoomId,

    /// Whether this room's timeline has been fully paginated, which means
    /// that the oldest (first) event in the timeline is locally synced and available.
    /// When `true`, further backwards pagination requests will not be sent.
    ///
    /// This must be reset to `false` whenever the timeline is fully cleared.
    fully_paginated: bool,

    /// The list of items (events) in this room's timeline that our client currently knows about.
    items: Vector<Arc<TimelineItem>>,

    /// The range of items (indices in the above `items` list) whose event **contents** have been drawn
    /// since the last update and thus do not need to be re-populated on future draw events.
    ///
    /// This range is partially cleared on each background update (see below) to ensure that
    /// items modified during the update are properly redrawn. Thus, it is a conservative
    /// "cache tracker" that may not include all items that have already been drawn,
    /// but that's okay because big updates that clear out large parts of the rangeset
    /// only occur during back pagination, which is both rare and slow in and of itself.
    /// During typical usage, new events are appended to the end of the timeline,
    /// meaning that the range of already-drawn items doesn't need to be cleared.
    ///
    /// Upon a background update, only item indices greater than or equal to the
    /// `index_of_first_change` are removed from this set.
    content_drawn_since_last_update: RangeSet<usize>,

    /// Same as `content_drawn_since_last_update`, but for the event **profiles** (avatar, username).
    profile_drawn_since_last_update: RangeSet<usize>,

    /// The channel receiver for timeline updates for this room.
    ///
    /// Here we use a synchronous (non-async) channel because the receiver runs
    /// in a sync context and the sender runs in an async context,
    /// which is okay because a sender on an unbounded channel never needs to block.
    update_receiver: crossbeam_channel::Receiver<TimelineUpdate>,

    /// The sender for timeline requests from a RoomScreen showing this room
    /// to the background async task that handles this room's timeline updates.
    request_sender: TimelineRequestSender,

    /// The cache of media items (images, videos, etc.) that appear in this timeline.
    ///
    /// Currently this excludes avatars, as those are shared across multiple rooms.
    media_cache: MediaCache,

    /// Info about the event currently being replied to, if any.
    replying_to: Option<(EventTimelineItem, RepliedToInfo)>,

    /// The states relevant to the UI display of this timeline that are saved upon
    /// a `Hide` action and restored upon a `Show` action.
    saved_state: SavedState,

    /// The state of the message highlight animation.
    ///
    /// We need to run the animation once the scrolling, triggered by the click of of a
    /// a reply preview, ends. so we keep a small state for it.
    /// By default, it starts in Off.
    /// Once the scrolling is started, the state becomes Pending.
    /// If the animation was triggered, the state goes back to Off.
    message_highlight_animation_state: MessageHighlightAnimationState,

    /// The index of the timeline item that was most recently scrolled up past it.
    /// This is used to detect when the user has scrolled up past the second visible item (index 1)
    /// upwards to the first visible item (index 0), which is the top of the timeline,
    /// at which point we submit a backwards pagination request to fetch more events.
    last_scrolled_index: usize,

    /// The index of the first item in the timeline that is currently visible
    prev_first_index: Option<usize>,

    /// Boolean to indicate if the user scrolled pass the read marker
    /// 
    /// Used to send fully read receipt after user scrolled pass the read marker
    /// Read marker is referred to Red marker in the UI or also known as latest fully read receipt 
    /// Value is determined by comparing the fully read event with the event id of read receipt being sent out
    /// When scrolling down, if scrolled_past_read_marker is true, a 5 seconds timer is started.
    /// Once the countdown ends, the app will send out last visible event's fully read receipt which will be stored as RoomInfo's fully_read_event
    /// In between, any scrolling or new message coming in will reset the timer
    scrolled_past_read_marker: bool,

    /// EventId and timestamp of the last displayed event in the timeline
    /// 
    /// To be send as fully read receipt
    last_display_event: Option<(OwnedEventId, MilliSecondsSinceUnixEpoch)>,
}

#[derive(Default, Debug)]
enum MessageHighlightAnimationState {
    Pending { item_id: usize },
    #[default]
    Off,
}

/// States that are necessary to save in order to maintain a consistent UI display for a timeline.
///
/// These are saved when navigating away from a timeline (upon `Hide`)
/// and restored when navigating back to a timeline (upon `Show`).
#[derive(Default, Debug)]
struct SavedState {
    /// The index of the first item in the timeline's PortalList that is currently visible,
    /// and the scroll offset from the top of the list's viewport to the beginning of that item.
    /// If this is `None`, then the timeline has not yet been scrolled by the user
    /// and the portal list will be set to "tail" (track) the bottom of the list.
    first_index_and_scroll: Option<(usize, f64)>,

    /// The content of the message input box.
    message_input_state: TextInputState,
    /// The event that the user is currently replying to, if any.
    replying_to: Option<(EventTimelineItem, RepliedToInfo)>,
}

/// Returns info about the item in the list of `new_items` that matches the event ID
/// of a visible item in the given `curr_items` list.
///
/// This info includes a tuple of:
/// 1. the index of the item in the current items list,
/// 2. the index of the item in the new items list,
/// 3. the positional "scroll" offset of the corresponding current item in the portal list,
/// 4. the unique event ID of the item.
fn find_new_item_matching_current_item(
    cx: &mut Cx,
    portal_list: &PortalListRef,
    starting_at_curr_idx: usize,
    curr_items: &Vector<Arc<TimelineItem>>,
    new_items: &Vector<Arc<TimelineItem>>,
) -> Option<(usize, usize, f64, OwnedEventId)> {
    let mut curr_item_focus = curr_items.focus();
    let mut idx_curr = starting_at_curr_idx;
    let mut curr_items_with_ids: Vec<(usize, OwnedEventId)> = Vec::with_capacity(
        portal_list.visible_items()
    );

    // Find all items with real event IDs that are currently visible in the portal list.
    // TODO: if this is slow, we could limit it to 3-5 events at the most.
    if curr_items_with_ids.len() <= portal_list.visible_items() {
        while let Some(curr_item) = curr_item_focus.get(idx_curr) {
            if let Some(event_id) = curr_item.as_event().and_then(|ev| ev.event_id()) {
                curr_items_with_ids.push((idx_curr, event_id.to_owned()));
            }
            if curr_items_with_ids.len() >= portal_list.visible_items() {
                break;
            }
            idx_curr += 1;
        }
    }

    // Find a new item that has the same real event ID as any of the current items.
    for (idx_new, new_item) in new_items.iter().enumerate() {
        let Some(event_id) = new_item.as_event().and_then(|ev| ev.event_id()) else {
            continue;
        };
        if let Some((idx_curr, _)) = curr_items_with_ids
            .iter()
            .find(|(_, ev_id)| ev_id == event_id)
        {
            // Not all items in the portal list are guaranteed to have a position offset,
            // some may be zeroed-out, so we need to account for that possibility by only
            // using events that have a real non-zero area
            if let Some(pos_offset) = portal_list.position_of_item(cx, *idx_curr) {
                log!("Found matching event ID {event_id} at index {idx_new} in new items list, corresponding to current item index {idx_curr} at pos offset {pos_offset}");
                return Some((*idx_curr, idx_new, pos_offset, event_id.to_owned()));
            }
        }
    }

    None
}

#[derive(Debug, Default, Clone, Copy, PartialEq, Eq)]
struct ItemDrawnStatus {
    /// Whether the profile info (avatar and displayable username) were drawn for this item.
    profile_drawn: bool,
    /// Whether the content of the item was drawn (e.g., the message text, image, video, sticker, etc).
    content_drawn: bool,
}
impl ItemDrawnStatus {
    /// Returns a new `ItemDrawnStatus` with both `profile_drawn` and `content_drawn` set to `false`.
    const fn new() -> Self {
        Self {
            profile_drawn: false,
            content_drawn: false,
        }
    }
    /// Returns a new `ItemDrawnStatus` with both `profile_drawn` and `content_drawn` set to `true`.
    const fn both_drawn() -> Self {
        Self {
            profile_drawn: true,
            content_drawn: true,
        }
    }
}

/// Abstracts over a message or sticker that can be displayed in a timeline.
pub enum MessageOrSticker<'e> {
    Message(&'e timeline::Message),
    Sticker(&'e StickerEventContent),
}
impl MessageOrSticker<'_> {
    /// Returns the type of this message or sticker.
    pub fn get_type(&self) -> MessageOrStickerType {
        match self {
            Self::Message(msg) => match msg.msgtype() {
                MessageType::Audio(audio) => MessageOrStickerType::Audio(audio),
                MessageType::Emote(emote) => MessageOrStickerType::Emote(emote),
                MessageType::File(file) => MessageOrStickerType::File(file),
                MessageType::Image(image) => MessageOrStickerType::Image(image),
                MessageType::Location(location) => MessageOrStickerType::Location(location),
                MessageType::Notice(notice) => MessageOrStickerType::Notice(notice),
                MessageType::ServerNotice(server_notice) => MessageOrStickerType::ServerNotice(server_notice),
                MessageType::Text(text) => MessageOrStickerType::Text(text),
                MessageType::Video(video) => MessageOrStickerType::Video(video),
                MessageType::VerificationRequest(verification_request) => MessageOrStickerType::VerificationRequest(verification_request),
                MessageType::_Custom(custom) => MessageOrStickerType::_Custom(custom),
                _ => MessageOrStickerType::Unknown,
            },
            Self::Sticker(sticker) => MessageOrStickerType::Sticker(sticker),
        }
    }

    /// Returns the body of this message or sticker, which is a text representation of its content.
    pub fn body(&self) -> &str {
        match self {
            Self::Message(msg) => msg.body(),
            Self::Sticker(sticker) => sticker.body.as_str(),
        }
    }
    /// Returns the event that this message is replying to, if any.
    ///
    /// Returns `None` for stickers.
    pub fn in_reply_to(&self) -> Option<&InReplyToDetails> {
        match self {
            Self::Message(msg) => msg.in_reply_to(),
            _ => None,
        }
    }
}

/// Abstracts over the different types of messages or stickers that can be displayed in a timeline.
pub enum MessageOrStickerType<'e> {
    /// An audio message.
    Audio(&'e AudioMessageEventContent),
    /// An emote message.
    Emote(&'e EmoteMessageEventContent),
    /// A file message.
    File(&'e FileMessageEventContent),
    /// An image message.
    Image(&'e ImageMessageEventContent),
    /// A location message.
    Location(&'e LocationMessageEventContent),
    /// A notice message.
    Notice(&'e NoticeMessageEventContent),
    /// A server notice message.
    ServerNotice(&'e ServerNoticeMessageEventContent),
    /// A text message.
    Text(&'e TextMessageEventContent),
    /// A video message.
    Video(&'e VideoMessageEventContent),
    /// A request to initiate a key verification.
    VerificationRequest(&'e KeyVerificationRequestEventContent),
    /// A custom message.
    _Custom(&'e CustomEventContent),
    /// A sticker message.
    Sticker(&'e StickerEventContent),
    Unknown,
}
impl MessageOrStickerType<'_> {
    /// Returns details of the image for this message or sticker, if it contains one.
    pub fn get_image_info(&self) -> Option<(Option<ImageInfo>, MediaSource)> {
        match self {
            Self::Image(image) => Some((
                image.info.clone().map(|info| *info),
                image.source.clone(),
            )),
            Self::Sticker(sticker) => Some((
                Some(sticker.info.clone()),
                sticker.source.clone().into(),
            )),
            _ => None,
        }
    }

    pub fn as_str(&self) -> &'static str {
        match self {
            Self::Audio(_) => "Audio",
            Self::Emote(_) => "Emote",
            Self::File(_) => "File",
            Self::Image(_) => "Image",
            Self::Location(_) => "Location",
            Self::Notice(_) => "Notice",
            Self::ServerNotice(_) => "ServerNotice",
            Self::Text(_) => "Text",
            Self::Video(_) => "Video",
            Self::VerificationRequest(_) => "VerificationRequest",
            Self::_Custom(_) => "Custom",
            Self::Sticker(_) => "Sticker",
            Self::Unknown => "Unknown",
        }
    }
}


/// Creates, populates, and adds a Message liveview widget to the given `PortalList`
/// with the given `item_id`.
///
/// The content of the returned `Message` widget is populated with data from a message
/// or sticker and its containing `EventTimelineItem`.
fn populate_message_view(
    cx: &mut Cx2d,
    list: &mut PortalList,
    item_id: usize,
    room_id: &OwnedRoomId,
    event_tl_item: &EventTimelineItem,
    message: MessageOrSticker,
    prev_event: Option<&Arc<TimelineItem>>,
    media_cache: &mut MediaCache,
    item_drawn_status: ItemDrawnStatus,
    room_screen_widget_uid: WidgetUid
) -> (WidgetRef, ItemDrawnStatus) {
    let mut new_drawn_status = item_drawn_status;

    let ts_millis = event_tl_item.timestamp();

    let mut is_notice = false; // whether this message is a Notice
    let mut is_server_notice = false; // whether this message is a Server Notice

    // Determine whether we can use a more compact UI view that hides the user's profile info
    // if the previous message (including stickers) was sent by the same user within 10 minutes.
    let use_compact_view = match prev_event.map(|p| p.kind()) {
        Some(TimelineItemKind::Event(prev_event_tl_item)) => match prev_event_tl_item.content() {
            TimelineItemContent::Message(_) | TimelineItemContent::Sticker(_) => {
                let prev_msg_sender = prev_event_tl_item.sender();
                prev_msg_sender == event_tl_item.sender()
                    && ts_millis.0
                        .checked_sub(prev_event_tl_item.timestamp().0)
                        .map_or(false, |d| d < uint!(600000)) // 10 mins in millis
            }
            _ => false,
        },
        _ => false,
    };

    // Sometimes we need to call this up-front, so we save the result in this variable
    // to avoid having to call it twice.
    let mut set_username_and_get_avatar_retval = None;

    let (item, used_cached_item) = match message.get_type() {
        MessageOrStickerType::Text(TextMessageEventContent { body, formatted, .. }) => {
            let template = if use_compact_view {
                live_id!(CondensedMessage)
            } else {
                live_id!(Message)
            };
            let (item, existed) = list.item_with_existed(cx, item_id, template);
            if existed && item_drawn_status.content_drawn {
                (item, true)
            } else {
                populate_text_message_content(
                    &item.html_or_plaintext(id!(content.message)),
                    body,
                    formatted.as_ref(),
                );
                new_drawn_status.content_drawn = true;
                (item, false)
            }
        }
        // A notice message is just a message sent by an automated bot,
        // so we treat it just like a message but use a different font color.
        MessageOrStickerType::Notice(NoticeMessageEventContent { body, formatted, .. }) => {
            is_notice = true;
            let template = if use_compact_view {
                live_id!(CondensedMessage)
            } else {
                live_id!(Message)
            };
            let (item, existed) = list.item_with_existed(cx, item_id, template);
            if existed && item_drawn_status.content_drawn {
                (item, true)
            } else {
                let html_or_plaintext_ref = item.html_or_plaintext(id!(content.message));
                html_or_plaintext_ref.apply_over(cx, live!(
                    html_view = {
                        html = {
                            font_color: (MESSAGE_NOTICE_TEXT_COLOR),
                            draw_normal:      { color: (MESSAGE_NOTICE_TEXT_COLOR), }
                            draw_italic:      { color: (MESSAGE_NOTICE_TEXT_COLOR), }
                            draw_bold:        { color: (MESSAGE_NOTICE_TEXT_COLOR), }
                            draw_bold_italic: { color: (MESSAGE_NOTICE_TEXT_COLOR), }
                        }
                    }
                ));
                populate_text_message_content(
                    &html_or_plaintext_ref,
                    body,
                    formatted.as_ref(),
                );
                new_drawn_status.content_drawn = true;
                (item, false)
            }
        }
        MessageOrStickerType::ServerNotice(sn) => {
            is_server_notice = true;
            let (item, existed) = list.item_with_existed(cx, item_id, live_id!(Message));
            if existed && item_drawn_status.content_drawn {
                (item, true)
            } else {
                let html_or_plaintext_ref = item.html_or_plaintext(id!(content.message));
                html_or_plaintext_ref.apply_over(cx, live!(
                    html_view = {
                        html = {
                            font_color: (COLOR_DANGER_RED),
                            draw_normal:      { color: (COLOR_DANGER_RED), }
                            draw_italic:      { color: (COLOR_DANGER_RED), }
                            draw_bold:        { color: (COLOR_DANGER_RED), }
                            draw_bold_italic: { color: (COLOR_DANGER_RED), }
                        }
                    }
                ));
                let formatted = format!(
                    "<b>Server notice:</b> {}\n\n<i>Notice type:</i>: {}{}{}",
                    sn.body,
                    sn.server_notice_type.as_str(),
                    sn.limit_type.as_ref()
                        .map(|l| format!("\n<i>Limit type:</i> {}", l.as_str()))
                        .unwrap_or_default(),
                    sn.admin_contact.as_ref()
                        .map(|c| format!("\n<i>Admin contact:</i> {}", c))
                        .unwrap_or_default(),
                );
                populate_text_message_content(
                    &html_or_plaintext_ref,
                    &sn.body,
                    Some(&FormattedBody {
                        format: MessageFormat::Html,
                        body: formatted,
                    }),
                );
                new_drawn_status.content_drawn = true;
                (item, false)
            }
        }
        // An emote is just like a message but is prepended with the user's name
        // to indicate that it's an "action" that the user is performing.
        MessageOrStickerType::Emote(EmoteMessageEventContent { body, formatted, .. }) => {
            let template = if use_compact_view {
                live_id!(CondensedMessage)
            } else {
                live_id!(Message)
            };
            let (item, existed) = list.item_with_existed(cx, item_id, template);
            if existed && item_drawn_status.content_drawn {
                (item, true)
            } else {
                // Draw the profile up front here because we need the username for the emote body.
                let (username, profile_drawn) = set_avatar_and_get_username(
                    cx,
                    item.avatar(id!(profile.avatar)),
                    room_id,
                    event_tl_item.sender(),
                    event_tl_item.sender_profile(),
                    event_tl_item.event_id(),
                );

                // Prepend a "* <username> " to the emote body, as suggested by the Matrix spec.
                let (body, formatted) = if let Some(fb) = formatted.as_ref() {
                    (
                        Cow::from(&fb.body),
                        Some(FormattedBody {
                            format: fb.format.clone(),
                            body: format!("* {} {}", &username, &fb.body),
                        })
                    )
                } else {
                    (Cow::from(format!("* {} {}", &username, body)), None)
                };
                populate_text_message_content(
                    &item.html_or_plaintext(id!(content.message)),
                    &body,
                    formatted.as_ref(),
                );
                set_username_and_get_avatar_retval = Some((username, profile_drawn));
                new_drawn_status.content_drawn = true;
                (item, false)
            }
        }
        // Handle images and sticker messages that are static images.
        mtype @ MessageOrStickerType::Image(_) | mtype @ MessageOrStickerType::Sticker(_) => {
            let template = if use_compact_view {
                live_id!(CondensedImageMessage)
            } else {
                live_id!(ImageMessage)
            };
            let (item, existed) = list.item_with_existed(cx, item_id, template);
            if existed && item_drawn_status.content_drawn {
                (item, true)
            } else {
                let image_info = mtype.get_image_info();
                let is_image_fully_drawn = populate_image_message_content(
                    cx,
                    &item.text_or_image(id!(content.message)),
                    image_info,
                    message.body(),
                    media_cache,
                );
                new_drawn_status.content_drawn = is_image_fully_drawn;
                (item, false)
            }
        }
        MessageOrStickerType::Location(location) => {
            let template = if use_compact_view {
                live_id!(CondensedMessage)
            } else {
                live_id!(Message)
            };
            let (item, existed) = list.item_with_existed(cx, item_id, template);
            if existed && item_drawn_status.content_drawn {
                (item, true)
            } else {
                let is_location_fully_drawn = populate_location_message_content(
                    &item.html_or_plaintext(id!(content.message)),
                    location,
                );
                new_drawn_status.content_drawn = is_location_fully_drawn;
                (item, false)
            }
        }
        MessageOrStickerType::File(file_content) => {
            let template = if use_compact_view {
                live_id!(CondensedMessage)
            } else {
                live_id!(Message)
            };
            let (item, existed) = list.item_with_existed(cx, item_id, template);
            if existed && item_drawn_status.content_drawn {
                (item, true)
            } else {
                new_drawn_status.content_drawn = populate_file_message_content(
                    &item.html_or_plaintext(id!(content.message)),
                    file_content,
                );
                (item, false)
            }
        }
        MessageOrStickerType::Audio(audio) => {
            let template = if use_compact_view {
                live_id!(CondensedMessage)
            } else {
                live_id!(Message)
            };
            let (item, existed) = list.item_with_existed(cx, item_id, template);
            if existed && item_drawn_status.content_drawn {
                (item, true)
            } else {
                new_drawn_status.content_drawn = populate_audio_message_content(
                    &item.html_or_plaintext(id!(content.message)),
                    audio,
                );
                (item, false)
            }
        }
        MessageOrStickerType::Video(video) => {
            let template = if use_compact_view {
                live_id!(CondensedMessage)
            } else {
                live_id!(Message)
            };
            let (item, existed) = list.item_with_existed(cx, item_id, template);
            if existed && item_drawn_status.content_drawn {
                (item, true)
            } else {
                new_drawn_status.content_drawn = populate_video_message_content(
                    &item.html_or_plaintext(id!(content.message)),
                    video,
                );
                (item, false)
            }
        }
        MessageOrStickerType::VerificationRequest(verification) => {
            let template = live_id!(Message);
            let (item, existed) = list.item_with_existed(cx, item_id, template);
            if existed && item_drawn_status.content_drawn {
                (item, true)
            } else {
                // Use `FormattedBody` to hold our custom summary of this verification request.
                let formatted = FormattedBody {
                    format: MessageFormat::Html,
                    body: format!(
                        "<i>Sent a <b>verification request</b> to {}.<br>(Supported methods: {})</i>",
                        verification.to,
                        verification.methods
                            .iter()
                            .map(|m| m.as_str())
                            .collect::<Vec<_>>()
                            .join(", "),
                    ),
                };

                populate_text_message_content(
                    &item.html_or_plaintext(id!(content.message)),
                    &verification.body,
                    Some(&formatted),
                );
                new_drawn_status.content_drawn = true;
                (item, false)
            }
        }
        other => {
            let (item, existed) = list.item_with_existed(cx, item_id, live_id!(Message));
            if existed && item_drawn_status.content_drawn {
                (item, true)
            } else {
                let kind = other.as_str();
                item.label(id!(content.message))
                    .set_text(&format!("[Unsupported ({kind})] {}", message.body()));
                new_drawn_status.content_drawn = true;
                (item, false)
            }
        }
    };

    let mut replied_to_event_id = None;

    // If we didn't use a cached item, we need to draw all other message content: the reply preview and reactions.
    if !used_cached_item {
        draw_reactions(cx, &item, event_tl_item.reactions(), item_id);
        let (is_reply_fully_drawn, replied_to_ev_id) = draw_replied_to_message(
            cx,
            &item.view(id!(replied_to_message)),
            room_id,
            message.in_reply_to(),
            event_tl_item.event_id(),
        );
        replied_to_event_id = replied_to_ev_id;
        // The content is only considered to be fully drawn if the logic above marked it as such
        // *and* if the reply preview was also fully drawn.
        new_drawn_status.content_drawn &= is_reply_fully_drawn;
    }

    // If `used_cached_item` is false, we should always redraw the profile, even if profile_drawn is true.
    let skip_draw_profile =
        use_compact_view || (used_cached_item && item_drawn_status.profile_drawn);
    if skip_draw_profile {
        // log!("\t --> populate_message_view(): SKIPPING profile draw for item_id: {item_id}");
        new_drawn_status.profile_drawn = true;
    } else {
        // log!("\t --> populate_message_view(): DRAWING  profile draw for item_id: {item_id}");
        let username_label = item.label(id!(content.username));

        if !is_server_notice { // the normal case
            let (username, profile_drawn) = set_username_and_get_avatar_retval.unwrap_or_else(||
                set_avatar_and_get_username(
                    cx,
                    item.avatar(id!(profile.avatar)),
                    room_id,
                    event_tl_item.sender(),
                    event_tl_item.sender_profile(),
                    event_tl_item.event_id(),
                )
            );
            if is_notice {
                username_label.apply_over(cx, live!(
                    draw_text: {
                        color: (MESSAGE_NOTICE_TEXT_COLOR),
                    }
                ));
            }
            username_label.set_text(&username);
            new_drawn_status.profile_drawn = profile_drawn;
        }
        else {
            // Server notices are drawn with a red color avatar background and username.
            let avatar = item.avatar(id!(profile.avatar));
            avatar.show_text(None, "⚠");
            avatar.apply_over(cx, live!(
                text_view = {
                    draw_bg: { background_color: (COLOR_DANGER_RED), }
                }
            ));
            username_label.set_text("Server notice");
            username_label.apply_over(cx, live!(
                draw_text: {
                    color: (COLOR_DANGER_RED),
                }
            ));
            new_drawn_status.profile_drawn = true;
        }
    }

    // If we've previously drawn the item content, skip all other steps.
    if used_cached_item && item_drawn_status.content_drawn && item_drawn_status.profile_drawn {
        return (item, new_drawn_status);
    }

    // Set the Message widget's metadata for reply-handling purposes.
    item.as_message().set_data(
        event_tl_item.can_be_replied_to(),
        item_id,
        replied_to_event_id,
        room_screen_widget_uid,
        match message {
            MessageOrSticker::Message(msg) => does_message_mention_current_user(msg),
            MessageOrSticker::Sticker(_) => false, // Stickers can't mention users.
        }
    );

    // Set the timestamp.
    if let Some(dt) = unix_time_millis_to_datetime(&ts_millis) {
        // format as AM/PM 12-hour time
        item.label(id!(profile.timestamp))
            .set_text(&format!("{}", dt.time().format("%l:%M %P")));
        if !use_compact_view {
            item.label(id!(profile.datestamp))
                .set_text(&format!("{}", dt.date_naive()));
        }
    } else {
        item.label(id!(profile.timestamp))
            .set_text(&format!("{}", ts_millis.get()));
    }

    (item, new_drawn_status)
}


/// Returns `true` if the given message mentions the current user.
fn does_message_mention_current_user(
    message: &timeline::Message,
) -> bool {
    let Some(client) = get_client() else {
        return false;
    };
    let Some(current_user_id) = client.user_id() else {
        return false;
    };

    // This covers both direct mentions ("@user") and a replied-to message.
    message.mentions().is_some_and(
        |mentions| mentions.user_ids.contains(current_user_id)
    )
}

/// Draws the Html or plaintext body of the given Text or Notice message into the `message_content_widget`.
fn populate_text_message_content(
    message_content_widget: &HtmlOrPlaintextRef,
    body: &str,
    formatted_body: Option<&FormattedBody>,
) {
    if let Some(formatted_body) = formatted_body.as_ref()
        .and_then(|fb| (fb.format == MessageFormat::Html).then(|| fb.body.clone()))
    {
        message_content_widget.show_html(utils::linkify(formatted_body.as_ref()));
    } else {
        match utils::linkify(body) {
            Cow::Owned(linkified_html) => message_content_widget.show_html(&linkified_html),
            Cow::Borrowed(plaintext) => message_content_widget.show_plaintext(plaintext),
        }
    }
}

/// Draws the given image message's content into the `message_content_widget`.
///
/// Returns whether the image message content was fully drawn.
fn populate_image_message_content(
    cx: &mut Cx2d,
    text_or_image_ref: &TextOrImageRef,
    image_info_source: Option<(Option<ImageInfo>, MediaSource)>,
    body: &str,
    media_cache: &mut MediaCache,
) -> bool {
    // We don't use thumbnails, as their resolution is too low to be visually useful.
    // We also don't trust the provided mimetype, as it can be incorrect.
    let (mimetype, _width, _height) = image_info_source.as_ref()
        .and_then(|(info, _)| info.as_ref()
            .map(|info| (info.mimetype.as_deref(), info.width, info.height))
        )
        .unwrap_or_default();

    // If we have a known mimetype and it's not an image (e.g., an animated)
    // then show a message about it being unsupported.
    if let Some(mime) = mimetype.as_ref() {
        if ImageFormat::from_mimetype(mime).is_none() {
            text_or_image_ref.show_text(format!(
                "{body}\n\nImages/Stickers of type {mime:?} are not yet supported.",
            ));
            return true;
        }
    }

    match image_info_source.map(|(_, source)| source) {
        Some(MediaSource::Plain(mxc_uri)) => {
            // now that we've obtained the image URI and its metadata, try to fetch the image.
            match media_cache.try_get_media_or_fetch(mxc_uri.clone(), None) {
                MediaCacheEntry::Loaded(data) => {
                    let show_image_result = text_or_image_ref.show_image(|img| {
                        utils::load_png_or_jpg(&img, cx, &data)
                            .map(|()| img.size_in_pixels(cx).unwrap())
                    });
                    if let Err(e) = show_image_result {
                        let err_str = format!("{body}\n\nFailed to display image: {e:?}");
                        error!("{err_str}");
                        text_or_image_ref.show_text(&err_str);
                    }

                    // We're done drawing the image message content, so mark it as fully drawn.
                    true
                }
                MediaCacheEntry::Requested => {
                    text_or_image_ref.show_text(format!("{body}\n\nFetching image from {:?}", mxc_uri));
                    // Do not consider this image as being fully drawn, as we're still fetching it.
                    false
                }
                MediaCacheEntry::Failed => {
                    text_or_image_ref
                        .show_text(format!("{body}\n\nFailed to fetch image from {:?}", mxc_uri));
                    // For now, we consider this as being "complete". In the future, we could support
                    // retrying to fetch the image on a user click/tap.
                    true
                }
            }
        }
        Some(MediaSource::Encrypted(encrypted)) => {
            text_or_image_ref.show_text(format!(
                "{body}\n\n[TODO] fetch encrypted image at {:?}",
                encrypted.url
            ));
            // We consider this as "fully drawn" since we don't yet support encryption.
            true
        }
        None => {
            text_or_image_ref.show_text("{body}\n\nImage message had no source URL.");
            true
        }

    }
}


/// Draws a file message's content into the given `message_content_widget`.
///
/// Returns whether the file message content was fully drawn.
fn populate_file_message_content(
    message_content_widget: &HtmlOrPlaintextRef,
    file_content: &FileMessageEventContent,
) -> bool {
    // Display the file name, human-readable size, caption, and a button to download it.
    let filename = file_content.filename();
    let size = file_content
        .info
        .as_ref()
        .and_then(|info| info.size)
        .map(|bytes| format!("  ({})", ByteSize::b(bytes.into())))
        .unwrap_or_default();
    let caption = file_content.formatted_caption()
        .map(|fb| format!("<br><i>{}</i>", fb.body))
        .or_else(|| file_content.caption().map(|c| format!("<br><i>{c}</i>")))
        .unwrap_or_default();

    // TODO: add a button to download the file

    message_content_widget.show_html(format!(
        "<b>{filename}</b>{size}{caption}<br> → <i>File download not yet supported.</i>"
    ));
    true
}

/// Draws an audio message's content into the given `message_content_widget`.
///
/// Returns whether the audio message content was fully drawn.
fn populate_audio_message_content(
    message_content_widget: &HtmlOrPlaintextRef,
    audio: &AudioMessageEventContent,
) -> bool {
    // Display the file name, human-readable size, caption, and a button to download it.
    let filename = audio.filename();
    let (duration, mime, size) = audio
        .info
        .as_ref()
        .map(|info| (
            info.duration
                .map(|d| format!("  {:.2} sec,", d.as_secs_f64()))
                .unwrap_or_default(),
            info.mimetype
                .as_ref()
                .map(|m| format!("  {m},"))
                .unwrap_or_default(),
            info.size
                .map(|bytes| format!("  ({}),", ByteSize::b(bytes.into())))
                .unwrap_or_default(),
        ))
        .unwrap_or_default();
    let caption = audio.formatted_caption()
        .map(|fb| format!("<br><i>{}</i>", fb.body))
        .or_else(|| audio.caption().map(|c| format!("<br><i>{c}</i>")))
        .unwrap_or_default();

    // TODO: add an audio to play the audio file

    message_content_widget.show_html(format!(
        "Audio: <b>{filename}</b>{mime}{duration}{size}{caption}<br> → <i>Audio playback not yet supported.</i>"
    ));
    true
}


/// Draws a video message's content into the given `message_content_widget`.
///
/// Returns whether the video message content was fully drawn.
fn populate_video_message_content(
    message_content_widget: &HtmlOrPlaintextRef,
    video: &VideoMessageEventContent,
) -> bool {
    // Display the file name, human-readable size, caption, and a button to download it.
    let filename = video.filename();
    let (duration, mime, size, dimensions) = video
        .info
        .as_ref()
        .map(|info| (
            info.duration
                .map(|d| format!("  {:.2} sec,", d.as_secs_f64()))
                .unwrap_or_default(),
            info.mimetype
                .as_ref()
                .map(|m| format!("  {m},"))
                .unwrap_or_default(),
            info.size
                .map(|bytes| format!("  ({}),", ByteSize::b(bytes.into())))
                .unwrap_or_default(),
            info.width.and_then(|width|
                info.height.map(|height| format!("  {width}x{height},"))
            ).unwrap_or_default(),
        ))
        .unwrap_or_default();
    let caption = video.formatted_caption()
        .map(|fb| format!("<br><i>{}</i>", fb.body))
        .or_else(|| video.caption().map(|c| format!("<br><i>{c}</i>")))
        .unwrap_or_default();

    // TODO: add an video to play the video file

    message_content_widget.show_html(format!(
        "Video: <b>{filename}</b>{mime}{duration}{size}{dimensions}{caption}<br> → <i>Video playback not yet supported.</i>"
    ));
    true
}



/// Draws the given location message's content into the `message_content_widget`.
///
/// Returns whether the location message content was fully drawn.
fn populate_location_message_content(
    message_content_widget: &HtmlOrPlaintextRef,
    location: &LocationMessageEventContent,
) -> bool {
    let coords = location.geo_uri
        .get(GEO_URI_SCHEME.len() ..)
        .and_then(|s| {
            let mut iter = s.split(',');
            if let (Some(lat), Some(long)) = (iter.next(), iter.next()) {
                Some((lat, long))
            } else {
                None
            }
        });
    if let Some((lat, long)) = coords {
        let short_lat = lat.find('.').and_then(|dot| lat.get(..dot + 7)).unwrap_or(lat);
        let short_long = long.find('.').and_then(|dot| long.get(..dot + 7)).unwrap_or(long);
        let html_body = format!(
            "Location: {short_lat},{short_long}\
            <p><a href=\"https://www.openstreetmap.org/?mlat={lat}&amp;mlon={long}#map=15/{lat}/{long}\">Open in OpenStreetMap</a></p>\
            <p><a href=\"https://www.google.com/maps/search/?api=1&amp;query={lat},{long}\">Open in Google Maps</a></p>\
            <p><a href=\"https://maps.apple.com/?ll={lat},{long}&amp;q={lat},{long}\">Open in Apple Maps</a></p>",
        );
        message_content_widget.show_html(html_body);
    } else {
        message_content_widget.show_html(
            format!("<i>[Location invalid]</i> {}", location.body)
        );
    }

    // Currently we do not fetch location thumbnail previews, so we consider this as fully drawn.
    // In the future, when we do support this, we'll return false until the thumbnail is fetched,
    // at which point we can return true.
    true
}

/// Draws a ReplyPreview above a message if it was in-reply to another message.
///
/// If the given `in_reply_to` details are `None`,
/// this function will mark the ReplyPreview as non-visible and consider it fully drawn.
///
/// Returns whether the in-reply-to information was available and fully drawn,
/// i.e., whether it can be considered as cached and not needing to be redrawn later.
fn draw_replied_to_message(
    cx: &mut Cx2d,
    replied_to_message_view: &ViewRef,
    room_id: &OwnedRoomId,
    in_reply_to: Option<&InReplyToDetails>,
    message_event_id: Option<&EventId>,
) -> (bool, Option<OwnedEventId>) {
    let fully_drawn: bool;
    let show_reply: bool;
    let mut replied_to_event_id = None;

    if let Some(in_reply_to_details) = in_reply_to {
        replied_to_event_id = Some(in_reply_to_details.event_id.to_owned());
        show_reply = true;

        match &in_reply_to_details.event {
            TimelineDetails::Ready(replied_to_event) => {
                let (in_reply_to_username, is_avatar_fully_drawn) = set_avatar_and_get_username(
                    cx,
                    replied_to_message_view
                        .avatar(id!(replied_to_message_content.reply_preview_avatar)),
                    room_id,
                    replied_to_event.sender(),
                    replied_to_event.sender_profile(),
                    Some(in_reply_to_details.event_id.as_ref()),
                );

                fully_drawn = is_avatar_fully_drawn;

                replied_to_message_view
                    .label(id!(replied_to_message_content.reply_preview_username))
                    .set_text(in_reply_to_username.as_str());
                let msg_body = replied_to_message_view.html_or_plaintext(id!(reply_preview_body));
                populate_preview_of_timeline_item(
                    &msg_body,
                    replied_to_event.content(),
                    &in_reply_to_username,
                );
            }
            TimelineDetails::Error(_e) => {
                fully_drawn = true;
                replied_to_message_view
                    .label(id!(replied_to_message_content.reply_preview_username))
                    .set_text("[Error fetching username]");
                replied_to_message_view
                    .avatar(id!(replied_to_message_content.reply_preview_avatar))
                    .show_text(None, "?");
                replied_to_message_view
                    .html_or_plaintext(id!(replied_to_message_content.reply_preview_body))
                    .show_plaintext("[Error fetching replied-to event]");
            }
            status @ TimelineDetails::Pending | status @ TimelineDetails::Unavailable => {
                // We don't have the replied-to message yet, so we can't fully draw the preview.
                fully_drawn = false;
                replied_to_message_view
                    .label(id!(replied_to_message_content.reply_preview_username))
                    .set_text("[Loading username...]");
                replied_to_message_view
                    .avatar(id!(replied_to_message_content.reply_preview_avatar))
                    .show_text(None, "?");
                replied_to_message_view
                    .html_or_plaintext(id!(replied_to_message_content.reply_preview_body))
                    .show_plaintext("[Loading replied-to message...]");

                // Confusingly, we need to fetch the details of the `message` (the event that is the reply),
                // not the details of the original event that this `message` is replying to.
                if matches!(status, TimelineDetails::Unavailable) {
                    if let Some(event_id) = message_event_id {
                        submit_async_request(MatrixRequest::FetchDetailsForEvent {
                            room_id: room_id.to_owned(),
                            event_id: event_id.to_owned(),
                        });
                    }
                }
            }
        }
    } else {
        // This message was not in reply to another message, so we don't need to show a reply.
        show_reply = false;
        fully_drawn = true;
    }

    replied_to_message_view.set_visible(show_reply);
    (fully_drawn, replied_to_event_id)
}

fn populate_preview_of_timeline_item(
    widget_out: &HtmlOrPlaintextRef,
    timeline_item_content: &TimelineItemContent,
    sender_username: &str,
) {
    if let TimelineItemContent::Message(m) = timeline_item_content {
        match m.msgtype() {
            MessageType::Text(TextMessageEventContent { body, formatted, .. })
            | MessageType::Notice(NoticeMessageEventContent { body, formatted, .. }) => {
                return populate_text_message_content(widget_out, body, formatted.as_ref());
            }
            _ => { } // fall through to the general case for all timeline items below.
        }
    }
    let html = text_preview_of_timeline_item(timeline_item_content, sender_username)
        .format_with(sender_username);
    widget_out.show_html(html);
}

/// Draws the reactions beneath the given `message_item`.
fn draw_reactions(
    _cx: &mut Cx2d,
    message_item: &WidgetRef,
    reactions: &ReactionsByKeyBySender,
    id: usize,
) {
    const DRAW_ITEM_ID_REACTION: bool = false;
    if reactions.is_empty() && !DRAW_ITEM_ID_REACTION {
        return;
    }

    // The message annotations view is invisible by default, so we must set it to visible
    // now that we know there are reactions to show.
    message_item
        .view(id!(content.message_annotations))
        .set_visible(true);

    let mut label_text = String::new();
    for (reaction_raw, reaction_senders) in reactions.iter() {
        // Just take the first char of the emoji, which ignores any variant selectors.
        let reaction_first_char = reaction_raw.chars().next().map(|c| c.to_string());
        let reaction_str = reaction_first_char.as_deref().unwrap_or(reaction_raw);
        let text_to_display = emojis::get(reaction_str)
            .and_then(|e| e.shortcode())
            .unwrap_or(reaction_raw);
        let count = reaction_senders.len();
        // log!("Found reaction {:?} with count {}", text_to_display, count);
        label_text = format!("{label_text}<i>:{}:</i> <b>{}</b> ", text_to_display, count);
    }

    // Debugging: draw the item ID as a reaction
    if DRAW_ITEM_ID_REACTION {
        label_text = format!("{label_text}<i>ID: {}</i>", id);
    }

    let html_reaction_view = message_item.html(id!(message_annotations.html_content));
    html_reaction_view.set_text(&label_text);
}

/// A trait for abstracting over the different types of timeline events
/// that can be displayed in a `SmallStateEvent` widget.
trait SmallStateEventContent {
    /// Populates the *content* (not the profile) of the given `item` with data from
    /// the given `event_tl_item` and `self` (the specific type of event content).
    ///
    /// ## Arguments
    /// * `item`: a `SmallStateEvent` widget that has already been added to
    ///    the given `PortalList` at the given `item_id`.
    ///    This function may either modify that item or completely replace it
    ///    with a different widget if needed.
    /// * `item_drawn_status`: the old (prior) drawn status of the item.
    /// * `new_drawn_status`: the new drawn status of the item, which may have already
    ///    been updated to reflect the item's profile having been drawn right before this function.
    ///
    /// ## Return
    /// Returns a tuple of the drawn `item` and its `new_drawn_status`.
    fn populate_item_content(
        &self,
        cx: &mut Cx,
        list: &mut PortalList,
        item_id: usize,
        item: WidgetRef,
        event_tl_item: &EventTimelineItem,
        username: &str,
        item_drawn_status: ItemDrawnStatus,
        new_drawn_status: ItemDrawnStatus,
    ) -> (WidgetRef, ItemDrawnStatus);
}

/// An empty marker struct used for populating redacted messages.
struct RedactedMessageEventMarker;

impl SmallStateEventContent for RedactedMessageEventMarker {
    fn populate_item_content(
        &self,
        _cx: &mut Cx,
        _list: &mut PortalList,
        _item_id: usize,
        item: WidgetRef,
        event_tl_item: &EventTimelineItem,
        original_sender: &str,
        _item_drawn_status: ItemDrawnStatus,
        mut new_drawn_status: ItemDrawnStatus,
    ) -> (WidgetRef, ItemDrawnStatus) {
        item.label(id!(content)).set_text(
            &text_preview_of_redacted_message(event_tl_item, original_sender)
                .format_with(original_sender),
        );
        new_drawn_status.content_drawn = true;
        (item, new_drawn_status)
    }
}

impl SmallStateEventContent for timeline::OtherState {
    fn populate_item_content(
        &self,
        cx: &mut Cx,
        list: &mut PortalList,
        item_id: usize,
        item: WidgetRef,
        _event_tl_item: &EventTimelineItem,
        username: &str,
        _item_drawn_status: ItemDrawnStatus,
        mut new_drawn_status: ItemDrawnStatus,
    ) -> (WidgetRef, ItemDrawnStatus) {
        let item = if let Some(text_preview) = text_preview_of_other_state(self) {
            item.label(id!(content))
                .set_text(&text_preview.format_with(username));
            new_drawn_status.content_drawn = true;
            item
        } else {
            let item = list.item(cx, item_id, live_id!(Empty));
            new_drawn_status = ItemDrawnStatus::new();
            item
        };
        (item, new_drawn_status)
    }
}

impl SmallStateEventContent for MemberProfileChange {
    fn populate_item_content(
        &self,
        _cx: &mut Cx,
        _list: &mut PortalList,
        _item_id: usize,
        item: WidgetRef,
        _event_tl_item: &EventTimelineItem,
        username: &str,
        _item_drawn_status: ItemDrawnStatus,
        mut new_drawn_status: ItemDrawnStatus,
    ) -> (WidgetRef, ItemDrawnStatus) {
        item.label(id!(content))
            .set_text(&text_preview_of_member_profile_change(self, username).format_with(username));
        new_drawn_status.content_drawn = true;
        (item, new_drawn_status)
    }
}

impl SmallStateEventContent for RoomMembershipChange {
    fn populate_item_content(
        &self,
        cx: &mut Cx,
        list: &mut PortalList,
        item_id: usize,
        item: WidgetRef,
        _event_tl_item: &EventTimelineItem,
        username: &str,
        _item_drawn_status: ItemDrawnStatus,
        mut new_drawn_status: ItemDrawnStatus,
    ) -> (WidgetRef, ItemDrawnStatus) {
        let Some(preview) = text_preview_of_room_membership_change(self) else {
            // Don't actually display anything for nonexistent/unimportant membership changes.
            return (
                list.item(cx, item_id, live_id!(Empty)),
                ItemDrawnStatus::new(),
            );
        };

        item.label(id!(content))
            .set_text(&preview.format_with(username));
        new_drawn_status.content_drawn = true;
        (item, new_drawn_status)
    }
}

/// Creates, populates, and adds a SmallStateEvent liveview widget to the given `PortalList`
/// with the given `item_id`.
///
/// The content of the returned widget is populated with data from the
/// given room membership change and its parent `EventTimelineItem`.
fn populate_small_state_event(
    cx: &mut Cx,
    list: &mut PortalList,
    item_id: usize,
    room_id: &OwnedRoomId,
    event_tl_item: &EventTimelineItem,
    event_content: &impl SmallStateEventContent,
    item_drawn_status: ItemDrawnStatus,
) -> (WidgetRef, ItemDrawnStatus) {
    let mut new_drawn_status = item_drawn_status;
    let (item, existed) = list.item_with_existed(cx, item_id, live_id!(SmallStateEvent));

    // The content of a small state event view may depend on the profile info,
    // so we can only mark the content as drawn after the profile has been fully drawn and cached.
    let skip_redrawing_profile = existed && item_drawn_status.profile_drawn;
    let skip_redrawing_content = skip_redrawing_profile && item_drawn_status.content_drawn;

    if skip_redrawing_content {
        return (item, new_drawn_status);
    }

    // If the profile has been drawn, we can just quickly grab the user's display name
    // instead of having to call `set_avatar_and_get_username` again.
    let username_opt = skip_redrawing_profile
        .then(|| get_profile_display_name(event_tl_item))
        .flatten();

    let username = username_opt.unwrap_or_else(|| {
        // As a fallback, call `set_avatar_and_get_username` to get the user's display name.
        let (username, profile_drawn) = set_avatar_and_get_username(
            cx,
            item.avatar(id!(avatar)),
            room_id,
            event_tl_item.sender(),
            event_tl_item.sender_profile(),
            event_tl_item.event_id(),
        );
        // Draw the timestamp as part of the profile.
        set_timestamp(
            &item,
            id!(left_container.timestamp),
            event_tl_item.timestamp(),
        );
        new_drawn_status.profile_drawn = profile_drawn;
        username
    });

    // Proceed to draw the actual event content.
    event_content.populate_item_content(
        cx,
        list,
        item_id,
        item,
        event_tl_item,
        &username,
        item_drawn_status,
        new_drawn_status,
    )
}

/// Sets the text of the `Label` at the given `item`'s live ID path
/// to a typical 12-hour AM/PM timestamp format.
fn set_timestamp(item: &WidgetRef, live_id_path: &[LiveId], timestamp: MilliSecondsSinceUnixEpoch) {
    if let Some(dt) = unix_time_millis_to_datetime(&timestamp) {
        // format as AM/PM 12-hour time
        item.label(live_id_path)
            .set_text(&format!("{}", dt.time().format("%l:%M %P")));
    } else {
        item.label(live_id_path)
            .set_text(&format!("{}", timestamp.get()));
    }
}

/// Sets the given avatar and returns a displayable username based on the
/// given profile and user ID of the sender of the event with the given event ID.
///
/// If the sender profile is not ready, this function will submit an async request
/// to fetch the sender profile from the server, but only if the event ID is `Some`.
///
/// This function will always choose a nice, displayable username and avatar.
///
/// The specific behavior is as follows:
/// * If the timeline event's sender profile *is* ready, then the `username` and `avatar`
///   will be the user's display name and avatar image, if available.
///   * If it's not ready, we attempt to fetch the user info from the user profile cache.
/// * If no avatar image is available, then the `avatar` will be set to the first character
///   of the user's display name, if available.
/// * If the user's display name is not available or has not been set, the user ID
///   will be used for the `username`, and the first character of the user ID for the `avatar`.
/// * If the timeline event's sender profile isn't ready and the user ID isn't found in
///   our user profile cache , then the `username` and `avatar`  will be the user ID
///   and the first character of that user ID, respectively.
///
/// ## Return
/// Returns a tuple of:
/// 1. The displayable username that should be used to populate the username field.
/// 2. A boolean indicating whether the user's profile info has been completely drawn
///    (for purposes of caching it to avoid future redraws).
fn set_avatar_and_get_username(
    cx: &mut Cx,
    avatar: AvatarRef,
    room_id: &OwnedRoomId,
    sender_user_id: &UserId,
    sender_profile: &TimelineDetails<Profile>,
    event_id: Option<&EventId>,
) -> (String, bool) {
    // Get the display name and avatar URL from the sender's profile, if available,
    // or if the profile isn't ready, fall back to qeurying our user profile cache.
    let (username_opt, avatar_state) = match sender_profile {
        TimelineDetails::Ready(profile) => (
            profile.display_name.clone(),
            AvatarState::Known(profile.avatar_url.clone()),
        ),
        not_ready => {
            if matches!(not_ready, TimelineDetails::Unavailable) {
                if let Some(event_id) = event_id {
                    submit_async_request(MatrixRequest::FetchDetailsForEvent {
                        room_id: room_id.to_owned(),
                        event_id: event_id.to_owned(),
                    });
                }
            }
            // log!("populate_message_view(): sender profile not ready yet for event {not_ready:?}");
            user_profile_cache::with_user_profile(cx, sender_user_id, |profile, room_members| {
                room_members
                    .get(room_id)
                    .map(|rm| {
                        (
                            rm.display_name().map(|n| n.to_owned()),
                            AvatarState::Known(rm.avatar_url().map(|u| u.to_owned())),
                        )
                    })
                    .unwrap_or_else(|| (profile.username.clone(), profile.avatar_state.clone()))
            })
            .unwrap_or((None, AvatarState::Unknown))
        }
    };

    let (avatar_img_data_opt, profile_drawn) = match avatar_state {
        AvatarState::Loaded(data) => (Some(data), true),
        AvatarState::Known(Some(uri)) => match avatar_cache::get_or_fetch_avatar(cx, uri) {
            AvatarCacheEntry::Loaded(data) => (Some(data), true),
            AvatarCacheEntry::Failed => (None, true),
            AvatarCacheEntry::Requested => (None, false),
        },
        AvatarState::Known(None) | AvatarState::Failed => (None, true),
        AvatarState::Unknown => (None, false),
    };

    // Set sender to the display name if available, otherwise the user id.
    let username = username_opt
        .clone()
        .unwrap_or_else(|| sender_user_id.to_string());

    // Set the sender's avatar image, or use the username if no image is available.
    avatar_img_data_opt.and_then(|data|
        avatar.show_image(
            Some((sender_user_id.to_owned(), username_opt.clone(), room_id.to_owned(), data.clone()).into()),
            |img| utils::load_png_or_jpg(&img, cx, &data)
        )
        .ok()
    )
    .unwrap_or_else(|| avatar.show_text(
        Some((sender_user_id.to_owned(), username_opt, room_id.to_owned()).into()),
        &username,
    ));
    (username, profile_drawn)
}

/// Returns the display name of the sender of the given `event_tl_item`, if available.
fn get_profile_display_name(event_tl_item: &EventTimelineItem) -> Option<String> {
    if let TimelineDetails::Ready(profile) = event_tl_item.sender_profile() {
        profile.display_name.clone()
    } else {
        None
    }
}

/// A simple deref wrapper around the `LocationPreview` widget that enables us to handle actions on it.
#[derive(Live, LiveHook, Widget)]
struct LocationPreview {
    #[deref] view: View,
    #[rust] coords: Option<Result<Coordinates, robius_location::Error>>,
    #[rust] timestamp: Option<SystemTime>,
}
impl Widget for LocationPreview {
    fn handle_event(&mut self, cx: &mut Cx, event: &Event, scope: &mut Scope) {
        let mut needs_redraw = false;
        if let Event::Actions(actions) = event {
            for action in actions {
                match action.downcast_ref() {
                    Some(LocationAction::Update(LocationUpdate { coordinates, time })) => {
                        self.coords = Some(Ok(*coordinates));
                        self.timestamp = *time;
                        self.button(id!(send_location_button)).set_enabled(true);
                        needs_redraw = true;
                    }
                    Some(LocationAction::Error(e)) => {
                        self.coords = Some(Err(*e));
                        self.timestamp = None;
                        self.button(id!(send_location_button)).set_enabled(false);
                        needs_redraw = true;
                    }
                    _ => { }
                }
            }

            // NOTE: the send location button click event is handled
            //       in the RoomScreen handle_event function.

            // Handle the cancel location button being clicked.
            if self.button(id!(cancel_location_button)).clicked(actions) {
                self.clear();
                needs_redraw = true;
            }
        }

        if needs_redraw {
            self.redraw(cx);
        }

        self.view.handle_event(cx, event, scope);
    }

    fn draw_walk(&mut self, cx: &mut Cx2d, scope: &mut Scope, walk: Walk) -> DrawStep {
        let text = match self.coords {
            Some(Ok(c)) => {
                // if let Some(st) = self.timestamp {
                //     format!("Current location: {:.6},{:.6}\n   Timestamp: {:?}", c.latitude, c.longitude, st)
                // } else {
                    format!("Current location: {:.6},{:.6}", c.latitude, c.longitude)
                // }
            }
            Some(Err(e)) => format!("Error getting location: {e:?}"),
            None => String::from("Current location is not yet available."),
        };
        self.label(id!(location_label)).set_text(&text);
        self.view.draw_walk(cx, scope, walk)
    }
}


impl LocationPreview {
    fn show(&mut self) {
        request_location_update(LocationRequest::UpdateOnce);
        if let Some(loc) = get_latest_location() {
            self.coords = Some(Ok(loc.coordinates));
            self.timestamp = loc.time;
        }
        self.visible = true;
    }

    fn clear(&mut self) {
        self.coords = None;
        self.timestamp = None;
        self.visible = false;
    }

    pub fn get_current_data(&self) -> Option<(Coordinates, Option<SystemTime>)> {
        self.coords
            .as_ref()
            .and_then(|res| res.ok())
            .map(|c| (c, self.timestamp))
    }
}

impl LocationPreviewRef {
    pub fn show(&self) {
        if let Some(mut inner) = self.borrow_mut() {
            inner.show();
        }
    }

    pub fn clear(&self) {
        if let Some(mut inner) = self.borrow_mut() {
            inner.clear();
        }
    }

    pub fn get_current_data(&self) -> Option<(Coordinates, Option<SystemTime>)> {
        self.borrow().and_then(|inner| inner.get_current_data())
    }
}


/// Actions related to a specific message within a room timeline.
#[derive(Clone, DefaultNone, Debug)]
pub enum MessageAction {
    /// The user clicked a message's reply button, indicating that they want to
    /// reply to this message (the message at the given timeline item index).
    MessageReplyButtonClicked(usize),
    /// The user clicked the inline reply preview above a message
    /// indicating that they want to jump upwards to the replied-to message shown in the preview.
    ReplyPreviewClicked {
        /// The item ID (in the timeline PortalList) of the reply message
        /// that the user clicked the reply preview above.
        reply_message_item_id: usize,
        /// The event ID of the replied-to message (the target of the reply).
        replied_to_event: OwnedEventId,
    },
    /// The message at the given item index in the timeline should be highlighted.
    MessageHighlight(usize),
    None,
}

#[derive(Live, LiveHook, Widget)]
pub struct Message {
    #[deref] view: View,
    #[animator] animator: Animator,
    #[rust(false)] hovered: bool,
    #[rust(false)] mentions_user: bool,

    #[rust] can_be_replied_to: bool,
    #[rust] item_id: usize,
    /// The event ID of the message that this message is replying to, if any.
    #[rust] replied_to_event_id: Option<OwnedEventId>,
    #[rust] room_screen_widget_uid: Option<WidgetUid>
}

impl Widget for Message {
    fn handle_event(&mut self, cx: &mut Cx, event: &Event, scope: &mut Scope) {
        if self.animator_handle_event(cx, event).must_redraw() {
            self.redraw(cx);
        }

        if !self.animator.is_track_animating(cx, id!(highlight))
            && self.animator_in_state(cx, id!(highlight.on))
        {
            self.animator_play(cx, id!(highlight.off));
        }

        let Some(widget_uid) = self.room_screen_widget_uid else { return };

        if let Event::Actions(actions) = event {
            if self.view.button(id!(reply_button)).clicked(actions) {
                cx.widget_action(
                    widget_uid,
                    &scope.path,
                    MessageAction::MessageReplyButtonClicked(self.item_id),
                );
            }
        }

        if let Hit::FingerUp(fe) = event.hits(cx, self.view(id!(replied_to_message)).area()) {
            if fe.was_tap() {
                if let Some(ref replied_to_event) = self.replied_to_event_id {
                    cx.widget_action(
                        widget_uid,
                        &scope.path,
                        MessageAction::ReplyPreviewClicked {
                            reply_message_item_id: self.item_id,
                            replied_to_event: replied_to_event.to_owned(),
                        },
                    );
                } else {
                    error!("BUG: reply preview clicked for message {} with no replied-to event!", self.item_id);
                }
            }
        }

        if let Event::Actions(actions) = event {
            for action in actions {
                match action.as_widget_action().cast() {
                    MessageAction::MessageHighlight(id) if id == self.item_id => {
                        self.animator_play(cx, id!(highlight.on));
                        self.redraw(cx);
                    }
                    _ => {}
                }
            }
        }

        if let Event::MouseMove(e) = event {
            let hovered = self.view.area().rect(cx).contains(e.abs);
            if (self.hovered != hovered) || (!hovered && self.animator_in_state(cx, id!(hover.on)))
            {
                self.hovered = hovered;

                // TODO: Once we have a context menu, the messageMenu can be displayed on hover or push only
                // self.view.view(id!(message_menu)).set_visible(hovered);
                let hover_animator = if self.hovered {
                    id!(hover.on)
                } else {
                    id!(hover.off)
                };
                self.animator_play(cx, hover_animator);
            }
        }

        self.view.handle_event(cx, event, scope);
    }

    fn draw_walk(&mut self, cx: &mut Cx2d, scope: &mut Scope, walk: Walk) -> DrawStep {
        if self.mentions_user {
            self.view.apply_over(
                cx, live!(
                    draw_bg: {
                        color: (vec4(1.0, 1.0, 0.82, 1.0))
                        mentions_bar_color: #ffd54f
                    }
                )
            )
        }

        self.view
            .button(id!(reply_button))
            .set_visible(self.can_be_replied_to);

        self.view.draw_walk(cx, scope, walk)
    }
}

impl Message {
    fn set_data(
        &mut self,
        can_be_replied_to: bool,
        item_id: usize,
        replied_to_event_id: Option<OwnedEventId>,
        room_screen_widget_uid: WidgetUid,
        mentions_user: bool
    ) {
        self.can_be_replied_to = can_be_replied_to;
        self.item_id = item_id;
        self.replied_to_event_id = replied_to_event_id;
        self.room_screen_widget_uid = Some(room_screen_widget_uid);
        self.mentions_user = mentions_user;
    }
}

impl MessageRef {
    fn set_data(
        &self,
        can_be_replied_to: bool,
        item_id: usize,
        replied_to_event_id: Option<OwnedEventId>,
        room_screen_widget_uid: WidgetUid,
        mentions_user: bool
    ) {
        if let Some(mut inner) = self.borrow_mut() {
            inner.set_data(can_be_replied_to, item_id, replied_to_event_id, room_screen_widget_uid, mentions_user);
        };
    }
}<|MERGE_RESOLUTION|>--- conflicted
+++ resolved
@@ -2043,7 +2043,6 @@
         if let Some(ref mut index) = tl_state.prev_first_index {
             // to detect change of scroll when scroll ends
             if *index != first_index {
-<<<<<<< HEAD
                 // Any scrolling, resets the fully_read_timer
                 cx.stop_timer(self.fully_read_timer);
                 if first_index >= *index {
@@ -2093,43 +2092,6 @@
                             tl_state.last_display_event =
                                 Some((last_event_id.to_owned(), last_timestamp));
                             self.fully_read_timer = cx.start_timeout(5.0);
-=======
-                // scroll changed
-                self.fully_read_timer = cx.start_interval(5.0);
-                let time_now = std::time::Instant::now();
-                if first_index > *index {
-                    // Store visible event messages with current time into a hashmap
-                    let mut read_receipt_event = None;
-                    for r in first_index .. (first_index + portal_list.visible_items() + 1) {
-                        if let Some(v) = tl_state.items.get(r) {
-                            if let Some(e) = v.as_event().and_then(|f| f.event_id()) {
-                                read_receipt_event = Some(e.to_owned());
-                                tl_state.read_event_hashmap
-                                    .entry(e.to_string())
-                                    .or_insert_with(|| (room_id.clone(), e.to_owned(), time_now, false));
-                            }
-                        }
-                    }
-                    if let Some(event_id) = read_receipt_event {
-                        submit_async_request(MatrixRequest::ReadReceipt { room_id: room_id.clone(), event_id });
-                    }
-                    let mut fully_read_receipt_event = None;
-                    // Implements sending fully read receipts when message is scrolled out of first row
-                    for r in *index..first_index {
-                        if let Some(v) = tl_state.items.get(r) {
-                            if let Some(e) = v.as_event().and_then(|f| f.event_id()) {
-                                let mut to_remove = vec![];
-                                for (event_id_string, (_, event_id)) in &tl_state.marked_fully_read_queue {
-                                    if e == event_id {
-                                        fully_read_receipt_event = Some(event_id.clone());
-                                        to_remove.push(event_id_string.clone());
-                                    }
-                                }
-                                for r in to_remove {
-                                    tl_state.marked_fully_read_queue.remove(&r);
-                                }
-                            }
->>>>>>> 6b84169b
                         }
                     }
                 }
