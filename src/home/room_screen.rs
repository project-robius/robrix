--- conflicted
+++ resolved
@@ -901,14 +901,9 @@
     fn draw_walk(&mut self, cx: &mut Cx2d, scope: &mut Scope, walk: Walk) -> DrawStep {
         // If the room isn't loaded yet, we show the restore status label only.
         if !self.is_loaded {
-<<<<<<< HEAD
-            let mut restore_status_view = self.view.restore_status_view(id!(restore_status_view));
+            let mut restore_status_view = self.view.restore_status_view(ids!(restore_status_view));
             let room_label = self.current_room_label();
             restore_status_view.set_content(cx, self.all_rooms_loaded, &room_label);
-=======
-            let mut restore_status_view = self.view.restore_status_view(ids!(restore_status_view));
-            restore_status_view.set_content(cx, self.all_rooms_loaded, &self.room_name);
->>>>>>> dd6747f3
             return restore_status_view.draw(cx, scope);
         }
         if self.tl_state.is_none() {
@@ -2192,13 +2187,8 @@
 
         self.hide_timeline();
         // Reset the the state of the inner loading pane.
-<<<<<<< HEAD
-        self.loading_pane(id!(loading_pane)).take_state();
+        self.loading_pane(ids!(loading_pane)).take_state();
         self.room_name = room_name;
-=======
-        self.loading_pane(ids!(loading_pane)).take_state();
-        self.room_name = room_name_or_id(room_name.into(), &room_id);
->>>>>>> dd6747f3
         self.room_id = Some(room_id.clone());
 
         // We initially tell every MentionableTextInput widget that the current user
