--- conflicted
+++ resolved
@@ -21,31 +21,18 @@
 use robius_location::Coordinates;
 
 use crate::{
-<<<<<<< HEAD
-    avatar_cache, event_preview::{text_preview_of_member_profile_change, text_preview_of_other_state, text_preview_of_redacted_message, text_preview_of_room_membership_change, text_preview_of_timeline_item}, home::{loading_modal::LoadingModalWidgetExt, message_context_menu::MessageActionBarWidgetRefExt}, location::{get_latest_location, init_location_subscriber, request_location_update, LocationAction, LocationRequest, LocationUpdate}, media_cache::{MediaCache, MediaCacheEntry}, profile::{
+    avatar_cache, event_preview::{text_preview_of_member_profile_change, text_preview_of_other_state, text_preview_of_redacted_message, text_preview_of_room_membership_change, text_preview_of_timeline_item}, home::loading_pane::{LoadingPaneState, LoadingPaneWidgetExt}, location::{get_latest_location, init_location_subscriber, request_location_update, LocationAction, LocationRequest, LocationUpdate}, media_cache::{MediaCache, MediaCacheEntry}, profile::{
         user_profile::{AvatarState, ShowUserProfileAction, UserProfile, UserProfileAndRoomId, UserProfilePaneInfo, UserProfileSlidingPaneRef, UserProfileSlidingPaneWidgetExt},
         user_profile_cache,
     }, shared::{
         avatar::AvatarWidgetRefExt, html_or_plaintext::{HtmlOrPlaintextRef, HtmlOrPlaintextWidgetRefExt}, jump_to_bottom_button::{JumpToBottomButtonWidgetExt, UnreadMessageCount}, popup_list::enqueue_popup_notification, text_or_image::{TextOrImageRef, TextOrImageWidgetRefExt}, typing_animation::TypingAnimationWidgetExt
-    }, sliding_sync::{self, get_client, submit_async_request, take_timeline_endpoints, BackwardsPaginateUntilEventRequest, MatrixRequest, PaginationDirection, TimelineRequestSender}, utils::{self, unix_time_millis_to_datetime, ImageFormat, MediaFormatConst, MAX_VISIBLE_NUMBER_OF_ITEMS},
-=======
-    avatar_cache::{self, AvatarCacheEntry}, event_preview::{text_preview_of_member_profile_change, text_preview_of_other_state, text_preview_of_redacted_message, text_preview_of_room_membership_change, text_preview_of_timeline_item}, home::loading_pane::{LoadingPaneState, LoadingPaneWidgetExt}, location::{get_latest_location, init_location_subscriber, request_location_update, LocationAction, LocationRequest, LocationUpdate}, media_cache::{MediaCache, MediaCacheEntry}, profile::{
-        user_profile::{AvatarState, ShowUserProfileAction, UserProfile, UserProfileAndRoomId, UserProfilePaneInfo, UserProfileSlidingPaneRef, UserProfileSlidingPaneWidgetExt},
-        user_profile_cache,
-    }, shared::{
-        avatar::{AvatarRef, AvatarWidgetRefExt}, html_or_plaintext::{HtmlOrPlaintextRef, HtmlOrPlaintextWidgetRefExt}, jump_to_bottom_button::{JumpToBottomButtonWidgetExt, UnreadMessageCount}, popup_list::enqueue_popup_notification, text_or_image::{TextOrImageRef, TextOrImageWidgetRefExt}, typing_animation::TypingAnimationWidgetExt
-    }, sliding_sync::{self, get_client, submit_async_request, take_timeline_endpoints, BackwardsPaginateUntilEventRequest, MatrixRequest, PaginationDirection, TimelineRequestSender}, utils::{self, unix_time_millis_to_datetime, ImageFormat, MediaFormatConst, MEDIA_THUMBNAIL_FORMAT},
->>>>>>> a698f1b6
+    }, sliding_sync::{self, get_client, submit_async_request, take_timeline_endpoints, BackwardsPaginateUntilEventRequest, MatrixRequest, PaginationDirection, TimelineRequestSender}, utils::{self, unix_time_millis_to_datetime, ImageFormat, MediaFormatConst, MEDIA_THUMBNAIL_FORMAT, MAX_VISIBLE_NUMBER_OF_ITEMS},
 };
 use crate::home::event_reaction_list::ReactionListWidgetRefExt;
 use crate::home::room_read_receipt::AvatarRowWidgetRefExt;
 use rangemap::RangeSet;
 
-<<<<<<< HEAD
-use super::{event_reaction_list::ReactionData, loading_modal::{LoadingModalAction, LoadingModalState}, message_context_menu::MessageContextMenuWidgetRefExt, room_read_receipt::{self, populate_read_receipts}};
-=======
-use super::{event_reaction_list::ReactionData, message_context_menu::MessageContextMenuWidgetRefExt};
->>>>>>> a698f1b6
+use super::{event_reaction_list::ReactionData, message_context_menu::MessageContextMenuWidgetRefExt, room_read_receipt::{self, populate_read_receipts}};
 
 const GEO_URI_SCHEME: &str = "geo:";
 
@@ -1057,14 +1044,9 @@
     fn handle_event(&mut self, cx: &mut Cx, event: &Event, scope: &mut Scope) {
         let widget_uid = self.widget_uid();
         let portal_list = self.portal_list(id!(timeline.list));
-<<<<<<< HEAD
-        let pane = self.user_profile_sliding_pane(id!(user_profile_sliding_pane));
-        let Some(room_id) = self.room_id.clone() else { return};
-=======
         let user_profile_pane = self.user_profile_sliding_pane(id!(user_profile_sliding_pane));
         let loading_pane = self.loading_pane(id!(loading_pane));
 
->>>>>>> a698f1b6
         // Currently, a Signal event is only used to tell this widget
         // that its timeline events have been updated in the background.
         if let Event::Signal = event {
@@ -1094,11 +1076,7 @@
                             .map(|user_profile| user_profile.displayable_name().to_string())
                             .unwrap_or(sender.to_string())
                     }).collect();
-<<<<<<< HEAD
                     let mut tooltip_text = utils::human_readable_list(&tooltip_text_arr, MAX_VISIBLE_NUMBER_OF_ITEMS);                
-=======
-                    let mut tooltip_text = utils::human_readable_list(&tooltip_text_arr);
->>>>>>> a698f1b6
                     tooltip_text.push_str(&format!(" reacted with: {}", reaction_data.emoji_shortcode));
                     tooltip.show_with_options(cx, tooltip_pos, &tooltip_text);
                     tooltip.apply_over(cx, live!(
@@ -1124,7 +1102,8 @@
                     pointing_up,
                     read_receipts
                 } = avatar_row_ref.hover_in(actions) {
-                    let tooltip_text= room_read_receipt::populate_tooltip(cx, read_receipts.clone(), &room_id);
+                    let Some(room_id) = &self.room_id else { return; };
+                    let tooltip_text= room_read_receipt::populate_tooltip(cx, read_receipts.clone(), room_id);
                     tooltip.show_with_options(cx, tooltip_pos, &tooltip_text);
                     tooltip.apply_over(cx, live!(
                         content: {
@@ -2436,16 +2415,6 @@
     HoverInReactionButton {
         tooltip_pos: DVec2,
         tooltip_width: f64,
-<<<<<<< HEAD
-        /// Pointed arrow position relative to the tooltip.
-        /// 
-        /// It is calculated from the right corner of tooltip to position arrow.
-        /// to point towards the center of the hovered widget.
-        callout_offset: f64,
-        /// Data that is bound together the widget.
-        /// 
-        /// Includes the list of users who have reacted to the emoji.
-=======
         /// Pointed arrow position relative to the tooltip
         ///
         /// It is calculated from the right corner of tooltip to position arrow
@@ -2454,7 +2423,6 @@
         /// Data that is bound together the widget
         ///
         /// Includes the list of users who have reacted to the emoji
->>>>>>> a698f1b6
         reaction_data: ReactionData,
         /// Boolean indicating if the callout should be pointing up.
         ///
