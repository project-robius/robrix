//! A room screen is the UI view that displays a single Room's timeline of events/messages
//! along with a message input bar at the bottom.

use std::{
    borrow::Cow,
    cell::RefCell,
    collections::BTreeMap,
    ops::{DerefMut, Range},
    sync::Arc,
};

use bytesize::ByteSize;
use imbl::Vector;
use makepad_widgets::{image_cache::ImageBuffer, *};
use matrix_sdk::{
    room::RoomMember,
    ruma::{
        events::{
            receipt::Receipt,
            room::{
                message::{
                    AudioMessageEventContent, EmoteMessageEventContent, FileMessageEventContent,
                    FormattedBody, ImageMessageEventContent, KeyVerificationRequestEventContent,
                    LocationMessageEventContent, MessageFormat, MessageType,
                    NoticeMessageEventContent, TextMessageEventContent, VideoMessageEventContent,
                },
                ImageInfo, MediaSource,
            },
            sticker::{StickerEventContent, StickerMediaSource},
        },
        matrix_uri::MatrixId,
        uint, EventId, MatrixToUri, MatrixUri, OwnedEventId, OwnedMxcUri, OwnedRoomId, UserId,
    },
    OwnedServerName, SuccessorRoom,
};
use matrix_sdk_ui::timeline::{
    self, EmbeddedEvent, EncryptedMessage, EventTimelineItem, InReplyToDetails,
    MemberProfileChange, MsgLikeContent, MsgLikeKind, OtherMessageLike, PollState,
    RoomMembershipChange, TimelineDetails, TimelineEventItemId, TimelineItem, TimelineItemContent,
    TimelineItemKind, VirtualTimelineItem,
};

use crate::{
    app::AppStateAction,
    avatar_cache,
    event_preview::{
        plaintext_body_of_timeline_item, text_preview_of_encrypted_message,
        text_preview_of_member_profile_change, text_preview_of_other_message_like,
        text_preview_of_other_state, text_preview_of_redacted_message,
        text_preview_of_room_membership_change, text_preview_of_timeline_item,
    },
    home::{
        edited_indicator::EditedIndicatorWidgetRefExt,
        link_preview::{LinkPreviewCache, LinkPreviewRef, LinkPreviewWidgetRefExt},
        loading_pane::{LoadingPaneState, LoadingPaneWidgetExt},
        rooms_list::RoomsListRef,
    },
    media_cache::{MediaCache, MediaCacheEntry},
    profile::{
        user_profile::{
            AvatarState, ShowUserProfileAction, UserProfile, UserProfileAndRoomId,
            UserProfilePaneInfo, UserProfileSlidingPaneRef, UserProfileSlidingPaneWidgetExt,
        },
        user_profile_cache,
    },
    room::{
        member_search::{precompute_member_sort, PrecomputedMemberSort},
        room_input_bar::RoomInputBarState,
        typing_notice::TypingNoticeWidgetExt,
    },
    shared::{
        avatar::AvatarWidgetRefExt,
        callout_tooltip::TooltipAction,
        html_or_plaintext::{
            HtmlOrPlaintextRef, HtmlOrPlaintextWidgetRefExt, RobrixHtmlLinkAction,
        },
        jump_to_bottom_button::{JumpToBottomButtonWidgetExt, UnreadMessageCount},
        popup_list::{enqueue_popup_notification, PopupItem, PopupKind},
        restore_status_view::RestoreStatusViewWidgetExt,
        styles::*,
        text_or_image::{TextOrImageRef, TextOrImageWidgetRefExt},
        timestamp::TimestampWidgetRefExt,
    },
    sliding_sync::{
        get_client, submit_async_request, take_timeline_endpoints,
        BackwardsPaginateUntilEventRequest, MatrixRequest, PaginationDirection, TimelineEndpoints,
        TimelineRequestSender, UserPowerLevels,
    },
    utils::{
        self, room_name_or_id, unix_time_millis_to_datetime, ImageFormat, MEDIA_THUMBNAIL_FORMAT,
    },
};
use crate::home::event_reaction_list::ReactionListWidgetRefExt;
use crate::home::room_read_receipt::AvatarRowWidgetRefExt;
use crate::room::room_input_bar::RoomInputBarWidgetExt;
use crate::shared::mentionable_text_input::MentionableTextInputAction;

use rangemap::RangeSet;

use super::{
    event_reaction_list::ReactionData,
    loading_pane::LoadingPaneRef,
    new_message_context_menu::{MessageAbilities, MessageDetails},
    room_read_receipt::{self, populate_read_receipts, MAX_VISIBLE_AVATARS_IN_READ_RECEIPT},
};

/// The maximum number of timeline items to search through
/// when looking for a particular event.
///
/// This is a safety measure to prevent the main UI thread
/// from getting into a long-running loop if an event cannot be found quickly.
const MAX_ITEMS_TO_SEARCH_THROUGH: usize = 100;

/// The max size (width or height) of a blurhash image to decode.
const BLURHASH_IMAGE_MAX_SIZE: u32 = 500;

live_design! {
    use link::theme::*;
    use link::shaders::*;
    use link::widgets::*;

    use crate::shared::styles::*;
    use crate::shared::helpers::*;
    use crate::shared::avatar::Avatar;
    use crate::shared::text_or_image::TextOrImage;
    use crate::shared::timestamp::*;
    use crate::shared::html_or_plaintext::*;
    use crate::shared::icon_button::*;
    use crate::shared::jump_to_bottom_button::*;
    use crate::profile::user_profile::UserProfileSlidingPane;
    use crate::home::edited_indicator::*;
    use crate::home::event_reaction_list::*;
    use crate::home::loading_pane::*;
    use crate::room::room_input_bar::*;
    use crate::room::reply_preview::RepliedToMessage;
    use crate::room::typing_notice::*;
    use crate::home::room_read_receipt::*;
    use crate::rooms_list::*;
    use crate::shared::restore_status_view::*;
    use crate::home::link_preview::LinkPreview;
    use link::tsp_link::TspSignIndicator;

    COLOR_BG = #xfff8ee
    COLOR_OVERLAY_BG = #x000000d8
    COLOR_READ_MARKER = #xeb2733

    REACTION_TEXT_COLOR = #4c00b0


    // An empty view that takes up no space in the portal list.
    Empty = <View> { }

    // The view used for each text-based message event in a room's timeline.
    Message = {{Message}} {
        width: Fill,
        height: Fit,
        margin: 0.0
        flow: Down,
        cursor: Default,
        padding: 0.0,
        spacing: 0.0

        show_bg: true
        draw_bg: {
            instance highlight: 0.0
            instance hover: 0.0
            color: #ffffff  // default color

            instance mentions_bar_color: #ffffff
            instance mentions_bar_width: 4.0

            fn pixel(self) -> vec4 {
                let base_color = mix(
                    self.color,
                    #fafafa,
                    self.hover
                );

                let with_highlight = mix(
                    base_color,
                    #c5d6fa,
                    self.highlight
                );

                let sdf = Sdf2d::viewport(self.pos * self.rect_size);

                // draw bg
                sdf.rect(0., 0., self.rect_size.x, self.rect_size.y);
                sdf.fill(with_highlight);

                // draw the left vertical line
                sdf.rect(0., 0., self.mentions_bar_width, self.rect_size.y);
                sdf.fill(self.mentions_bar_color);

                return sdf.result;
            }
        }

        animator: {
            highlight = {
                default: off
                off = {
                    redraw: true,
                    from: { all: Forward {duration: 2.0} }
                    ease: ExpDecay {d1: 0.80, d2: 0.97}
                    apply: { draw_bg: {highlight: 0.0} }
                }
                on = {
                    redraw: true,
                    from: { all: Forward {duration: 0.5} }
                    ease: ExpDecay {d1: 0.80, d2: 0.97}
                    apply: { draw_bg: {highlight: 1.0} }
                }
            }
            hover = {
                default: off
                off = {
                    redraw: true,
                    from: { all: Snap }
                    apply: { draw_bg: {hover: 0.0} }
                }
                on = {
                    redraw: true,
                    from: { all: Snap }
                    apply: { draw_bg: {hover: 1.0} }
                }
            }
        }

        // A preview of the earlier message that this message was in reply to.
        replied_to_message = <RepliedToMessage> {
            flow: Right
            margin: { bottom: 3, top: 10 }
            replied_to_message_content = {
                margin: { left: 29 }
                padding: { bottom: 10 }
            }
        }

        body = <View> {
            width: Fill,
            height: Fit
            flow: Right,
            padding: {top: 0, bottom: 10, left: 10, right: 10},

            profile = <View> {
                align: {x: 0.5, y: 0.0} // centered horizontally, top aligned
                width: 65.0,
                height: Fit,
                margin: {top: 4.5, right: 10}
                flow: Down,
                avatar = <Avatar> {
                    width: 48,
                    height: 48,
                }
                timestamp = <Timestamp> {
                    margin: { top: 5.9 }
                }
                edited_indicator = <EditedIndicator> { }
                tsp_sign_indicator = <TspSignIndicator> { }
            }
            content = <View> {
                width: Fill,
                height: Fit
                flow: Down,
                padding: 0.0
                <View> {
                    flow: Right,
                    width: Fill,
                    height: Fit,
                    username = <Label> {
                        width: Fill,
                        flow: Right, // do not wrap
                        padding: 0,
                        margin: {bottom: 9.0, top: 20.0, right: 10.0,}
                        draw_text: {
                            text_style: <USERNAME_TEXT_STYLE> {},
                            color: (USERNAME_TEXT_COLOR)
                            wrap: Ellipsis,
                        }
                        text: "<Username not available>"
                    }
                }

                message = <HtmlOrPlaintext> { }
                link_preview_view = <LinkPreview> {}

                // <LineH> {
                //     margin: {top: 13.0, bottom: 5.0}
                // }
                <View> {
                    width: Fill,
                    height: Fit
                    reaction_list = <ReactionList> { }
                    avatar_row = <AvatarRow> {}
                }

            }
        }
    }

    // The view used for a condensed message that came right after another message
    // from the same sender, and thus doesn't need to display the sender's profile again.
    CondensedMessage = <Message> {
        padding: { top: 2.0, bottom: 2.0 }
        replied_to_message = <RepliedToMessage> {
            replied_to_message_content = {
                margin: { left: 74, bottom: 5.0 }
            }
        }
        body = {
            padding: { top: 0, bottom: 2.5, left: 10.0, right: 10.0 },
            profile = <View> {
                align: {x: 0.5, y: 0.0} // centered horizontally, top aligned
                width: 65.0,
                height: Fit,
                flow: Down,
                timestamp = <Timestamp> {
                    margin: {top: 2.5}
                }
                edited_indicator = <EditedIndicator> { }
                tsp_sign_indicator = <TspSignIndicator> { }
            }
            content = <View> {
                width: Fill,
                height: Fit,
                flow: Down,
                padding: { left: 10.0 }

                message = <HtmlOrPlaintext> { }
                link_preview_view = <LinkPreview> {}
                <View> {
                    width: Fill,
                    height: Fit
                    reaction_list = <ReactionList> { }
                    avatar_row = <AvatarRow> {}
                }
            }
        }
    }

    // The view used for each static image-based message event in a room's timeline.
    // This excludes stickers and other animated GIFs, video clips, audio clips, etc.
    ImageMessage = <Message> {
        body = {
            content = {
                width: Fill,
                height: Fit
                padding: { left: 10.0 }
                message = <TextOrImage> { }
                v = <View> {
                    width: Fill,
                    height: Fit,
                    flow: Right,
                    reaction_list = <ReactionList> { }
                    avatar_row = <AvatarRow> {}
                }
            }

        }
    }

    // The view used for a condensed image message that came right after another message
    // from the same sender, and thus doesn't need to display the sender's profile again.
    // This excludes stickers and other animated GIFs, video clips, audio clips, etc.
    CondensedImageMessage = <CondensedMessage> {
        body = {
            content = {
                message = <TextOrImage> { }
                <View> {
                    width: Fill,
                    height: Fit
                    reaction_list = <ReactionList> { }
                    avatar_row = <AvatarRow> {}
                }
            }

        }
    }


    // The view used for each state event (non-messages) in a room's timeline.
    // The timestamp, profile picture, and text are all very small.
    SmallStateEvent = <View> {
        width: Fill,
        height: Fit,
        flow: Right,
        margin: { top: 4.0, bottom: 4.0}
        padding: { top: 1.0, bottom: 1.0, right: 10.0 }
        spacing: 0.0
        cursor: Default

        body = <View> {
            width: Fill,
            height: Fit
            flow: Right,
            padding: { left: 7.0, top: 2.0, bottom: 2.0 }
            spacing: 5.0

            left_container = <View> {
                align: {x: 0.5, y: 0}
                width: 70.0,
                height: Fit

                timestamp = <Timestamp> {
                    margin: {top: 0.5}
                }
            }

            avatar = <Avatar> {
                width: 19.,
                height: 19.,
                margin: { top: -2} // center the avatar vertically with the text

                text_view = { text = { draw_text: {
                    text_style: <TITLE_TEXT>{ font_size: 7.0 }
                }}}
            }

            content = <Label> {
                width: Fill,
                height: Fit
                padding: { top: 0.0, bottom: 0.0, left: 0.0, right: 0.0 }
                draw_text: {
                    wrap: Word,
                    text_style: <SMALL_STATE_TEXT_STYLE> {},
                    color: (SMALL_STATE_TEXT_COLOR)
                }
                text: ""
            }
            // Center the Avatar vertically with respect to the SmallStateEvent content.
            avatar_row = <AvatarRow> { margin: {top: -1.0} }
        }
    }


    // The view used for each day divider in a room's timeline.
    // The date text is centered between two horizontal lines.
    DateDivider = <View> {
        width: Fill,
        height: Fit,
        margin: {top: 7.0, bottom: 7.0}
        flow: Right,
        padding: {left: 7.0, right: 7.0},
        spacing: 0.0,
        align: {x: 0.5, y: 0.5} // center horizontally and vertically

        left_line = <LineH> { }

        date = <Label> {
            padding: {left: 7.0, right: 7.0}
            draw_text: {
                text_style: <TEXT_SUB> {},
                color: (COLOR_DIVIDER_DARK)
            }
            text: "<date>"
        }

        right_line = <LineH> { }
    }

    // The view used for the divider indicating where the user's last-viewed message is.
    // This is implemented as a DateDivider with a different color and a fixed text label.
    ReadMarker = <DateDivider> {
        left_line = {
            draw_bg: {color: (COLOR_READ_MARKER)}
        }

        date = {
            draw_text: {
                color: (COLOR_READ_MARKER)
            }
            text: "New Messages"
        }

        right_line = {
            draw_bg: {color: (COLOR_READ_MARKER)}
        }
    }


    // The top space is used to display a loading message while the room is being paginated.
    TopSpace = <View> {
        visible: false,
        width: Fill,
        height: Fit,
        align: {x: 0.5, y: 0}
        flow: Right,
        show_bg: true,
        draw_bg: {
            color: #xDAF5E5F0, // mostly opaque light green
        }

        label = <Label> {
            width: Fill,
            height: Fit,
            align: {x: 0.5, y: 0.5},
            flow: Right,
            padding: { top: 10.0, bottom: 7.0, left: 15.0, right: 15.0 }
            draw_text: {
                text_style: <MESSAGE_TEXT_STYLE> { font_size: 10 },
                color: (TIMESTAMP_TEXT_COLOR)
            }
            text: "Loading earlier messages..."
        }
    }

    Timeline = <View> {
        width: Fill,
        height: Fill,
        align: {x: 0.5, y: 0.0} // center horizontally, align to top vertically
        flow: Overlay,

        list = <PortalList> {
            height: Fill,
            width: Fill
            flow: Down

            auto_tail: true, // set to `true` to lock the view to the last item.
            max_pull_down: 0.0, // set to `0.0` to disable the pulldown bounce animation.

            // Below, we must place all of the possible templates (views) that can be used in the portal list.
            Message = <Message> {}
            CondensedMessage = <CondensedMessage> {}
            ImageMessage = <ImageMessage> {}
            CondensedImageMessage = <CondensedImageMessage> {}
            SmallStateEvent = <SmallStateEvent> {}
            Empty = <Empty> {}
            DateDivider = <DateDivider> {}
            ReadMarker = <ReadMarker> {}
        }

        // A jump to bottom button (with an unread message badge) that is shown
        // when the timeline is not at the bottom.
        jump_to_bottom = <JumpToBottomButton> { }
    }


    pub RoomScreen = {{RoomScreen}} {
        width: Fill, height: Fill,
        cursor: Default,
        flow: Down,
        spacing: 0.0

        room_screen_wrapper = <View> {
            width: Fill, height: Fill,
            flow: Overlay,
            show_bg: true
            draw_bg: {
                color: (COLOR_PRIMARY_DARKER)
            }

            restore_status_view = <RestoreStatusView> {}

            // Widgets within this view will get shifted upwards when the on-screen keyboard is shown.
            keyboard_view = <KeyboardView> {
                width: Fill, height: Fill,
                flow: Down,

                // First, display the timeline of all messages/events.
                timeline = <Timeline> {}

                // Below that, display a typing notice when other users in the room are typing.
                typing_notice = <TypingNotice> { }

                room_input_bar = <RoomInputBar> { }
            }

            // Note: here, we're within a View that has an Overlay flow,
            // so the order that we define the below views determines which one is on top.

            // The top space should be displayed as an overlay at the top of the timeline.
            top_space = <TopSpace> { }

            // The user profile sliding pane should be displayed on top of other "static" subviews
            // (on top of all other views that are always visible).
            user_profile_sliding_pane = <UserProfileSlidingPane> { }

            // The loading pane appears while the user is waiting for something in the room screen
            // to finish loading, e.g., when loading an older replied-to message.
            loading_pane = <LoadingPane> { }


            /*
             * TODO: add the action bar back in as a series of floating buttons.
             *
            message_action_bar_popup = <PopupNotification> {
                align: {x: 0.0, y: 0.0}
                content: {
                    height: Fit,
                    width: Fit,
                    show_bg: false,
                    align: {
                        x: 0.5,
                        y: 0.5
                    }

                    message_action_bar = <MessageActionBar> {}
                }
            }
            */
        }
    }
}

/// The main widget that displays a single Matrix room.
#[derive(Live, Widget)]
pub struct RoomScreen {
    #[deref]
    view: View,

    /// The room ID of the currently-shown room.
    #[rust]
    room_id: Option<OwnedRoomId>,
    /// The display name of the currently-shown room.
    #[rust]
    room_name: String,
    /// The persistent UI-relevant states for the room that this widget is currently displaying.
    #[rust]
    tl_state: Option<TimelineUiState>,
    /// The set of pinned events in this room.
    #[rust]
    pinned_events: Vec<OwnedEventId>,
    /// Whether this room has been successfully loaded (received from the homeserver).
    #[rust]
    is_loaded: bool,
    /// Whether or not all rooms have been loaded (received from the homeserver).
    #[rust]
    all_rooms_loaded: bool,
}
impl Drop for RoomScreen {
    fn drop(&mut self) {
        // This ensures that the `TimelineUiState` instance owned by this room is *always* returned
        // back to to `TIMELINE_STATES`, which ensures that its UI state(s) are not lost
        // and that other RoomScreen instances can show this room in the future.
        // RoomScreen will be dropped whenever its widget instance is destroyed, e.g.,
        // when a Tab is closed or the app is resized to a different AdaptiveView layout.
        self.hide_timeline();
    }
}
impl LiveHook for RoomScreen {
    fn after_update_from_doc(&mut self, cx: &mut Cx) {
        if let Some(tl_state) = &mut self.tl_state.as_mut() {
            // Clear the timeline's drawn items caches and redraw it.
            tl_state.content_drawn_since_last_update.clear();
            tl_state.profile_drawn_since_last_update.clear();
            self.view.redraw(cx);
        }
    }
}

impl Widget for RoomScreen {
    // Handle events and actions for the RoomScreen widget and its inner Timeline view.
    fn handle_event(&mut self, cx: &mut Cx, event: &Event, scope: &mut Scope) {
        let room_screen_widget_uid = self.widget_uid();
        let portal_list = self.portal_list(id!(timeline.list));
        let user_profile_sliding_pane =
            self.user_profile_sliding_pane(id!(user_profile_sliding_pane));
        let loading_pane = self.loading_pane(id!(loading_pane));

        // Handle actions here before processing timeline updates.
        // Normally (in most other widgets), the order of event handling doesn't matter much.
        // However, since actions may refer to a specific timeline item's index,
        // we want to handle those before processing any updates that might change
        // the set of timeline indices (which would invalidate the index values in any actions).
        if let Event::Actions(actions) = event {
            for (_, wr) in portal_list.items_with_actions(actions) {
                let reaction_list = wr.reaction_list(id!(reaction_list));
                if let RoomScreenTooltipActions::HoverInReactionButton {
                    widget_rect,
                    bg_color,
                    reaction_data,
                } = reaction_list.hover_in(actions)
                {
                    let Some(_tl_state) = self.tl_state.as_ref() else {
                        continue;
                    };
                    let tooltip_text_arr: Vec<String> = reaction_data
                        .reaction_senders
                        .iter()
                        .map(|(sender, _react_info)| {
                            user_profile_cache::get_user_profile_and_room_member(
                                cx,
                                sender.clone(),
                                &reaction_data.room_id,
                                true,
                            )
                            .0
                            .map(|user_profile| user_profile.displayable_name().to_string())
                            .unwrap_or_else(|| sender.to_string())
                        })
                        .collect();
                    let mut tooltip_text = utils::human_readable_list(
                        &tooltip_text_arr,
                        MAX_VISIBLE_AVATARS_IN_READ_RECEIPT,
                    );
                    tooltip_text.push_str(&format!(" reacted with: {}", reaction_data.reaction));
                    cx.widget_action(
                        room_screen_widget_uid,
                        &scope.path,
                        TooltipAction::HoverIn {
                            widget_rect,
                            text: tooltip_text,
                            text_color: None,
                            bg_color,
                        },
                    );
                }
                if reaction_list.hover_out(actions) {
                    cx.widget_action(room_screen_widget_uid, &scope.path, TooltipAction::HoverOut);
                }
                let avatar_row_ref = wr.avatar_row(id!(avatar_row));
                if let RoomScreenTooltipActions::HoverInReadReceipt {
                    widget_rect,
                    bg_color,
                    read_receipts,
                } = avatar_row_ref.hover_in(actions)
                {
                    let Some(room_id) = &self.room_id else {
                        return;
                    };
                    let tooltip_text =
                        room_read_receipt::populate_tooltip(cx, read_receipts, room_id);
                    cx.widget_action(
                        room_screen_widget_uid,
                        &scope.path,
                        TooltipAction::HoverIn {
                            widget_rect,
                            text: tooltip_text,
                            bg_color,
                            text_color: None,
                        },
                    );
                }
                if avatar_row_ref.hover_out(actions) {
                    cx.widget_action(room_screen_widget_uid, &scope.path, TooltipAction::HoverOut);
                }
            }

            self.handle_message_actions(cx, actions, &portal_list, &loading_pane);

            for action in actions {
                // Handle actions related to restoring the previously-saved state of rooms.
                if let Some(AppStateAction::RoomLoadedSuccessfully(room_id)) = action.downcast_ref()
                {
                    if self.room_id.as_ref().is_some_and(|r| r == room_id) {
                        // `set_displayed_room()` does nothing if the room_id is unchanged, so we clear it first.
                        self.room_id = None;
                        self.set_displayed_room(cx, room_id.clone(), self.room_name.clone());
                        return;
                    }
                }
                // Handle the highlight animation.
                let Some(tl) = self.tl_state.as_mut() else {
                    continue;
                };
                if let MessageHighlightAnimationState::Pending { item_id } =
                    tl.message_highlight_animation_state
                {
                    if portal_list.smooth_scroll_reached(actions) {
                        cx.widget_action(
                            room_screen_widget_uid,
                            &scope.path,
                            MessageAction::HighlightMessage(item_id),
                        );
                        tl.message_highlight_animation_state = MessageHighlightAnimationState::Off;
                        // Adjust the scrolled-to item's position to be slightly beneath the top of the viewport.
                        // portal_list.set_first_id_and_scroll(portal_list.first_id(), 15.0);
                    }
                }

                // Handle the action that requests to show the user profile sliding pane.
                if let ShowUserProfileAction::ShowUserProfile(profile_and_room_id) =
                    action.as_widget_action().cast()
                {
                    // Only show the user profile in room that this avatar belongs to
                    if self
                        .room_id
                        .as_ref()
                        .is_some_and(|r| r == &profile_and_room_id.room_id)
                    {
                        self.show_user_profile(
                            cx,
                            &user_profile_sliding_pane,
                            UserProfilePaneInfo {
                                profile_and_room_id,
                                room_name: self.room_name.clone(),
                                room_member: None,
                            },
                        );
                    }
                }
            }

            /*
            // close message action bar if scrolled.
            if portal_list.scrolled(actions) {
                let message_action_bar_popup = self.popup_notification(id!(message_action_bar_popup));
                message_action_bar_popup.close(cx);
            }
            */

            // Set visibility of loading message banner based of pagination logic
            self.send_pagination_request_based_on_scroll_pos(cx, actions, &portal_list);
            // Handle sending any read receipts for the current logged-in user.
            self.send_user_read_receipts_based_on_scroll_pos(cx, actions, &portal_list);

            // Handle the jump to bottom button: update its visibility, and handle clicks.
            self.jump_to_bottom_button(id!(jump_to_bottom))
                .update_from_actions(cx, &portal_list, actions);
        }

        // Currently, a Signal event is only used to tell this widget:
        // 1. to check if the room has been loaded from the homeserver yet, or
        // 2. that its timeline events have been updated in the background.
        if let Event::Signal = event {
            if let (false, Some(room_id), true) = (
                self.is_loaded,
                &self.room_id,
                cx.has_global::<RoomsListRef>(),
            ) {
                let rooms_list_ref = cx.get_global::<RoomsListRef>();
                if rooms_list_ref.is_room_loaded(room_id) {
                    let same_room_id = room_id.clone();
                    // This room has been loaded now, so we call `set_displayed_room()`
                    // to fully display it. That function does nothing if the room_id is unchanged,
                    // so we clear it first.
                    self.room_id = None;
                    self.set_displayed_room(cx, same_room_id, self.room_name.clone());
                } else {
                    self.all_rooms_loaded = rooms_list_ref.all_known_rooms_loaded();
                    return;
                }
            }

            self.process_timeline_updates(cx, &portal_list);

            // Ideally we would do this elsewhere on the main thread, because it's not room-specific,
            // but it doesn't hurt to do it here.
            // TODO: move this up a layer to something higher in the UI tree,
            //       and wrap it in a `if let Event::Signal` conditional.
            user_profile_cache::process_user_profile_updates(cx);
            avatar_cache::process_avatar_updates(cx);
        }

        // We only forward "interactive hit" events to the inner timeline view
        // if none of the various overlay views are visible.
        // We always forward "non-interactive hit" events to the inner timeline view.
        // We check which overlay views are visible in the order of those views' z-ordering,
        // such that the top-most views get a chance to handle the event first.
        //
        let is_interactive_hit = utils::is_interactive_hit_event(event);
        let is_pane_shown: bool;
        if loading_pane.is_currently_shown(cx) {
            is_pane_shown = true;
            if is_interactive_hit {
                loading_pane.handle_event(cx, event, scope);
            }
        } else if user_profile_sliding_pane.is_currently_shown(cx) {
            is_pane_shown = true;
            if is_interactive_hit {
                user_profile_sliding_pane.handle_event(cx, event, scope);
            }
        } else {
            is_pane_shown = false;
        }

        // TODO: once we use the `hits()` API, should be able to remove the above conditionals
        //       about whether the loading pane or user profile pane are shown, because
        //       Makepad already delivers most events to all views regardless of visibility,
        //       so the only thing we'd need here is the conditional below.

        if !is_pane_shown || !is_interactive_hit {
            // Create a Scope with RoomScreenProps containing the room members.
            // This scope is needed by child widgets like MentionableTextInput during event handling.
            let room_props = if let Some(tl) = self.tl_state.as_ref() {
                let room_id = tl.room_id.clone();
                let room_members = tl.room_members.clone();
                let room_members_sort = tl.room_members_sort.clone();

                // Fetch room data once to avoid duplicate expensive lookups
                let (room_display_name, room_avatar_url) = get_client()
                    .and_then(|client| client.get_room(&room_id))
                    .map(|room| {
                        (
                            room.cached_display_name().map(|name| name.to_string()),
                            room.avatar_url(),
                        )
                    })
                    .unwrap_or((None, None));

                RoomScreenProps {
                    room_screen_widget_uid,
                    room_id,
                    room_members,
                    room_members_sort,
                    room_display_name,
                    room_avatar_url,
                }
            } else if let Some(room_id) = self.room_id.clone() {
                // Fallback case: we have a room_id but no tl_state yet
                RoomScreenProps {
                    room_screen_widget_uid,
                    room_id,
                    room_members: None,
                    room_members_sort: None,
                    room_display_name: None,
                    room_avatar_url: None,
                }
            } else {
                // No room selected yet, skip event handling that requires room context
                log!(
                    "RoomScreen handling event with no room_id and no tl_state, skipping room-dependent event handling"
                );
                if !is_pane_shown || !is_interactive_hit {
                    return;
                }
                // Use a dummy room props for non-room-specific events
                RoomScreenProps {
                    room_screen_widget_uid,
                    room_id: matrix_sdk::ruma::OwnedRoomId::try_from("!dummy:matrix.org").unwrap(),
                    room_members: None,
                    room_members_sort: None,
                    room_display_name: None,
                    room_avatar_url: None,
                }
            };
            let mut room_scope = Scope::with_props(&room_props);

            // Forward the event to the inner timeline view, but capture any actions it produces
            // such that we can handle the ones relevant to only THIS RoomScreen widget right here and now,
            // ensuring they are not mistakenly handled by other RoomScreen widget instances.
            let mut actions_generated_within_this_room_screen =
                cx.capture_actions(|cx| self.view.handle_event(cx, event, &mut room_scope));
            // Here, we handle and remove any general actions that are relevant to only this RoomScreen.
            // Removing the handled actions ensures they are not mistakenly handled by other RoomScreen widget instances.
            actions_generated_within_this_room_screen.retain(|action| {
                if self.handle_link_clicked(cx, action, &user_profile_sliding_pane) {
                    return false;
                }

                /*
                match action.as_widget_action().widget_uid_eq(room_screen_widget_uid).cast() {
                    MessageAction::ActionBarClose => {
                        let message_action_bar_popup = self.popup_notification(id!(message_action_bar_popup));
                        let message_action_bar = message_action_bar_popup.message_action_bar(id!(message_action_bar));

                        // close only if the active message is requesting it to avoid double closes.
                        if let Some(message_widget_uid) = message_action_bar.message_widget_uid() {
                            if action.as_widget_action().widget_uid_eq(message_widget_uid).is_some() {
                                message_action_bar_popup.close(cx);
                            }
                        }
                    }
                    MessageAction::ActionBarOpen { item_id, message_rect } => {
                        let message_action_bar_popup = self.popup_notification(id!(message_action_bar_popup));
                        let message_action_bar = message_action_bar_popup.message_action_bar(id!(message_action_bar));

                        let margin_x = 50.;

                        let coords = dvec2(
                            (message_rect.pos.x + message_rect.size.x) - margin_x,
                            message_rect.pos.y,
                        );

                        message_action_bar_popup.apply_over(
                            cx,
                            live! {
                                content: { margin: { left: (coords.x), top: (coords.y) } }
                            },
                        );

                        if let Some(message_widget_uid) = action.as_widget_action().map(|a| a.widget_uid) {
                            message_action_bar_popup.open(cx);
                            message_action_bar.initialize_with_data(cx, widget_uid, message_widget_uid, item_id);
                        }
                    }
                    _ => {}
                }
                */

                // Keep all unhandled actions so we can add them back to the global action list below.
                true
            });
            // Add back any unhandled actions to the global action list.
            cx.extend_actions(actions_generated_within_this_room_screen);
        }
    }

    fn draw_walk(&mut self, cx: &mut Cx2d, scope: &mut Scope, walk: Walk) -> DrawStep {
        // If the room isn't loaded yet, we show the restore status label only.
        if !self.is_loaded {
            let mut restore_status_view = self.view.restore_status_view(id!(restore_status_view));
            restore_status_view.set_content(cx, self.all_rooms_loaded, &self.room_name);
            return restore_status_view.draw(cx, scope);
        }
        if self.tl_state.is_none() {
            // Tl_state may not be ready after dock loading.
            // If return DrawStep::done() inside self.view.draw_walk, turtle will misalign and panic.
            return DrawStep::done();
        }

        let room_screen_widget_uid = self.widget_uid();

        while let Some(subview) = self.view.draw_walk(cx, scope, walk).step() {
            // Here, we only need to handle drawing the portal list.
            let portal_list_ref = subview.as_portal_list();
            let Some(mut list_ref) = portal_list_ref.borrow_mut() else {
                error!(
                    "!!! RoomScreen::draw_walk(): BUG: expected a PortalList widget, but got something else"
                );
                continue;
            };
            let Some(tl_state) = self.tl_state.as_mut() else {
                return DrawStep::done();
            };
            let room_id = &tl_state.room_id;
            let tl_items = &tl_state.items;

            // Set the portal list's range based on the number of timeline items.
            let last_item_id = tl_items.len();

            let list = list_ref.deref_mut();
            list.set_item_range(cx, 0, last_item_id);

            while let Some(item_id) = list.next_visible_item(cx) {
                let item = {
                    let tl_idx = item_id;
                    let Some(timeline_item) = tl_items.get(tl_idx) else {
                        // This shouldn't happen (unless the timeline gets corrupted or some other weird error),
                        // but we can always safely fill the item with an empty widget that takes up no space.
                        list.item(cx, item_id, live_id!(Empty));
                        continue;
                    };

                    // Determine whether this item's content and profile have been drawn since the last update.
                    // Pass this state to each of the `populate_*` functions so they can attempt to re-use
                    // an item in the timeline's portallist that was previously populated, if one exists.
                    let item_drawn_status = ItemDrawnStatus {
                        content_drawn: tl_state.content_drawn_since_last_update.contains(&tl_idx),
                        profile_drawn: tl_state.profile_drawn_since_last_update.contains(&tl_idx),
                    };
                    let (item, item_new_draw_status) = match timeline_item.kind() {
                        TimelineItemKind::Event(event_tl_item) => match event_tl_item.content() {
                            TimelineItemContent::MsgLike(msg_like_content) => {
                                match &msg_like_content.kind {
                                    MsgLikeKind::Message(_) | MsgLikeKind::Sticker(_) => {
                                        let prev_event =
                                            tl_idx.checked_sub(1).and_then(|i| tl_items.get(i));
                                        populate_message_view(
                                            cx,
                                            list,
                                            item_id,
                                            room_id,
                                            event_tl_item,
                                            msg_like_content,
                                            prev_event,
                                            &mut tl_state.media_cache,
                                            &mut tl_state.link_preview_cache,
                                            &tl_state.user_power,
                                            &self.pinned_events,
                                            item_drawn_status,
                                            room_screen_widget_uid,
                                        )
                                    }
                                    // TODO: properly implement `Poll` as a regular Message-like timeline item.
                                    MsgLikeKind::Poll(poll_state) => populate_small_state_event(
                                        cx,
                                        list,
                                        item_id,
                                        room_id,
                                        event_tl_item,
                                        poll_state,
                                        item_drawn_status,
                                    ),
                                    MsgLikeKind::Redacted => populate_small_state_event(
                                        cx,
                                        list,
                                        item_id,
                                        room_id,
                                        event_tl_item,
                                        &RedactedMessageEventMarker,
                                        item_drawn_status,
                                    ),
                                    MsgLikeKind::UnableToDecrypt(utd) => {
                                        populate_small_state_event(
                                            cx,
                                            list,
                                            item_id,
                                            room_id,
                                            event_tl_item,
                                            utd,
                                            item_drawn_status,
                                        )
                                    }
                                    MsgLikeKind::Other(other) => populate_small_state_event(
                                        cx,
                                        list,
                                        item_id,
                                        room_id,
                                        event_tl_item,
                                        other,
                                        item_drawn_status,
                                    ),
                                }
                            }
                            TimelineItemContent::MembershipChange(membership_change) => {
                                populate_small_state_event(
                                    cx,
                                    list,
                                    item_id,
                                    room_id,
                                    event_tl_item,
                                    membership_change,
                                    item_drawn_status,
                                )
                            }
                            TimelineItemContent::ProfileChange(profile_change) => {
                                populate_small_state_event(
                                    cx,
                                    list,
                                    item_id,
                                    room_id,
                                    event_tl_item,
                                    profile_change,
                                    item_drawn_status,
                                )
                            }
                            TimelineItemContent::OtherState(other) => populate_small_state_event(
                                cx,
                                list,
                                item_id,
                                room_id,
                                event_tl_item,
                                other,
                                item_drawn_status,
                            ),
                            unhandled => {
                                let item = list.item(cx, item_id, live_id!(SmallStateEvent));
                                item.label(id!(content))
                                    .set_text(cx, &format!("[Unsupported] {:?}", unhandled));
                                (item, ItemDrawnStatus::both_drawn())
                            }
                        },
                        TimelineItemKind::Virtual(VirtualTimelineItem::DateDivider(millis)) => {
                            let item = list.item(cx, item_id, live_id!(DateDivider));
                            let text = unix_time_millis_to_datetime(*millis)
                                // format the time as a shortened date (Sat, Sept 5, 2021)
                                .map(|dt| format!("{}", dt.date_naive().format("%a %b %-d, %Y")))
                                .unwrap_or_else(|| format!("{:?}", millis));
                            item.label(id!(date)).set_text(cx, &text);
                            (item, ItemDrawnStatus::both_drawn())
                        }
                        TimelineItemKind::Virtual(VirtualTimelineItem::ReadMarker) => {
                            let item = list.item(cx, item_id, live_id!(ReadMarker));
                            (item, ItemDrawnStatus::both_drawn())
                        }
                        TimelineItemKind::Virtual(VirtualTimelineItem::TimelineStart) => {
                            let item = list.item(cx, item_id, live_id!(Empty));
                            (item, ItemDrawnStatus::both_drawn())
                        }
                    };

                    // Now that we've drawn the item, add its index to the set of drawn items.
                    if item_new_draw_status.content_drawn {
                        tl_state
                            .content_drawn_since_last_update
                            .insert(tl_idx..tl_idx + 1);
                    }
                    if item_new_draw_status.profile_drawn {
                        tl_state
                            .profile_drawn_since_last_update
                            .insert(tl_idx..tl_idx + 1);
                    }
                    item
                };
                item.draw_all(cx, scope);
            }

            // If the list is not filling the viewport, we need to back paginate the timeline
            // until we have enough events items to fill the viewport.
            if !tl_state.fully_paginated && !list.is_filling_viewport() {
                log!(
                    "Automatically paginating timeline to fill viewport for room \"{}\" ({})",
                    self.room_name,
                    room_id
                );
                submit_async_request(MatrixRequest::PaginateRoomTimeline {
                    room_id: room_id.clone(),
                    num_events: 50,
                    direction: PaginationDirection::Backwards,
                });
            }
        }
        DrawStep::done()
    }
}

impl RoomScreen {
    /// Processes all pending background updates to the currently-shown timeline.
    ///
    /// Redraws this RoomScreen view if any updates were applied.
    fn process_timeline_updates(&mut self, cx: &mut Cx, portal_list: &PortalListRef) {
        let top_space = self.view(id!(top_space));
        let jump_to_bottom = self.jump_to_bottom_button(id!(jump_to_bottom));
        let curr_first_id = portal_list.first_id();
        let ui = self.widget_uid();
        let Some(tl) = self.tl_state.as_mut() else {
            return;
        };

        let mut done_loading = false;
        let mut should_continue_backwards_pagination = false;
        let mut typing_users = None;
        let mut num_updates = 0;
        while let Ok(update) = tl.update_receiver.try_recv() {
            num_updates += 1;
            match update {
                TimelineUpdate::FirstUpdate { initial_items } => {
                    tl.content_drawn_since_last_update.clear();
                    tl.profile_drawn_since_last_update.clear();
                    tl.fully_paginated = false;
                    // Set the portal list to the very bottom of the timeline.
                    portal_list.set_first_id_and_scroll(initial_items.len().saturating_sub(1), 0.0);
                    portal_list.set_tail_range(true);
                    jump_to_bottom.update_visibility(cx, true);

                    tl.items = initial_items;
                    done_loading = true;
                }
                TimelineUpdate::NewItems {
                    new_items,
                    changed_indices,
                    is_append,
                    clear_cache,
                } => {
                    if new_items.is_empty() {
                        if !tl.items.is_empty() {
                            log!(
                                "process_timeline_updates(): timeline (had {} items) was cleared for room {}",
                                tl.items.len(),
                                tl.room_id
                            );
                            // For now, we paginate a cleared timeline in order to be able to show something at least.
                            // A proper solution would be what's described below, which would be to save a few event IDs
                            // and then either focus on them (if we're not close to the end of the timeline)
                            // or paginate backwards until we find them (only if we are close the end of the timeline).
                            should_continue_backwards_pagination = true;
                        }

                        // If the bottom of the timeline (the last event) is visible, then we should
                        // set the timeline to live mode.
                        // If the bottom of the timeline is *not* visible, then we should
                        // set the timeline to Focused mode.

                        // TODO: Save the event IDs of the top 3 items before we apply this update,
                        //       which indicates this timeline is in the process of being restored,
                        //       such that we can jump back to that position later after applying this update.

                        // TODO: here we need to re-build the timeline via TimelineBuilder
                        //       and set the TimelineFocus to one of the above-saved event IDs.

                        // TODO: the docs for `TimelineBuilder::with_focus()` claim that the timeline's focus mode
                        //       can be changed after creation, but I do not see any methods to actually do that.
                        //       <https://matrix-org.github.io/matrix-rust-sdk/matrix_sdk_ui/timeline/struct.TimelineBuilder.html#method.with_focus>
                        //
                        //       As such, we probably need to create a new async request enum variant
                        //       that tells the background async task to build a new timeline
                        //       (either in live mode or focused mode around one or more events)
                        //       and then replaces the existing timeline in ALL_ROOMS_INFO with the new one.
                    }

                    let prior_items_changed = clear_cache || changed_indices.start <= curr_first_id;

                    if new_items.len() == tl.items.len() {
                        // log!("process_timeline_updates(): no jump necessary for updated timeline of same length: {}", items.len());
                    } else if curr_first_id > new_items.len() {
                        log!(
                            "process_timeline_updates(): jumping to bottom: curr_first_id {} is out of bounds for {} new items",
                            curr_first_id,
                            new_items.len()
                        );
                        portal_list.set_first_id_and_scroll(new_items.len().saturating_sub(1), 0.0);
                        portal_list.set_tail_range(true);
                        jump_to_bottom.update_visibility(cx, true);
                    }
                    // If the prior items changed, we need to find the new index of an item that was visible
                    // in the timeline viewport so that we can maintain the scroll position of that item,
                    // which ensures that the timeline doesn't jump around unexpectedly and ruin the user's experience.
                    else if let Some((curr_item_idx, new_item_idx, new_item_scroll, _event_id)) =
                        prior_items_changed
                            .then(|| {
                                find_new_item_matching_current_item(
                                    cx,
                                    portal_list,
                                    curr_first_id,
                                    &tl.items,
                                    &new_items,
                                )
                            })
                            .flatten()
                    {
                        if curr_item_idx != new_item_idx {
                            log!(
                                "process_timeline_updates(): jumping view from event index {curr_item_idx} to new index {new_item_idx}, scroll {new_item_scroll}, event ID {_event_id}"
                            );
                            portal_list.set_first_id_and_scroll(new_item_idx, new_item_scroll);
                            tl.prev_first_index = Some(new_item_idx);
                            // Set scrolled_past_read_marker false when we jump to a new event
                            tl.scrolled_past_read_marker = false;
                            // Hide the tooltip when the timeline jumps, as a hover-out event won't occur.
                            cx.widget_action(
                                ui,
                                &HeapLiveIdPath::default(),
                                RoomScreenTooltipActions::HoverOut,
                            );
                        }
                    }
                    //
                    // TODO: after an (un)ignore user event, all timelines are cleared. Handle that here.
                    //
                    else {
                        // warning!("!!! Couldn't find new event with matching ID for ANY event currently visible in the portal list");
                    }

                    // If new items were appended to the end of the timeline, show an unread messages badge on the jump to bottom button.
                    if is_append && !portal_list.is_at_end() {
                        // Immediately show the unread badge with no count while we fetch the actual count in the background.
                        jump_to_bottom.show_unread_message_badge(cx, UnreadMessageCount::Unknown);
                        submit_async_request(MatrixRequest::GetNumberUnreadMessages {
                            room_id: tl.room_id.clone(),
                        });
                    }

                    if prior_items_changed {
                        // If this RoomScreen is showing the loading pane and has an ongoing backwards pagination request,
                        // then we should update the status message in that loading pane
                        // and then continue paginating backwards until we find the target event.
                        // Note that we do this here because `clear_cache` will always be true if backwards pagination occurred.
                        let loading_pane = self.view.loading_pane(id!(loading_pane));
                        let mut loading_pane_state = loading_pane.take_state();
                        if let LoadingPaneState::BackwardsPaginateUntilEvent {
                            events_paginated,
                            target_event_id,
                            ..
                        } = &mut loading_pane_state
                        {
                            *events_paginated += new_items.len().saturating_sub(tl.items.len());
                            log!(
                                "While finding target event {target_event_id}, we have now loaded {events_paginated} messages..."
                            );
                            // Here, we assume that we have not yet found the target event,
                            // so we need to continue paginating backwards.
                            // If the target event has already been found, it will be handled
                            // in the `TargetEventFound` match arm below, which will set
                            // `should_continue_backwards_pagination` to `false`.
                            // So either way, it's okay to set this to `true` here.
                            should_continue_backwards_pagination = true;
                        }
                        loading_pane.set_state(cx, loading_pane_state);
                    }

                    if clear_cache {
                        tl.content_drawn_since_last_update.clear();
                        tl.profile_drawn_since_last_update.clear();
                        tl.fully_paginated = false;
                    } else {
                        tl.content_drawn_since_last_update
                            .remove(changed_indices.clone());
                        tl.profile_drawn_since_last_update
                            .remove(changed_indices.clone());
                        // log!("process_timeline_updates(): changed_indices: {changed_indices:?}, items len: {}\ncontent drawn: {:#?}\nprofile drawn: {:#?}", items.len(), tl.content_drawn_since_last_update, tl.profile_drawn_since_last_update);
                    }
                    tl.items = new_items;
                    done_loading = true;
                }
                TimelineUpdate::NewUnreadMessagesCount(unread_messages_count) => {
                    jump_to_bottom.show_unread_message_badge(cx, unread_messages_count);
                }
                TimelineUpdate::TargetEventFound {
                    target_event_id,
                    index,
                } => {
                    // log!("Target event found in room {}: {target_event_id}, index: {index}", tl.room_id);
                    tl.request_sender.send_if_modified(|requests| {
                        requests.retain(|r| r.room_id != tl.room_id);
                        // no need to notify/wake-up all receivers for a completed request
                        false
                    });

                    // sanity check: ensure the target event is in the timeline at the given `index`.
                    let item = tl.items.get(index);
                    let is_valid = item.is_some_and(|item| {
                        item.as_event()
                            .is_some_and(|ev| ev.event_id() == Some(&target_event_id))
                    });
                    let loading_pane = self.view.loading_pane(id!(loading_pane));

                    // log!("TargetEventFound: is_valid? {is_valid}. room {}, event {target_event_id}, index {index} of {}\n  --> item: {item:?}", tl.room_id, tl.items.len());
                    if is_valid {
                        // We successfully found the target event, so we can close the loading pane,
                        // reset the loading panestate to `None`, and stop issuing backwards pagination requests.
                        loading_pane.set_status(cx, "Successfully found replied-to message!");
                        loading_pane.set_state(cx, LoadingPaneState::None);

                        // NOTE: this code was copied from the `MessageAction::JumpToRelated` handler;
                        //       we should deduplicate them at some point.
                        let speed = 50.0;
                        // Scroll to the message right above the replied-to message.
                        // FIXME: `smooth_scroll_to` should accept a scroll offset parameter too,
                        //       so that we can scroll to the replied-to message and have it
                        //       appear beneath the top of the viewport.
                        portal_list.smooth_scroll_to(cx, index.saturating_sub(1), speed, None);
                        // start highlight animation.
                        tl.message_highlight_animation_state =
                            MessageHighlightAnimationState::Pending { item_id: index };
                    } else {
                        // Here, the target event was not found in the current timeline,
                        // or we found it previously but it is no longer in the timeline (or has moved),
                        // which means we encountered an error and are unable to jump to the target event.
                        error!(
                            "Target event index {index} of {} is out of bounds for room {}",
                            tl.items.len(),
                            tl.room_id
                        );
                        // Show this error in the loading pane, which should already be open.
                        loading_pane.set_state(
                            cx,
                            LoadingPaneState::Error(String::from(
                                "Unable to find related message; it may have been deleted.",
                            )),
                        );
                    }

                    should_continue_backwards_pagination = false;

                    // redraw now before any other items get added to the timeline list.
                    self.view.redraw(cx);
                }
                TimelineUpdate::PaginationRunning(direction) => {
                    if direction == PaginationDirection::Backwards {
                        top_space.set_visible(cx, true);
                        done_loading = false;
                    } else {
                        error!("Unexpected PaginationRunning update in the Forwards direction");
                    }
                }
                TimelineUpdate::PaginationError { error, direction } => {
                    error!(
                        "Pagination error ({direction}) in room \"{}\", {}: {error:?}",
                        self.room_name, tl.room_id
                    );
                    enqueue_popup_notification(PopupItem {
                        message: utils::stringify_pagination_error(&error, &self.room_name),
                        auto_dismissal_duration: None,
                        kind: PopupKind::Error,
                    });
                    done_loading = true;
                }
                TimelineUpdate::PaginationIdle {
                    fully_paginated,
                    direction,
                } => {
                    if direction == PaginationDirection::Backwards {
                        // Don't set `done_loading` to `true` here, because we want to keep the top space visible
                        // (with the "loading" message) until the corresponding `NewItems` update is received.
                        tl.fully_paginated = fully_paginated;
                        if fully_paginated {
                            done_loading = true;
                        }
                    } else {
                        error!("Unexpected PaginationIdle update in the Forwards direction");
                    }
                }
                TimelineUpdate::EventDetailsFetched { event_id, result } => {
                    if let Err(_e) = result {
                        error!(
                            "Failed to fetch details fetched for event {event_id} in room {}. Error: {_e:?}",
                            tl.room_id
                        );
                    }
                    // Here, to be most efficient, we could redraw only the updated event,
                    // but for now we just fall through and let the final `redraw()` call re-draw the whole timeline view.
                }
                TimelineUpdate::RoomMembersSynced => {
                    // log!("process_timeline_updates(): room members fetched for room {}", tl.room_id);
                    // Here, to be most efficient, we could redraw only the user avatars and names in the timeline,
                    // but for now we just fall through and let the final `redraw()` call re-draw the whole timeline view.
                }
                TimelineUpdate::RoomMembersListFetched { members } => {
                    // Store room members and precomputed sort data for fast @mention search
                    let sort_data = precompute_member_sort(&members);
                    tl.room_members = Some(Arc::new(members));
                    tl.room_members_sort = Some(Arc::new(sort_data));

                    // Notify mentionable text inputs that members are ready
                    cx.action(MentionableTextInputAction::RoomMembersLoaded {
                        room_id: tl.room_id.clone(),
                    });
                }
                TimelineUpdate::MediaFetched => {
                    log!(
                        "process_timeline_updates(): media fetched for room {}",
                        tl.room_id
                    );
                    // Here, to be most efficient, we could redraw only the media items in the timeline,
                    // but for now we just fall through and let the final `redraw()` call re-draw the whole timeline view.
                }
                TimelineUpdate::MessageEdited {
                    timeline_event_id,
                    result,
                } => {
                    self.view
                        .room_input_bar(id!(room_input_bar))
                        .handle_edit_result(cx, timeline_event_id, result);
                }
                TimelineUpdate::PinResult { result, pin, .. } => {
                    let (message, auto_dismissal_duration, kind) = match &result {
                        Ok(true) => (
                            format!(
                                "Successfully {} event.",
                                if pin { "pinned" } else { "unpinned" }
                            ),
                            Some(4.0),
                            PopupKind::Success,
                        ),
                        Ok(false) => (
                            format!(
                                "Message was already {}.",
                                if pin { "pinned" } else { "unpinned" }
                            ),
                            Some(4.0),
                            PopupKind::Info,
                        ),
                        Err(e) => (
                            format!(
                                "Failed to {} event. Error: {e}",
                                if pin { "pin" } else { "unpin" }
                            ),
                            None,
                            PopupKind::Error,
                        ),
                    };
                    enqueue_popup_notification(PopupItem {
                        message,
                        auto_dismissal_duration,
                        kind,
                    });
                }
                TimelineUpdate::TypingUsers { users } => {
                    // This update loop should be kept tight & fast, so all we do here is
                    // save the list of typing users for future use after the loop exits.
                    // Then, we "process" it later (by turning it into a string) after the
                    // update loop has completed, which avoids unnecessary expensive work
                    // if the list of typing users gets updated many times in a row.
                    typing_users = Some(users);
                }
                TimelineUpdate::PinnedEvents(pinned_events) => {
                    self.pinned_events = pinned_events;
                    // We need to redraw any events that might have been pinned or unpinned
                    // in order to have all events properly reflect their pinned state.
                    // However, it's intractable to find exactly which events in the timeline
                    // had a change in their pinned state, so we just clear all draw caches.
                    tl.content_drawn_since_last_update.clear();
                    tl.profile_drawn_since_last_update.clear();
                }
                TimelineUpdate::UserPowerLevels(user_power_levels) => {
                    tl.user_power = user_power_levels;
                    self.view
                        .room_input_bar(id!(room_input_bar))
                        .update_user_power_levels(cx, user_power_levels);
                    // Update the @room mention capability based on the user's power level
                    cx.action(MentionableTextInputAction::PowerLevelsUpdated {
                        room_id: tl.room_id.clone(),
                        can_notify_room: user_power_levels.can_notify_room(),
                    });
                    // We need to redraw all events in order to reflect the new power levels,
                    // e.g., for the message context menu to be correctly populated.
                    tl.content_drawn_since_last_update.clear();
                    tl.profile_drawn_since_last_update.clear();
                }
                TimelineUpdate::OwnUserReadReceipt(receipt) => {
                    tl.latest_own_user_receipt = Some(receipt);
                }
                TimelineUpdate::Tombstoned(successor_room) => {
                    self.view
                        .room_input_bar(id!(room_input_bar))
                        .update_tombstone_footer(cx, &tl.room_id, successor_room.as_ref());
                    tl.tombstone_info = successor_room;
                }
            }
        }

        if should_continue_backwards_pagination {
            submit_async_request(MatrixRequest::PaginateRoomTimeline {
                room_id: tl.room_id.clone(),
                num_events: 50,
                direction: PaginationDirection::Backwards,
            });
        }

        if done_loading {
            top_space.set_visible(cx, false);
        }

        if let Some(users) = typing_users {
            self.view
                .typing_notice(id!(typing_notice))
                .show_or_hide(cx, &users);
        }

        if num_updates > 0 {
            // log!("Applied {} timeline updates for room {}, redrawing with {} items...", num_updates, tl.room_id, tl.items.len());
            self.redraw(cx);
        }
    }

    /// Handles a link being clicked in any child widgets of this RoomScreen.
    ///
    /// Returns `true` if the given `action` was handled as a link click.
    fn handle_link_clicked(
        &mut self,
        cx: &mut Cx,
        action: &Action,
        pane: &UserProfileSlidingPaneRef,
    ) -> bool {
        // A closure that handles both MatrixToUri and MatrixUri links,
        // and returns whether the link was handled.
        let mut handle_matrix_link = |id: &MatrixId, _via: &[OwnedServerName]| -> bool {
            match id {
                MatrixId::User(user_id) => {
                    // There is no synchronous way to get the user's full profile info
                    // including the details of their room membership,
                    // so we fill in with the details we *do* know currently,
                    // show the UserProfileSlidingPane, and then after that,
                    // the UserProfileSlidingPane itself will fire off
                    // an async request to get the rest of the details.
                    self.show_user_profile(
                        cx,
                        pane,
                        UserProfilePaneInfo {
                            profile_and_room_id: UserProfileAndRoomId {
                                user_profile: UserProfile {
                                    user_id: user_id.to_owned(),
                                    username: None,
                                    avatar_state: AvatarState::Unknown,
                                },
                                room_id: self.room_id.clone().unwrap(),
                            },
                            room_name: self.room_name.clone(),
                            // TODO: use the extra `via` parameters
                            room_member: None,
                        },
                    );
                    true
                }
                MatrixId::Room(room_id) => {
                    if self.room_id.as_ref() == Some(room_id) {
                        enqueue_popup_notification(PopupItem {
                            message: "You are already viewing that room.".into(),
                            kind: PopupKind::Error,
                            auto_dismissal_duration: None,
                        });
                        return true;
                    }
                    if let Some(_known_room) = get_client().and_then(|c| c.get_room(room_id)) {
                        log!("TODO: jump to known room {}", room_id);
                    } else {
                        log!("TODO: fetch and display room preview for room {}", room_id);
                    }
                    false
                }
                MatrixId::RoomAlias(room_alias) => {
                    log!("TODO: open room alias {}", room_alias);
                    // TODO: open a room loading screen that shows a spinner
                    //       while our background async task calls Client::resolve_room_alias()
                    //       and then either jumps to the room if known, or fetches and displays
                    //       a room preview for that room.
                    false
                }
                MatrixId::Event(room_id, event_id) => {
                    log!("TODO: open event {} in room {}", event_id, room_id);
                    // TODO: this requires the same first step as the `MatrixId::Room` case above,
                    //       but then we need to call Room::event_with_context() to get the event
                    //       and its context (surrounding events ?).
                    false
                }
                _ => false,
            }
        };

        if let HtmlLinkAction::Clicked { url, .. } = action.as_widget_action().cast() {
            let mut link_was_handled = false;
            if let Ok(matrix_to_uri) = MatrixToUri::parse(&url) {
                link_was_handled |= handle_matrix_link(matrix_to_uri.id(), matrix_to_uri.via());
            } else if let Ok(matrix_uri) = MatrixUri::parse(&url) {
                link_was_handled |= handle_matrix_link(matrix_uri.id(), matrix_uri.via());
            }

            if !link_was_handled {
                log!("Opening URL \"{}\"", url);
                if let Err(e) = robius_open::Uri::new(&url).open() {
                    error!("Failed to open URL {:?}. Error: {:?}", url, e);
                    enqueue_popup_notification(PopupItem {
                        message: format!("Could not open URL: {url}"),
                        kind: PopupKind::Error,
                        auto_dismissal_duration: None,
                    });
                }
            }
            true
        } else if let RobrixHtmlLinkAction::ClickedMatrixLink {
            url,
            matrix_id,
            via,
            ..
        } = action.as_widget_action().cast()
        {
            let link_was_handled = handle_matrix_link(&matrix_id, &via);
            if !link_was_handled {
                log!("Opening URL \"{}\"", url);
                if let Err(e) = robius_open::Uri::new(&url).open() {
                    error!("Failed to open URL {:?}. Error: {:?}", url, e);
                    enqueue_popup_notification(PopupItem {
                        message: format!("Could not open URL: {url}"),
                        kind: PopupKind::Error,
                        auto_dismissal_duration: None,
                    });
                }
            }
            true
        } else {
            false
        }
    }

    /// Handles any [`MessageAction`]s received by this RoomScreen.
    fn handle_message_actions(
        &mut self,
        cx: &mut Cx,
        actions: &ActionsBuf,
        portal_list: &PortalListRef,
        loading_pane: &LoadingPaneRef,
    ) {
        let room_screen_widget_uid = self.widget_uid();
        for action in actions {
            match action
                .as_widget_action()
                .widget_uid_eq(room_screen_widget_uid)
                .cast()
            {
                MessageAction::React { details, reaction } => {
                    let Some(tl) = self.tl_state.as_ref() else {
                        return;
                    };
                    let mut success = false;
                    if let Some(timeline_item) = tl.items.get(details.item_id) {
                        if let Some(event_tl_item) = timeline_item.as_event() {
                            if event_tl_item.event_id() == details.event_id.as_deref() {
                                let timeline_event_id = event_tl_item.identifier();
                                submit_async_request(MatrixRequest::ToggleReaction {
                                    room_id: tl.room_id.clone(),
                                    timeline_event_id,
                                    reaction,
                                });
                                success = true;
                            }
                        }
                    }
                    if !success {
                        enqueue_popup_notification(PopupItem {
                            message: "Couldn't find message in timeline to react to.".to_string(),
                            kind: PopupKind::Error,
                            auto_dismissal_duration: None,
                        });
                        error!(
                            "MessageAction::React: couldn't find event [{}] {:?} to react to in room {}",
                            details.item_id,
                            details.event_id.as_deref(),
                            tl.room_id,
                        );
                    }
                }
                MessageAction::Reply(details) => {
                    let Some(tl) = self.tl_state.as_ref() else {
                        return;
                    };
                    if let Some(event_tl_item) = tl
                        .items
                        .get(details.item_id)
                        .and_then(|tl_item| tl_item.as_event().cloned())
                        .filter(|ev| ev.event_id() == details.event_id.as_deref())
                    {
                        let replied_to_info = EmbeddedEvent::from_timeline_item(&event_tl_item);
                        self.view
                            .room_input_bar(id!(room_input_bar))
                            .show_replying_to(cx, (event_tl_item, replied_to_info), &tl.room_id);
                    } else {
                        enqueue_popup_notification(PopupItem {
                            message:
                                "Could not find message in timeline to reply to. Please try again!"
                                    .to_string(),
                            kind: PopupKind::Error,
                            auto_dismissal_duration: None,
                        });
                        error!(
                            "MessageAction::Reply: couldn't find event [{}] {:?} to reply to in room {:?}",
                            details.item_id,
                            details.event_id.as_deref(),
                            self.room_id,
                        );
                    }
                }
                MessageAction::Edit(details) => {
                    let Some(tl) = self.tl_state.as_ref() else {
                        return;
                    };
                    if let Some(event_tl_item) = tl
                        .items
                        .get(details.item_id)
                        .and_then(|tl_item| tl_item.as_event().cloned())
                        .filter(|ev| ev.event_id() == details.event_id.as_deref())
                    {
                        self.view
                            .room_input_bar(id!(room_input_bar))
                            .show_editing_pane(cx, event_tl_item, tl.room_id.clone());
                    } else {
                        enqueue_popup_notification(PopupItem {
                            message:
                                "Could not find message in timeline to edit. Please try again!"
                                    .to_string(),
                            kind: PopupKind::Error,
                            auto_dismissal_duration: None,
                        });
                        error!(
                            "MessageAction::Edit: couldn't find event [{}] {:?} to edit in room {:?}",
                            details.item_id,
                            details.event_id.as_deref(),
                            self.room_id,
                        );
                    }
                }
                MessageAction::EditLatest => {
                    let Some(tl) = self.tl_state.as_ref() else {
                        return;
                    };
                    if let Some(latest_sent_msg) = tl
                        .items
                        .iter()
                        .rev()
                        .take(MAX_ITEMS_TO_SEARCH_THROUGH)
                        .find_map(|item| item.as_event().filter(|ev| ev.is_editable()).cloned())
                    {
                        self.view
                            .room_input_bar(id!(room_input_bar))
                            .show_editing_pane(cx, latest_sent_msg, tl.room_id.clone());
                    } else {
                        enqueue_popup_notification(PopupItem {
                            message: "No recent message available to edit.".to_string(),
                            kind: PopupKind::Warning,
                            auto_dismissal_duration: Some(3.0),
                        });
                    }
                }
                MessageAction::Pin(details) => {
                    let Some(tl) = self.tl_state.as_ref() else {
                        return;
                    };
                    if let Some(event_id) = details.event_id {
                        submit_async_request(MatrixRequest::PinEvent {
                            event_id,
                            room_id: tl.room_id.clone(),
                            pin: true,
                        });
                    } else {
                        enqueue_popup_notification(PopupItem {
                            message: String::from("This event cannot be pinned."),
                            auto_dismissal_duration: None,
                            kind: PopupKind::Error,
                        });
                    }
                }
                MessageAction::Unpin(details) => {
                    let Some(tl) = self.tl_state.as_ref() else {
                        return;
                    };
                    if let Some(event_id) = details.event_id {
                        submit_async_request(MatrixRequest::PinEvent {
                            event_id,
                            room_id: tl.room_id.clone(),
                            pin: false,
                        });
                    } else {
                        enqueue_popup_notification(PopupItem {
                            message: String::from("This event cannot be unpinned."),
                            auto_dismissal_duration: None,
                            kind: PopupKind::Error,
                        });
                    }
                }
                MessageAction::CopyText(details) => {
                    let Some(tl) = self.tl_state.as_ref() else {
                        return;
                    };
                    if let Some(text) = tl
                        .items
                        .get(details.item_id)
                        .and_then(|tl_item| tl_item.as_event().map(plaintext_body_of_timeline_item))
                    {
                        cx.copy_to_clipboard(&text);
                    } else {
                        enqueue_popup_notification(PopupItem { message: "Could not find message in timeline to copy text from. Please try again!".to_string(), kind: PopupKind::Error, auto_dismissal_duration: None});
                        error!(
                            "MessageAction::CopyText: couldn't find event [{}] {:?} to copy text from in room {}",
                            details.item_id,
                            details.event_id.as_deref(),
                            tl.room_id,
                        );
                    }
                }
                MessageAction::CopyHtml(details) => {
                    let Some(tl) = self.tl_state.as_ref() else {
                        return;
                    };
                    // The logic for getting the formatted body of a message is the same
                    // as the logic used in `populate_message_view()`.
                    let mut success = false;
                    if let Some(event_tl_item) = tl
                        .items
                        .get(details.item_id)
                        .and_then(|tl_item| tl_item.as_event())
                        .filter(|ev| ev.event_id() == details.event_id.as_deref())
                    {
                        if let Some(message) = event_tl_item.content().as_message() {
                            match message.msgtype() {
                                MessageType::Text(TextMessageEventContent {
                                    formatted: Some(FormattedBody { body, .. }),
                                    ..
                                })
                                | MessageType::Notice(NoticeMessageEventContent {
                                    formatted: Some(FormattedBody { body, .. }),
                                    ..
                                })
                                | MessageType::Emote(EmoteMessageEventContent {
                                    formatted: Some(FormattedBody { body, .. }),
                                    ..
                                })
                                | MessageType::Image(ImageMessageEventContent {
                                    formatted: Some(FormattedBody { body, .. }),
                                    ..
                                })
                                | MessageType::File(FileMessageEventContent {
                                    formatted: Some(FormattedBody { body, .. }),
                                    ..
                                })
                                | MessageType::Audio(AudioMessageEventContent {
                                    formatted: Some(FormattedBody { body, .. }),
                                    ..
                                })
                                | MessageType::Video(VideoMessageEventContent {
                                    formatted: Some(FormattedBody { body, .. }),
                                    ..
                                })
                                | MessageType::VerificationRequest(
                                    KeyVerificationRequestEventContent {
                                        formatted: Some(FormattedBody { body, .. }),
                                        ..
                                    },
                                ) => {
                                    cx.copy_to_clipboard(body);
                                    success = true;
                                }
                                _ => {}
                            }
                        }
                    }
                    if !success {
                        enqueue_popup_notification(PopupItem { message: "Could not find message in timeline to copy HTML from. Please try again!".to_string(), kind: PopupKind::Error, auto_dismissal_duration: None });
                        error!(
                            "MessageAction::CopyHtml: couldn't find event [{}] {:?} to copy HTML from in room {}",
                            details.item_id,
                            details.event_id.as_deref(),
                            tl.room_id,
                        );
                    }
                }
                MessageAction::CopyLink(details) => {
                    let Some(tl) = self.tl_state.as_ref() else {
                        return;
                    };
                    if let Some(event_id) = details.event_id {
                        let matrix_to_uri = tl.room_id.matrix_to_event_uri(event_id);
                        cx.copy_to_clipboard(&matrix_to_uri.to_string());
                    } else {
                        enqueue_popup_notification(PopupItem {
                            message: "Couldn't create permalink to message.".to_string(),
                            kind: PopupKind::Error,
                            auto_dismissal_duration: None,
                        });
                        error!(
                            "MessageAction::CopyLink: no `event_id`: [{}] {:?} in room {}",
                            details.item_id,
                            details.event_id.as_deref(),
                            tl.room_id,
                        );
                    }
                }
                MessageAction::ViewSource(_details) => {
                    enqueue_popup_notification(PopupItem {
                        message: "Viewing an event's source is not yet implemented.".to_string(),
                        kind: PopupKind::Error,
                        auto_dismissal_duration: None,
                    });
                    // TODO: re-use Franco's implementation below:

                    // let Some(tl) = self.tl_state.as_mut() else { continue };
                    // let Some(event_tl_item) = tl.items
                    //     .get(details.item_id)
                    //     .and_then(|tl_item| tl_item.as_event().cloned())
                    //     .filter(|ev| ev.event_id() == details.event_id.as_deref())
                    // else {
                    //     continue;
                    // };

                    // let Some(_message_event) = event_tl_item.content().as_message() else {
                    //     continue;
                    // };

                    // let original_json: Option<serde_json::Value> = event_tl_item
                    //     .original_json()
                    //     .and_then(|raw_event| serde_json::to_value(raw_event).ok());
                    // let room_id = self.room_id.to_owned();
                    // let event_id = event_tl_item.event_id().map(|e| e.to_owned());

                    // cx.widget_action(
                    //     widget_uid,
                    //     &scope.path,
                    //     MessageAction::MessageSourceModalOpen { room_id, event_id, original_json },
                    // );
                }
                MessageAction::JumpToRelated(details) => {
                    let Some(related_event_id) = details.related_event_id.as_ref() else {
                        error!(
                            "BUG: MessageAction::JumpToRelated had no related event ID.\n{details:#?}"
                        );
                        continue;
                    };
                    self.jump_to_event(
                        cx,
                        related_event_id,
                        Some(details.item_id),
                        portal_list,
                        loading_pane,
                    );
                }
                MessageAction::JumpToEvent(event_id) => {
                    self.jump_to_event(cx, &event_id, None, portal_list, loading_pane);
                }
                MessageAction::Redact { details, reason } => {
                    let Some(tl) = self.tl_state.as_ref() else {
                        return;
                    };
                    let mut success = false;
                    if let Some(timeline_item) = tl.items.get(details.item_id) {
                        if let Some(event_tl_item) = timeline_item.as_event() {
                            if event_tl_item.event_id() == details.event_id.as_deref() {
                                let timeline_event_id = event_tl_item.identifier();
                                submit_async_request(MatrixRequest::RedactMessage {
                                    room_id: tl.room_id.clone(),
                                    timeline_event_id,
                                    reason,
                                });
                                success = true;
                            }
                        }
                    }
                    if !success {
                        enqueue_popup_notification(PopupItem {
                            message: "Couldn't find message in timeline to delete.".to_string(),
                            kind: PopupKind::Error,
                            auto_dismissal_duration: None,
                        });
                        error!(
                            "MessageAction::Redact: couldn't find event [{}] {:?} to react to in room {}",
                            details.item_id,
                            details.event_id.as_deref(),
                            tl.room_id,
                        );
                    }
                }
                // MessageAction::Report(details) => {
                //     // TODO
                //     enqueue_popup_notification(PopupItem { message: "Reporting messages is not yet implemented.".to_string(), auto_dismissal_duration: None });
                // }

                // This is handled within the Message widget itself.
                MessageAction::HighlightMessage(..) => {}
                // This is handled by the top-level App itself.
                MessageAction::OpenMessageContextMenu { .. } => {}
                // This isn't yet handled, as we need to completely redesign it.
                MessageAction::ActionBarOpen { .. } => {}
                // This isn't yet handled, as we need to completely redesign it.
                MessageAction::ActionBarClose => {}
                MessageAction::None => {}
            }
        }
    }

    /// Jumps to the target event ID in this timeline by smooth scrolling to it.
    ///
    /// This function searches backwards from the given `max_tl_idx` in the timeline
    /// for the given `event_id`. If found, it smooth-scrolls the portal list to that event.
    /// If not found, it displays the loading pane and starts a background search for the event.
    fn jump_to_event(
        &mut self,
        cx: &mut Cx,
        target_event_id: &OwnedEventId,
        max_tl_idx: Option<usize>,
        portal_list: &PortalListRef,
        loading_pane: &LoadingPaneRef,
    ) {
        let Some(tl) = self.tl_state.as_mut() else {
            return;
        };
        let max_tl_idx = max_tl_idx.unwrap_or_else(|| tl.items.len());

        // Attempt to find the index of replied-to message in the timeline.
        // Start from the current item's index (`tl_idx`) and search backwards,
        // since we know the related message must come before the current item.
        let mut num_items_searched = 0;
        let related_msg_tl_index = tl
            .items
            .focus()
            .narrow(..max_tl_idx)
            .into_iter()
            .rev()
            .take(MAX_ITEMS_TO_SEARCH_THROUGH)
            .position(|i| {
                num_items_searched += 1;
                i.as_event()
                    .and_then(|e| e.event_id())
                    .is_some_and(|ev_id| ev_id == target_event_id)
            })
            .map(|position| max_tl_idx.saturating_sub(position).saturating_sub(1));

        if let Some(index) = related_msg_tl_index {
            // log!("The related message {replied_to_event} was immediately found in room {}, scrolling to from index {reply_message_item_id} --> {index} (first ID {}).", tl.room_id, portal_list.first_id());
            let speed = 50.0;
            // Scroll to the message right *before* the replied-to message.
            // FIXME: `smooth_scroll_to` should accept a "scroll offset" (first scroll) parameter too,
            //       so that we can scroll to the replied-to message and have it
            //       appear beneath the top of the viewport.
            portal_list.smooth_scroll_to(cx, index.saturating_sub(1), speed, None);
            // start highlight animation.
            tl.message_highlight_animation_state =
                MessageHighlightAnimationState::Pending { item_id: index };
        } else {
            log!(
                "The related event {target_event_id} wasn't immediately available in room {}, searching for it in the background...",
                tl.room_id
            );
            // Here, we set the state of the loading pane and display it to the user.
            // The main logic will be handled in `process_timeline_updates()`, which is the only
            // place where we can receive updates to the timeline from the background tasks.
            loading_pane.set_state(
                cx,
                LoadingPaneState::BackwardsPaginateUntilEvent {
                    target_event_id: target_event_id.clone(),
                    events_paginated: 0,
                    request_sender: tl.request_sender.clone(),
                },
            );
            loading_pane.show(cx);

            tl.request_sender.send_if_modified(|requests| {
                if let Some(existing) = requests.iter_mut().find(|r| r.room_id == tl.room_id) {
                    warning!("Unexpected: room {} already had an existing timeline request in progress, event: {:?}", tl.room_id, existing.target_event_id);
                    // We might as well re-use this existing request...
                    existing.target_event_id = target_event_id.clone();
                } else {
                    requests.push(BackwardsPaginateUntilEventRequest {
                        room_id: tl.room_id.clone(),
                        target_event_id: target_event_id.clone(),
                        // avoid re-searching through items we already searched through.
                        starting_index: max_tl_idx.saturating_sub(num_items_searched),
                        current_tl_len: tl.items.len(),
                    });
                }
                true
            });

            // Don't unconditionally start backwards pagination here, because we want to give the
            // background `timeline_subscriber_handler` task a chance to process the request first
            // and search our locally-known timeline history for the replied-to message.
        }
        self.redraw(cx);
    }

    /// Shows the user profile sliding pane with the given avatar info.
    fn show_user_profile(
        &mut self,
        cx: &mut Cx,
        pane: &UserProfileSlidingPaneRef,
        info: UserProfilePaneInfo,
    ) {
        pane.set_info(cx, info);
        pane.show(cx);
        self.redraw(cx);
    }

    /// Invoke this when this timeline is being shown,
    /// e.g., when the user navigates to this timeline.
    fn show_timeline(&mut self, cx: &mut Cx) {
        let room_id = self
            .room_id
            .clone()
            .expect("BUG: Timeline::show_timeline(): no room_id was set.");

        let state_opt = TIMELINE_STATES.with_borrow_mut(|ts| ts.remove(&room_id));
        let (mut tl_state, mut is_first_time_being_loaded) = if let Some(existing) = state_opt {
            (existing, false)
        } else {
            let Some(timeline_endpoints) = take_timeline_endpoints(&room_id) else {
                if !self.is_loaded && self.all_rooms_loaded {
                    panic!(
                        "BUG: timeline is not loaded, but room_id {:?} \
                    was not waiting for its timeline to be loaded.",
                        room_id
                    );
                }
                return;
            };
            let TimelineEndpoints {
                update_receiver,
                update_sender,
                request_sender,
                successor_room,
            } = timeline_endpoints;

            let tl_state = TimelineUiState {
                room_id: room_id.clone(),
                // Initially, we assume the user has all power levels by default.
                // This avoids unexpectedly hiding any UI elements that should be visible to the user.
                // This doesn't mean that the user can actually perform all actions;
                // the power levels will be updated from the homeserver once the room is opened.
                user_power: UserPowerLevels::all(),
                // Room members start as None and get populated when fetched from the server
                room_members: None,
                room_members_sort: None,
                // We assume timelines being viewed for the first time haven't been fully paginated.
                fully_paginated: false,
                items: Vector::new(),
                content_drawn_since_last_update: RangeSet::new(),
                profile_drawn_since_last_update: RangeSet::new(),
                update_receiver,
                request_sender,
                media_cache: MediaCache::new(Some(update_sender.clone())),
                link_preview_cache: LinkPreviewCache::new(Some(update_sender)),
                saved_state: SavedState::default(),
                message_highlight_animation_state: MessageHighlightAnimationState::default(),
                last_scrolled_index: usize::MAX,
                prev_first_index: None,
                scrolled_past_read_marker: false,
                latest_own_user_receipt: None,
                tombstone_info: successor_room,
            };
            (tl_state, true)
        };

        // It is possible that this room has already been loaded (received from the server)
        // but that the RoomsList doesn't yet know about it.
        // In that case, `is_first_time_being_loaded` will already be `true` here,
        // so we can bypass checking the RoomsList to determine if a room is loaded.
        //
        // Note that we *do* still need to check the RoomsList to see whether this room is loaded
        // in order to handle the case when we're switching between rooms within
        // the same RoomScreen widget, as one room may be loaded while another is not.
        if is_first_time_being_loaded {
            self.is_loaded = true;
        } else if cx.has_global::<RoomsListRef>() {
            let rooms_list_ref = cx.get_global::<RoomsListRef>();
            let is_loaded_now = rooms_list_ref.is_room_loaded(&room_id);
            if is_loaded_now && !self.is_loaded {
                log!(
                    "Detected that room \"{}\" ({}) is now loaded for the first time",
                    self.room_name,
                    room_id,
                );
                is_first_time_being_loaded = true;
            }
            self.is_loaded = is_loaded_now;
        }

        self.view
            .restore_status_view(id!(restore_status_view))
            .set_visible(cx, !self.is_loaded);

        // Kick off a back pagination request if it's the first time loading this room,
        // because we want to show the user some messages as soon as possible
        // when they first open the room, and there might not be any messages yet.
        if is_first_time_being_loaded {
            if !tl_state.fully_paginated {
                log!(
                    "Sending a first-time backwards pagination request for room \"{}\" {}",
                    self.room_name,
                    room_id
                );
                submit_async_request(MatrixRequest::PaginateRoomTimeline {
                    room_id: room_id.clone(),
                    num_events: 50,
                    direction: PaginationDirection::Backwards,
                });
            }

            // Even though we specify that room member profiles should be lazy-loaded,
            // the matrix server still doesn't consistently send them to our client properly.
            // So we kick off a request to fetch the room members here upon first viewing the room.
            submit_async_request(MatrixRequest::SyncRoomMemberList {
                room_id: room_id.clone(),
            });
        }

        // Hide the typing notice view initially.
        self.view(id!(typing_notice)).set_visible(cx, false);
        // If the room is loaded, we need to get a few key states:
        // 1. Get the current user's power levels for this room so that we can
        //    show/hide UI elements based on the user's permissions.
        // 2. Get the list of members in this room (from the SDK's local cache).
        // 3. Subscribe to our own user's read receipts so that we can update the
        //    read marker and properly send read receipts while scrolling through the timeline.
        // 4. Subscribe to typing notices again, now that the room is being shown.
        if self.is_loaded {
            submit_async_request(MatrixRequest::GetRoomPowerLevels {
                room_id: room_id.clone(),
            });
            submit_async_request(MatrixRequest::GetRoomMembers {
                room_id: room_id.clone(),
                memberships: matrix_sdk::RoomMemberships::JOIN,
                // Fetch from the local cache, as we already requested to sync
                // the room members from the homeserver above.
                local_only: true,
            });
            submit_async_request(MatrixRequest::SubscribeToTypingNotices {
                room_id: room_id.clone(),
                subscribe: true,
            });
            submit_async_request(MatrixRequest::SubscribeToOwnUserReadReceiptsChanged {
                room_id: room_id.clone(),
                subscribe: true,
            });
            submit_async_request(MatrixRequest::SubscribeToPinnedEvents {
                room_id: room_id.clone(),
                subscribe: true,
            });
        }

        // Now, restore the visual state of this timeline from its previously-saved state.
        self.restore_state(cx, &mut tl_state);

        // Store the tl_state for this room into this RoomScreen widget,
        // such that it can be accessed in future functions like event/draw handlers.
        self.tl_state = Some(tl_state);

        // Now that we have restored the TimelineUiState into this RoomScreen widget,
        // we can proceed to processing pending background updates.
        self.process_timeline_updates(cx, &self.portal_list(id!(list)));

        self.redraw(cx);
    }

    /// Invoke this when this RoomScreen/timeline is being hidden or no longer being shown.
    fn hide_timeline(&mut self) {
        let Some(room_id) = self.room_id.clone() else {
            return;
        };

        self.save_state();

        // When closing a room view, we do the following with non-persistent states:
        // * Unsubscribe from typing notices, since we don't care about them
        //   when a given room isn't visible.
        // * Unsubscribe from updates to our own user's read receipts, for the same reason.
        // * Unsubscribe from updates to this room's pinned events, for the same reason.
        submit_async_request(MatrixRequest::SubscribeToTypingNotices {
            room_id: room_id.clone(),
            subscribe: false,
        });
        submit_async_request(MatrixRequest::SubscribeToOwnUserReadReceiptsChanged {
            room_id: room_id.clone(),
            subscribe: false,
        });
        submit_async_request(MatrixRequest::SubscribeToPinnedEvents {
            room_id,
            subscribe: false,
        });
    }

    /// Removes the current room's visual UI state from this widget
    /// and saves it to the map of `TIMELINE_STATES` such that it can be restored later.
    ///
    /// Note: after calling this function, the widget's `tl_state` will be `None`.
    fn save_state(&mut self) {
        let Some(mut tl) = self.tl_state.take() else {
            error!(
                "Timeline::save_state(): skipping due to missing state, room {:?}",
                self.room_id
            );
            return;
        };

        let portal_list = self.portal_list(id!(list));
        let state = SavedState {
            first_index_and_scroll: Some((portal_list.first_id(), portal_list.scroll_position())),
            room_input_bar_state: self.room_input_bar(id!(room_input_bar)).save_state(),
        };
        tl.saved_state = state;
        // Clear cached room member data to avoid wasting memory (in case this room is never re-opened).
        tl.room_members = None;
        tl.room_members_sort = None;
        // Store this Timeline's `TimelineUiState` in the global map of states.
        TIMELINE_STATES.with_borrow_mut(|ts| ts.insert(tl.room_id.clone(), tl));
    }

    /// Restores the previously-saved visual UI state of this room.
    ///
    /// Note: this accepts a direct reference to the timeline's UI state,
    /// so this function must not try to re-obtain it by accessing `self.tl_state`.
    fn restore_state(&mut self, cx: &mut Cx, tl_state: &mut TimelineUiState) {
        let SavedState {
            first_index_and_scroll,
            room_input_bar_state,
        } = &mut tl_state.saved_state;
        // 1. Restore the position of the timeline.
        if let Some((first_index, scroll_from_first_id)) = first_index_and_scroll {
            self.portal_list(id!(timeline.list))
                .set_first_id_and_scroll(*first_index, *scroll_from_first_id);
        } else {
            // If the first index is not set, then the timeline has not yet been scrolled by the user,
            // so we set the portal list to "tail" (track) the bottom of the list.
            self.portal_list(id!(timeline.list)).set_tail_range(true);
        }

        // 2. Restore the state of the room input bar.
        let room_input_bar = self.view.room_input_bar(id!(room_input_bar));
        let saved_room_input_bar_state = std::mem::take(room_input_bar_state);
        room_input_bar.restore_state(
            cx,
            &tl_state.room_id,
            saved_room_input_bar_state,
            tl_state.tombstone_info.as_ref(),
        );
    }

    /// Sets this `RoomScreen` widget to display the timeline for the given room.
    pub fn set_displayed_room<S: Into<Option<String>>>(
        &mut self,
        cx: &mut Cx,
        room_id: OwnedRoomId,
        room_name: S,
    ) {
        // If the room is already being displayed, then do nothing.
        if self.room_id.as_ref().is_some_and(|id| id == &room_id) {
            return;
        }

        self.hide_timeline();
        // Reset the the state of the inner loading pane.
        self.loading_pane(id!(loading_pane)).take_state();
        self.room_name = room_name_or_id(room_name.into(), &room_id);
        self.room_id = Some(room_id.clone());

        // We initially tell every MentionableTextInput widget that the current user
        // *does not* has privileges to notify the entire room;
        // this gets properly updated when room PowerLevels get fetched.
        cx.action(MentionableTextInputAction::PowerLevelsUpdated {
            room_id: room_id.clone(),
            can_notify_room: false,
        });

        self.show_timeline(cx);
    }

    /// Sends read receipts based on the current scroll position of the timeline.
    fn send_user_read_receipts_based_on_scroll_pos(
        &mut self,
        _cx: &mut Cx,
        actions: &ActionsBuf,
        portal_list: &PortalListRef,
    ) {
        //stopped scrolling
        if portal_list.scrolled(actions) {
            return;
        }
        let first_index = portal_list.first_id();
        let Some(tl_state) = self.tl_state.as_mut() else {
            return;
        };

        if let Some(ref mut index) = tl_state.prev_first_index {
            // to detect change of scroll when scroll ends
            if *index != first_index {
                if first_index >= *index {
                    // Get event_id and timestamp for the last visible event
                    let Some((last_event_id, last_timestamp)) = tl_state
                        .items
                        .get(std::cmp::min(
                            first_index + portal_list.visible_items(),
                            tl_state.items.len().saturating_sub(1),
                        ))
                        .and_then(|f| f.as_event())
                        .and_then(|f| f.event_id().map(|e| (e, f.timestamp())))
                    else {
                        *index = first_index;
                        return;
                    };
                    submit_async_request(MatrixRequest::ReadReceipt {
                        room_id: tl_state.room_id.clone(),
                        event_id: last_event_id.to_owned(),
                    });
                    if tl_state.scrolled_past_read_marker {
                        submit_async_request(MatrixRequest::FullyReadReceipt {
                            room_id: tl_state.room_id.clone(),
                            event_id: last_event_id.to_owned(),
                        });
                    } else {
                        if let Some(own_user_receipt_timestamp) = &tl_state
                            .latest_own_user_receipt
                            .clone()
                            .and_then(|receipt| receipt.ts)
                        {
                            let Some((_first_event_id, first_timestamp)) = tl_state
                                .items
                                .get(first_index)
                                .and_then(|f| f.as_event())
                                .and_then(|f| f.event_id().map(|e| (e, f.timestamp())))
                            else {
                                *index = first_index;
                                return;
                            };
                            if own_user_receipt_timestamp >= &first_timestamp
                                && own_user_receipt_timestamp <= &last_timestamp
                            {
                                tl_state.scrolled_past_read_marker = true;
                                submit_async_request(MatrixRequest::FullyReadReceipt {
                                    room_id: tl_state.room_id.clone(),
                                    event_id: last_event_id.to_owned(),
                                });
                            }
                        }
                    }
                }
                *index = first_index;
            }
        } else {
            tl_state.prev_first_index = Some(first_index);
        }
    }

    /// Sends a backwards pagination request if the user is scrolling up
    /// and is approaching the top of the timeline.
    fn send_pagination_request_based_on_scroll_pos(
        &mut self,
        _cx: &mut Cx,
        actions: &ActionsBuf,
        portal_list: &PortalListRef,
    ) {
        let Some(tl) = self.tl_state.as_mut() else {
            return;
        };
        if tl.fully_paginated {
            return;
        };
        if !portal_list.scrolled(actions) {
            return;
        };

        let first_index = portal_list.first_id();
        if first_index == 0 && tl.last_scrolled_index > 0 {
            log!(
                "Scrolled up from item {} --> 0, sending back pagination request for room {}",
                tl.last_scrolled_index,
                tl.room_id,
            );
            submit_async_request(MatrixRequest::PaginateRoomTimeline {
                room_id: tl.room_id.clone(),
                num_events: 50,
                direction: PaginationDirection::Backwards,
            });
        }
        tl.last_scrolled_index = first_index;
    }
}

impl RoomScreenRef {
    /// See [`RoomScreen::set_displayed_room()`].
    pub fn set_displayed_room<S: Into<Option<String>>>(
        &self,
        cx: &mut Cx,
        room_id: OwnedRoomId,
        room_name: S,
    ) {
        let Some(mut inner) = self.borrow_mut() else {
            return;
        };
        inner.set_displayed_room(cx, room_id, room_name);
    }
}

/// Immutable RoomScreen states passed via Scope props
/// from a RoomScreen widget to its child widgets for event/draw handlers.
pub struct RoomScreenProps {
    pub room_screen_widget_uid: WidgetUid,
    pub room_id: OwnedRoomId,
    pub room_members: Option<Arc<Vec<RoomMember>>>,
    pub room_members_sort: Option<Arc<PrecomputedMemberSort>>,
    pub room_display_name: Option<String>,
    pub room_avatar_url: Option<OwnedMxcUri>,
}

/// Actions for the room screen's tooltip.
#[derive(Clone, Debug, DefaultNone)]
pub enum RoomScreenTooltipActions {
    /// Mouse over event when the mouse is over the read receipt.
    HoverInReadReceipt {
        /// The rect of the moused over widget
        widget_rect: Rect,
        /// Color of the background, default is black
        bg_color: Option<Vec4>,
        /// Includes the list of users who have seen this event
        read_receipts: indexmap::IndexMap<matrix_sdk::ruma::OwnedUserId, Receipt>,
    },
    /// Mouse over event when the mouse is over the reaction button.
    HoverInReactionButton {
        /// The rect of the moused over widget
        widget_rect: Rect,
        /// Color of the background, default is black
        bg_color: Option<Vec4>,
        /// Includes the list of users who have reacted to the emoji
        reaction_data: ReactionData,
    },
    /// Mouse out event and clear tooltip.
    HoverOut,
    None,
}

/// A message that is sent from a background async task to a room's timeline view
/// for the purpose of update the Timeline UI contents or metadata.
pub enum TimelineUpdate {
    /// The very first update a given room's timeline receives.
    FirstUpdate {
        /// The initial list of timeline items (events) for a room.
        initial_items: Vector<Arc<TimelineItem>>,
    },
    /// The content of a room's timeline was updated in the background.
    NewItems {
        /// The entire list of timeline items (events) for a room.
        new_items: Vector<Arc<TimelineItem>>,
        /// The range of indices in the `items` list that have been changed in this update
        /// and thus must be removed from any caches of drawn items in the timeline.
        /// Any items outside of this range are assumed to be unchanged and need not be redrawn.
        changed_indices: Range<usize>,
        /// An optimization that informs the UI whether the changes to the timeline
        /// resulted in new items being *appended to the end* of the timeline.
        is_append: bool,
        /// Whether to clear the entire cache of drawn items in the timeline.
        /// This supersedes `index_of_first_change` and is used when the entire timeline is being redrawn.
        clear_cache: bool,
    },
    /// The updated number of unread messages in the room.
    NewUnreadMessagesCount(UnreadMessageCount),
    /// The target event ID was found at the given `index` in the timeline items vector.
    ///
    /// This means that the RoomScreen widget can scroll the timeline up to this event,
    /// and the background `timeline_subscriber_handler` async task can stop looking for this event.
    TargetEventFound {
        target_event_id: OwnedEventId,
        index: usize,
    },
    /// A notice that the background task doing pagination for this room is currently running
    /// a pagination request in the given direction, and is waiting for that request to complete.
    PaginationRunning(PaginationDirection),
    /// An error occurred while paginating the timeline for this room.
    PaginationError {
        error: timeline::Error,
        direction: PaginationDirection,
    },
    /// A notice that the background task doing pagination for this room has become idle,
    /// meaning that it has completed its recent pagination request(s).
    PaginationIdle {
        /// If `true`, the start of the timeline has been reached, meaning that
        /// there is no need to send further pagination requests.
        fully_paginated: bool,
        direction: PaginationDirection,
    },
    /// A notice that event details have been fetched from the server,
    /// including a `result` that indicates whether the request was successful.
    EventDetailsFetched {
        event_id: OwnedEventId,
        result: Result<(), matrix_sdk_ui::timeline::Error>,
    },
    /// The result of a request to edit a message in this timeline.
    MessageEdited {
        timeline_event_id: TimelineEventItemId,
        result: Result<(), matrix_sdk_ui::timeline::Error>,
    },
    /// A notice that the room's members have been fetched from the server,
    /// though the success or failure of the request is not yet known until the client
    /// requests the member info via a timeline event's `sender_profile()` method.
    RoomMembersSynced,
    /// A notice that the room's full member list has been fetched from the server,
    /// includes a complete list of room members that can be shared across components.
    /// This is different from RoomMembersSynced which only indicates members were fetched
    /// but doesn't provide the actual data.
    RoomMembersListFetched { members: Vec<RoomMember> },
    /// A notice that one or more requested media items (images, videos, etc.)
    /// that should be displayed in this timeline have now been fetched and are available.
    MediaFetched,
    /// A notice that one or more members of a this room are currently typing.
    TypingUsers {
        /// The list of users (their displayable name) who are currently typing in this room.
        users: Vec<String>,
    },
    /// The result of a pin/unpin request ([`MatrixRequest::PinEvent`]).
    PinResult {
        event_id: OwnedEventId,
        result: Result<bool, matrix_sdk::Error>,
        pin: bool,
    },
    /// An update containing the set of pinned events in this room.
    PinnedEvents(Vec<OwnedEventId>),
    /// An update containing the currently logged-in user's power levels for this room.
    UserPowerLevels(UserPowerLevels),
    /// An update to the currently logged-in user's own read receipt for this room.
    OwnUserReadReceipt(Receipt),
    /// A notice that the given room has been tombstoned,
    /// includes a `SuccessorRoom` that contains the successor room.
    /// If the room is not tombstoned, then the `SuccessorRoom` is `None`.
    Tombstoned(Option<SuccessorRoom>),
}

thread_local! {
    /// The global set of all timeline states, one entry per room.
    ///
    /// This is only useful when accessed from the main UI thread.
    static TIMELINE_STATES: RefCell<BTreeMap<OwnedRoomId, TimelineUiState>> = const {
        RefCell::new(BTreeMap::new())
    };
}

/// The UI-side state of a single room's timeline, which is only accessed/updated by the UI thread.
///
/// This struct should only include states that need to be persisted for a given room
/// across multiple `Hide`/`Show` cycles of that room's timeline within a RoomScreen.
/// If a state is more temporary and shouldn't be persisted when the timeline is hidden,
/// then it should be stored in the RoomScreen widget itself, not in this struct.
struct TimelineUiState {
    /// The ID of the room that this timeline is for.
    room_id: OwnedRoomId,

    /// The power levels of the currently logged-in user in this room.
    user_power: UserPowerLevels,

    /// The list of room members for this room.
    room_members: Option<Arc<Vec<RoomMember>>>,
    /// Precomputed sort keys for room members to speed up mentions search.
    room_members_sort: Option<Arc<PrecomputedMemberSort>>,

    /// Whether this room's timeline has been fully paginated, which means
    /// that the oldest (first) event in the timeline is locally synced and available.
    /// When `true`, further backwards pagination requests will not be sent.
    ///
    /// This must be reset to `false` whenever the timeline is fully cleared.
    fully_paginated: bool,

    /// The list of items (events) in this room's timeline that our client currently knows about.
    items: Vector<Arc<TimelineItem>>,

    /// The range of items (indices in the above `items` list) whose event **contents** have been drawn
    /// since the last update and thus do not need to be re-populated on future draw events.
    ///
    /// This range is partially cleared on each background update (see below) to ensure that
    /// items modified during the update are properly redrawn. Thus, it is a conservative
    /// "cache tracker" that may not include all items that have already been drawn,
    /// but that's okay because big updates that clear out large parts of the rangeset
    /// only occur during back pagination, which is both rare and slow in and of itself.
    /// During typical usage, new events are appended to the end of the timeline,
    /// meaning that the range of already-drawn items doesn't need to be cleared.
    ///
    /// Upon a background update, only item indices greater than or equal to the
    /// `index_of_first_change` are removed from this set.
    content_drawn_since_last_update: RangeSet<usize>,

    /// Same as `content_drawn_since_last_update`, but for the event **profiles** (avatar, username).
    profile_drawn_since_last_update: RangeSet<usize>,

    /// The channel receiver for timeline updates for this room.
    ///
    /// Here we use a synchronous (non-async) channel because the receiver runs
    /// in a sync context and the sender runs in an async context,
    /// which is okay because a sender on an unbounded channel never needs to block.
    update_receiver: crossbeam_channel::Receiver<TimelineUpdate>,

    /// The sender for timeline requests from a RoomScreen showing this room
    /// to the background async task that handles this room's timeline updates.
    request_sender: TimelineRequestSender,

    /// The cache of media items (images, videos, etc.) that appear in this timeline.
    ///
    /// Currently this excludes avatars, as those are shared across multiple rooms.
    media_cache: MediaCache,

    /// Cache for link preview data indexed by URL to avoid redundant network requests.
    link_preview_cache: LinkPreviewCache,

    /// The states relevant to the UI display of this timeline that are saved upon
    /// a `Hide` action and restored upon a `Show` action.
    saved_state: SavedState,

    /// The state of the message highlight animation.
    ///
    /// We need to run the animation once the scrolling, triggered by the click of of a
    /// a reply preview, ends. so we keep a small state for it.
    /// By default, it starts in Off.
    /// Once the scrolling is started, the state becomes Pending.
    /// If the animation was triggered, the state goes back to Off.
    message_highlight_animation_state: MessageHighlightAnimationState,

    /// The index of the timeline item that was most recently scrolled up past it.
    /// This is used to detect when the user has scrolled up past the second visible item (index 1)
    /// upwards to the first visible item (index 0), which is the top of the timeline,
    /// at which point we submit a backwards pagination request to fetch more events.
    last_scrolled_index: usize,

    /// The index of the first item shown in the timeline's PortalList from *before* the last "jump".
    ///
    /// This index is saved before the timeline undergoes any jumps, e.g.,
    /// receiving new items, major scroll changes, or other timeline view jumps.
    prev_first_index: Option<usize>,

    /// Whether the user has scrolled past their latest read marker.
    ///
    /// This is used to determine whether we should send a fully-read receipt
    /// after the user scrolls past their "read marker", i.e., their latest fully-read receipt.
    /// Its value is determined by comparing the fully-read event's timestamp with the
    /// first and last timestamp of displayed events in the timeline.
    /// When scrolling down, if the value is true, we send a fully-read receipt
    /// for the last visible event in the timeline.
    ///
    /// When new message come in, this value is reset to `false`.
    scrolled_past_read_marker: bool,
    latest_own_user_receipt: Option<Receipt>,

    /// If this room has been tombstoned, this has details of its successor room.
    /// If the room is not tombstoned, this is `None`.
    tombstone_info: Option<SuccessorRoom>,
}

#[derive(Default, Debug)]
enum MessageHighlightAnimationState {
    Pending {
        item_id: usize,
    },
    #[default]
    Off,
}

/// States that are necessary to save in order to maintain a consistent UI display for a timeline.
///
/// These are saved when navigating away from a timeline (upon `Hide`)
/// and restored when navigating back to a timeline (upon `Show`).
#[derive(Default)]
struct SavedState {
    /// The index of the first item in the timeline's PortalList that is currently visible,
    /// and the scroll offset from the top of the list's viewport to the beginning of that item.
    /// If this is `None`, then the timeline has not yet been scrolled by the user
    /// and the portal list will be set to "tail" (track) the bottom of the list.
    first_index_and_scroll: Option<(usize, f64)>,
    /// The state of all UI elements in the `RoomInputBar`.
    room_input_bar_state: RoomInputBarState,
}

/// Returns info about the item in the list of `new_items` that matches the event ID
/// of a visible item in the given `curr_items` list.
///
/// This info includes a tuple of:
/// 1. the index of the item in the current items list,
/// 2. the index of the item in the new items list,
/// 3. the positional "scroll" offset of the corresponding current item in the portal list,
/// 4. the unique event ID of the item.
fn find_new_item_matching_current_item(
    cx: &mut Cx,
    portal_list: &PortalListRef,
    starting_at_curr_idx: usize,
    curr_items: &Vector<Arc<TimelineItem>>,
    new_items: &Vector<Arc<TimelineItem>>,
) -> Option<(usize, usize, f64, OwnedEventId)> {
    let mut curr_item_focus = curr_items.focus();
    let mut idx_curr = starting_at_curr_idx;
    let mut curr_items_with_ids: Vec<(usize, OwnedEventId)> =
        Vec::with_capacity(portal_list.visible_items());

    // Find all items with real event IDs that are currently visible in the portal list.
    // TODO: if this is slow, we could limit it to 3-5 events at the most.
    if curr_items_with_ids.len() <= portal_list.visible_items() {
        while let Some(curr_item) = curr_item_focus.get(idx_curr) {
            if let Some(event_id) = curr_item.as_event().and_then(|ev| ev.event_id()) {
                curr_items_with_ids.push((idx_curr, event_id.to_owned()));
            }
            if curr_items_with_ids.len() >= portal_list.visible_items() {
                break;
            }
            idx_curr += 1;
        }
    }

    // Find a new item that has the same real event ID as any of the current items.
    for (idx_new, new_item) in new_items.iter().enumerate() {
        let Some(event_id) = new_item.as_event().and_then(|ev| ev.event_id()) else {
            continue;
        };
        if let Some((idx_curr, _)) = curr_items_with_ids
            .iter()
            .find(|(_, ev_id)| ev_id == event_id)
        {
            // Not all items in the portal list are guaranteed to have a position offset,
            // some may be zeroed-out, so we need to account for that possibility by only
            // using events that have a real non-zero area
            if let Some(pos_offset) = portal_list.position_of_item(cx, *idx_curr) {
                log!(
                    "Found matching event ID {event_id} at index {idx_new} in new items list, corresponding to current item index {idx_curr} at pos offset {pos_offset}"
                );
                return Some((*idx_curr, idx_new, pos_offset, event_id.to_owned()));
            }
        }
    }

    None
}

#[derive(Debug, Default, Clone, Copy, PartialEq, Eq)]
struct ItemDrawnStatus {
    /// Whether the profile info (avatar and displayable username) were drawn for this item.
    profile_drawn: bool,
    /// Whether the content of the item was drawn (e.g., the message text, image, video, sticker, etc).
    content_drawn: bool,
}
impl ItemDrawnStatus {
    /// Returns a new `ItemDrawnStatus` with both `profile_drawn` and `content_drawn` set to `false`.
    const fn new() -> Self {
        Self {
            profile_drawn: false,
            content_drawn: false,
        }
    }
    /// Returns a new `ItemDrawnStatus` with both `profile_drawn` and `content_drawn` set to `true`.
    const fn both_drawn() -> Self {
        Self {
            profile_drawn: true,
            content_drawn: true,
        }
    }
}

/// Creates, populates, and adds a Message liveview widget to the given `PortalList`
/// with the given `item_id`.
///
/// The content of the returned `Message` widget is populated with data from a message
/// or sticker and its containing `EventTimelineItem`.
fn populate_message_view(
    cx: &mut Cx2d,
    list: &mut PortalList,
    item_id: usize,
    room_id: &OwnedRoomId,
    event_tl_item: &EventTimelineItem,
    msg_like_content: &MsgLikeContent,
    prev_event: Option<&Arc<TimelineItem>>,
    media_cache: &mut MediaCache,
    link_preview_cache: &mut LinkPreviewCache,
    user_power_levels: &UserPowerLevels,
    pinned_events: &[OwnedEventId],
    item_drawn_status: ItemDrawnStatus,
    room_screen_widget_uid: WidgetUid,
) -> (WidgetRef, ItemDrawnStatus) {
    let mut new_drawn_status = item_drawn_status;
    let ts_millis = event_tl_item.timestamp();

    let mut is_notice = false; // whether this message is a Notice
    let mut is_server_notice = false; // whether this message is a Server Notice

    // Determine whether we can use a more compact UI view that hides the user's profile info
    // if the previous message (including stickers) was sent by the same user within 10 minutes.
    let use_compact_view = match prev_event.map(|p| p.kind()) {
        Some(TimelineItemKind::Event(prev_event_tl_item)) => match prev_event_tl_item.content() {
            TimelineItemContent::MsgLike(_msg_like_content) => {
                let prev_msg_sender = prev_event_tl_item.sender();
                prev_msg_sender == event_tl_item.sender()
                    && ts_millis
                        .0
                        .checked_sub(prev_event_tl_item.timestamp().0)
                        .is_some_and(|d| d < uint!(600000)) // 10 mins in millis
            }
            _ => false,
        },
        _ => false,
    };

    let has_html_body: bool;

    // Sometimes we need to call this up-front, so we save the result in this variable
    // to avoid having to call it twice.
    let mut set_username_and_get_avatar_retval = None;
    let (item, used_cached_item) = match &msg_like_content.kind {
        MsgLikeKind::Message(msg) => {
            match msg.msgtype() {
                MessageType::Text(TextMessageEventContent {
                    body, formatted, ..
                }) => {
                    has_html_body = formatted
                        .as_ref()
                        .is_some_and(|f| f.format == MessageFormat::Html);
                    let template = if use_compact_view {
                        live_id!(CondensedMessage)
                    } else {
                        live_id!(Message)
                    };
                    let (item, existed) = list.item_with_existed(cx, item_id, template);
                    if existed && item_drawn_status.content_drawn {
                        (item, true)
                    } else {
                        new_drawn_status.content_drawn = populate_text_message_content(
                            cx,
                            &item.html_or_plaintext(id!(content.message)),
                            body,
                            formatted.as_ref(),
                            Some(&mut item.link_preview(id!(content.link_preview_view))),
                            Some(media_cache),
                            Some(link_preview_cache),
                        );
                        (item, false)
                    }
                }
                // A notice message is just a message sent by an automated bot,
                // so we treat it just like a message but use a different font color.
                MessageType::Notice(NoticeMessageEventContent {
                    body, formatted, ..
                }) => {
                    is_notice = true;
                    has_html_body = formatted
                        .as_ref()
                        .is_some_and(|f| f.format == MessageFormat::Html);
                    let template = if use_compact_view {
                        live_id!(CondensedMessage)
                    } else {
                        live_id!(Message)
                    };
                    let (item, existed) = list.item_with_existed(cx, item_id, template);
                    if existed && item_drawn_status.content_drawn {
                        (item, true)
                    } else {
                        let html_or_plaintext_ref = item.html_or_plaintext(id!(content.message));
                        html_or_plaintext_ref.apply_over(
                            cx,
                            live!(
                                html_view = {
                                    html = {
                                        font_color: (COLOR_MESSAGE_NOTICE_TEXT),
                                        draw_normal:      { color: (COLOR_MESSAGE_NOTICE_TEXT), }
                                        draw_italic:      { color: (COLOR_MESSAGE_NOTICE_TEXT), }
                                        draw_bold:        { color: (COLOR_MESSAGE_NOTICE_TEXT), }
                                        draw_bold_italic: { color: (COLOR_MESSAGE_NOTICE_TEXT), }
                                    }
                                }
                            ),
                        );
                        new_drawn_status.content_drawn = populate_text_message_content(
                            cx,
                            &html_or_plaintext_ref,
                            body,
                            formatted.as_ref(),
                            Some(&mut item.link_preview(id!(content.link_preview_view))),
                            Some(media_cache),
                            Some(link_preview_cache),
                        );
                        (item, false)
                    }
                }
                MessageType::ServerNotice(sn) => {
                    is_server_notice = true;
                    has_html_body = false;
                    let (item, existed) = list.item_with_existed(cx, item_id, live_id!(Message));
                    if existed && item_drawn_status.content_drawn {
                        (item, true)
                    } else {
                        let html_or_plaintext_ref = item.html_or_plaintext(id!(content.message));
                        html_or_plaintext_ref.apply_over(
                            cx,
                            live!(
                                html_view = {
                                    html = {
                                        font_color: (COLOR_FG_DANGER_RED),
                                        draw_normal:      { color: (COLOR_FG_DANGER_RED), }
                                        draw_italic:      { color: (COLOR_FG_DANGER_RED), }
                                        draw_bold:        { color: (COLOR_FG_DANGER_RED), }
                                        draw_bold_italic: { color: (COLOR_FG_DANGER_RED), }
                                    }
                                }
                            ),
                        );
                        let formatted = format!(
                            "<b>Server notice:</b> {}\n\n<i>Notice type:</i>: {}{}{}",
                            sn.body,
                            sn.server_notice_type.as_str(),
                            sn.limit_type
                                .as_ref()
                                .map(|l| format!("\n<i>Limit type:</i> {}", l.as_str()))
                                .unwrap_or_default(),
                            sn.admin_contact
                                .as_ref()
                                .map(|c| format!("\n<i>Admin contact:</i> {}", c))
                                .unwrap_or_default(),
                        );
                        new_drawn_status.content_drawn = populate_text_message_content(
                            cx,
                            &html_or_plaintext_ref,
                            &sn.body,
                            Some(&FormattedBody {
                                format: MessageFormat::Html,
                                body: formatted,
                            }),
                            Some(&mut item.link_preview(id!(content.link_preview_view))),
                            Some(media_cache),
                            Some(link_preview_cache),
                        );
                        (item, false)
                    }
                }
                // An emote is just like a message but is prepended with the user's name
                // to indicate that it's an "action" that the user is performing.
                MessageType::Emote(EmoteMessageEventContent {
                    body, formatted, ..
                }) => {
                    has_html_body = formatted
                        .as_ref()
                        .is_some_and(|f| f.format == MessageFormat::Html);
                    let template = if use_compact_view {
                        live_id!(CondensedMessage)
                    } else {
                        live_id!(Message)
                    };
                    let (item, existed) = list.item_with_existed(cx, item_id, template);
                    if existed && item_drawn_status.content_drawn {
                        (item, true)
                    } else {
                        // Draw the profile up front here because we need the username for the emote body.
                        let (username, profile_drawn) = item
                            .avatar(id!(profile.avatar))
                            .set_avatar_and_get_username(
                                cx,
                                room_id,
                                event_tl_item.sender(),
                                Some(event_tl_item.sender_profile()),
                                event_tl_item.event_id(),
                            );

                        // Prepend a "* <username> " to the emote body, as suggested by the Matrix spec.
                        let (body, formatted) = if let Some(fb) = formatted.as_ref() {
                            (
                                Cow::from(&fb.body),
                                Some(FormattedBody {
                                    format: fb.format.clone(),
                                    body: format!("* {} {}", &username, &fb.body),
                                }),
                            )
                        } else {
                            (Cow::from(format!("* {} {}", &username, body)), None)
                        };
                        let link_previews_drawn = populate_text_message_content(
                            cx,
                            &item.html_or_plaintext(id!(content.message)),
                            &body,
                            formatted.as_ref(),
                            Some(&mut item.link_preview(id!(content.link_preview_view))),
                            Some(media_cache),
                            Some(link_preview_cache),
                        );
                        set_username_and_get_avatar_retval = Some((username, profile_drawn));
                        new_drawn_status.content_drawn = link_previews_drawn;
                        (item, false)
                    }
                }
                MessageType::Image(image) => {
                    has_html_body = image
                        .formatted
                        .as_ref()
                        .is_some_and(|f| f.format == MessageFormat::Html);
                    let template = if use_compact_view {
                        live_id!(CondensedImageMessage)
                    } else {
                        live_id!(ImageMessage)
                    };
                    let (item, existed) = list.item_with_existed(cx, item_id, template);
                    if existed && item_drawn_status.content_drawn {
                        (item, true)
                    } else {
                        let image_info = image.info.clone();
                        let is_image_fully_drawn = populate_image_message_content(
                            cx,
                            &item.text_or_image(id!(content.message)),
                            image_info,
                            image.source.clone(),
                            msg.body(),
                            media_cache,
                        );
                        new_drawn_status.content_drawn = is_image_fully_drawn;
                        (item, false)
                    }
                }
                MessageType::Location(location) => {
                    has_html_body = false;
                    let template = if use_compact_view {
                        live_id!(CondensedMessage)
                    } else {
                        live_id!(Message)
                    };
                    let (item, existed) = list.item_with_existed(cx, item_id, template);
                    if existed && item_drawn_status.content_drawn {
                        (item, true)
                    } else {
                        let is_location_fully_drawn = populate_location_message_content(
                            cx,
                            &item.html_or_plaintext(id!(content.message)),
                            location,
                        );
                        new_drawn_status.content_drawn = is_location_fully_drawn;
                        (item, false)
                    }
                }
                MessageType::File(file_content) => {
                    has_html_body = file_content
                        .formatted
                        .as_ref()
                        .is_some_and(|f| f.format == MessageFormat::Html);
                    let template = if use_compact_view {
                        live_id!(CondensedMessage)
                    } else {
                        live_id!(Message)
                    };
                    let (item, existed) = list.item_with_existed(cx, item_id, template);
                    if existed && item_drawn_status.content_drawn {
                        (item, true)
                    } else {
                        new_drawn_status.content_drawn = populate_file_message_content(
                            cx,
                            &item.html_or_plaintext(id!(content.message)),
                            file_content,
                        );
                        (item, false)
                    }
                }
                MessageType::Audio(audio) => {
                    has_html_body = audio
                        .formatted
                        .as_ref()
                        .is_some_and(|f| f.format == MessageFormat::Html);
                    let template = if use_compact_view {
                        live_id!(CondensedMessage)
                    } else {
                        live_id!(Message)
                    };
                    let (item, existed) = list.item_with_existed(cx, item_id, template);
                    if existed && item_drawn_status.content_drawn {
                        (item, true)
                    } else {
                        new_drawn_status.content_drawn = populate_audio_message_content(
                            cx,
                            &item.html_or_plaintext(id!(content.message)),
                            audio,
                        );
                        (item, false)
                    }
                }
                MessageType::Video(video) => {
                    has_html_body = video
                        .formatted
                        .as_ref()
                        .is_some_and(|f| f.format == MessageFormat::Html);
                    let template = if use_compact_view {
                        live_id!(CondensedMessage)
                    } else {
                        live_id!(Message)
                    };
                    let (item, existed) = list.item_with_existed(cx, item_id, template);
                    if existed && item_drawn_status.content_drawn {
                        (item, true)
                    } else {
                        new_drawn_status.content_drawn = populate_video_message_content(
                            cx,
                            &item.html_or_plaintext(id!(content.message)),
                            video,
                        );
                        (item, false)
                    }
                }
                MessageType::VerificationRequest(verification) => {
                    has_html_body = verification
                        .formatted
                        .as_ref()
                        .is_some_and(|f| f.format == MessageFormat::Html);
                    let template = live_id!(Message);
                    let (item, existed) = list.item_with_existed(cx, item_id, template);
                    if existed && item_drawn_status.content_drawn {
                        (item, true)
                    } else {
                        // Use `FormattedBody` to hold our custom summary of this verification request.
                        let formatted = FormattedBody {
                            format: MessageFormat::Html,
                            body: format!(
                                "<i>Sent a <b>verification request</b> to {}.<br>(Supported methods: {})</i>",
                                verification.to,
                                verification
                                    .methods
                                    .iter()
                                    .map(|m| m.as_str())
                                    .collect::<Vec<_>>()
                                    .join(", "),
                            ),
                        };

                        new_drawn_status.content_drawn = populate_text_message_content(
                            cx,
                            &item.html_or_plaintext(id!(content.message)),
                            &verification.body,
                            Some(&formatted),
                            Some(&mut item.link_preview(id!(content.link_preview_view))),
                            Some(media_cache),
                            Some(link_preview_cache),
                        );
                        (item, false)
                    }
                }
                _ => {
                    has_html_body = false;
                    let (item, existed) = list.item_with_existed(cx, item_id, live_id!(Message));
                    if existed && item_drawn_status.content_drawn {
                        (item, true)
                    } else {
                        item.label(id!(content.message))
                            .set_text(cx, &format!("[Unsupported {:?}]", msg_like_content.kind));
                        new_drawn_status.content_drawn = true;
                        (item, false)
                    }
                }
            }
        }
        // Handle sticker messages that are static images.
        MsgLikeKind::Sticker(sticker) => {
            has_html_body = false;
            let StickerEventContent {
                body, info, source, ..
            } = sticker.content();

            let template = if use_compact_view {
                live_id!(CondensedImageMessage)
            } else {
                live_id!(ImageMessage)
            };
            let (item, existed) = list.item_with_existed(cx, item_id, template);

            if existed && item_drawn_status.content_drawn {
                (item, true)
            } else {
                if let StickerMediaSource::Plain(owned_mxc_url) = source {
                    let image_info = info;
                    let is_image_fully_drawn = populate_image_message_content(
                        cx,
                        &item.text_or_image(id!(content.message)),
                        Some(Box::new(image_info.clone())),
                        MediaSource::Plain(owned_mxc_url.clone()),
                        body,
                        media_cache,
                    );
                    new_drawn_status.content_drawn = is_image_fully_drawn;
                    (item, false)
                } else {
                    (item, true)
                }
            }
        }
        other => {
            has_html_body = false;
            let (item, existed) = list.item_with_existed(cx, item_id, live_id!(Message));
            if existed && item_drawn_status.content_drawn {
                (item, true)
            } else {
                item.label(id!(content.message))
                    .set_text(cx, &format!("[Unsupported {:?}] ", other));
                new_drawn_status.content_drawn = true;
                (item, false)
            }
        }
    };

    // If we didn't use a cached item, we need to draw all other message content:
    // the reactions, the read receipts avatar row, and the reply preview.
    // We also must set the message details/metadata for the `item` widget representing this message.
    if !used_cached_item {
        item.reaction_list(id!(content.reaction_list)).set_list(
            cx,
            event_tl_item.content().reactions(),
            room_id.to_owned(),
            event_tl_item.identifier(),
            item_id,
        );
        populate_read_receipts(&item, cx, room_id, event_tl_item);
        let replied_to_message_view = item.view(id!(replied_to_message));
        let (is_reply_fully_drawn, replied_to_event_id) = draw_replied_to_message(
            cx,
            &replied_to_message_view,
            room_id,
            msg_like_content.in_reply_to.as_ref(),
            event_tl_item.event_id(),
        );

        // Set the message details/metadata for the Message widget so that it can handle events.
        let message_details = MessageDetails {
            event_id: event_tl_item.event_id().map(|id| id.to_owned()),
            item_id,
            related_event_id: replied_to_event_id,
            room_screen_widget_uid,
            abilities: MessageAbilities::from_user_power_and_event(
                user_power_levels,
                event_tl_item,
                msg_like_content,
                pinned_events,
                has_html_body,
            ),
            should_be_highlighted: event_tl_item.is_highlighted(),
        };
        item.as_message().set_data(message_details);

        // The content is only considered to be fully drawn if the logic above marked it as such
        // *and* if the reply preview was also fully drawn.
        new_drawn_status.content_drawn &= is_reply_fully_drawn;
    }

    // If `used_cached_item` is false, we should always redraw the profile, even if profile_drawn is true.
    let skip_draw_profile =
        use_compact_view || (used_cached_item && item_drawn_status.profile_drawn);
    if skip_draw_profile {
        // log!("\t --> populate_message_view(): SKIPPING profile draw for item_id: {item_id}");
        new_drawn_status.profile_drawn = true;
    } else {
        // log!("\t --> populate_message_view(): DRAWING  profile draw for item_id: {item_id}");
        let username_label = item.label(id!(content.username));

        if !is_server_notice {
            // the normal case
            let (username, profile_drawn) =
                set_username_and_get_avatar_retval.unwrap_or_else(|| {
                    item.avatar(id!(profile.avatar))
                        .set_avatar_and_get_username(
                            cx,
                            room_id,
                            event_tl_item.sender(),
                            Some(event_tl_item.sender_profile()),
                            event_tl_item.event_id(),
                        )
                });
            if is_notice {
                username_label.apply_over(
                    cx,
                    live!(
                        draw_text: {
                            color: (COLOR_MESSAGE_NOTICE_TEXT),
                        }
                    ),
                );
            }
            username_label.set_text(cx, &username);
            new_drawn_status.profile_drawn = profile_drawn;
        } else {
            // Server notices are drawn with a red color avatar background and username.
            let avatar = item.avatar(id!(profile.avatar));
            avatar.show_text(cx, Some(COLOR_FG_DANGER_RED), None, "⚠");
            username_label.set_text(cx, "Server notice");
            username_label.apply_over(
                cx,
                live!(
                    draw_text: {
                        color: (COLOR_FG_DANGER_RED),
                    }
                ),
            );
            new_drawn_status.profile_drawn = true;
        }
    }

    // If we've previously drawn the item content, skip all other steps.
    if used_cached_item && item_drawn_status.content_drawn && item_drawn_status.profile_drawn {
        return (item, new_drawn_status);
    }

    // Set the timestamp.
    if let Some(dt) = unix_time_millis_to_datetime(ts_millis) {
        item.timestamp(id!(profile.timestamp)).set_date_time(cx, dt);
    }

    // Set the "edited" indicator if this message was edited.
    if msg_like_content.as_message().is_some_and(|m| m.is_edited()) {
        item.edited_indicator(id!(profile.edited_indicator))
            .set_latest_edit(cx, event_tl_item);
    }

    #[cfg(feature = "tsp")]
    {
        use matrix_sdk::ruma::serde::Base64;
        use crate::tsp::{
            self,
            tsp_sign_indicator::{TspSignState, TspSignIndicatorWidgetRefExt},
        };

        if let Some(mut tsp_sig) = event_tl_item
            .latest_json()
            .and_then(|raw| raw.get_field::<serde_json::Value>("content").ok())
            .flatten()
            .and_then(|content_obj| content_obj.get("org.robius.tsp_signature").cloned())
            .and_then(|tsp_sig_value| serde_json::from_value::<Base64>(tsp_sig_value).ok())
            .map(|b64| b64.into_inner())
        {
            log!(
                "Found event {:?} with TSP signature.",
                event_tl_item.event_id()
            );
            let tsp_sign_state = if let Some(sender_vid) = tsp::tsp_state_ref()
                .lock()
                .unwrap()
                .get_verified_vid_for(event_tl_item.sender())
            {
                log!(
                    "Found verified VID for sender {}: \"{}\"",
                    event_tl_item.sender(),
                    sender_vid.identifier()
                );
                tsp_sdk::crypto::verify(&*sender_vid, &mut tsp_sig).map_or(
                    TspSignState::WrongSignature,
                    |(msg, msg_type)| {
                        log!("TSP signature verified successfully!\n    Msg type: {msg_type:?}\n    Message: {:?} ({msg:X?})", std::str::from_utf8(msg));
                        TspSignState::Verified
                    }
                )
            } else {
                TspSignState::Unknown
            };

            log!(
                "TSP signature state for event {:?} is {:?}",
                event_tl_item.event_id(),
                tsp_sign_state
            );
            item.tsp_sign_indicator(id!(profile.tsp_sign_indicator))
                .show_with_state(cx, tsp_sign_state);
        }
    }

    (item, new_drawn_status)
}

/// Draws the Html or plaintext body of the given Text or Notice message into the `message_content_widget`.
/// Also populates link previews if a link_preview_ref is provided.
/// Returns whether the text items were fully drawn.
fn populate_text_message_content(
    cx: &mut Cx,
    message_content_widget: &HtmlOrPlaintextRef,
    body: &str,
    formatted_body: Option<&FormattedBody>,
    link_preview_ref: Option<&mut LinkPreviewRef>,
    media_cache: Option<&mut MediaCache>,
    link_preview_cache: Option<&mut LinkPreviewCache>,
) -> bool {
    // The message was HTML-formatted rich text.
<<<<<<< HEAD
    let links = if let Some(fb) = formatted_body
        .as_ref()
        .and_then(|fb| (fb.format == MessageFormat::Html).then_some(fb))
    {
        let (linkified_html, links) =
            utils::linkify_get_urls(utils::trim_start_html_whitespace(&fb.body), true);
        message_content_widget.show_html(cx, linkified_html);
        links
=======
    let mut links = Vec::new();
    if let Some(fb) = formatted_body.as_ref()
        .and_then(|fb| (fb.format == MessageFormat::Html).then_some(fb))
    {
        let linkified_html = utils::linkify_get_urls(
            utils::trim_start_html_whitespace(&fb.body),
            true,
            Some(&mut links),
        );
        message_content_widget.show_html(cx, linkified_html);
>>>>>>> e6f8e793
    }
    // The message was non-HTML plaintext.
    else {
        let linkified_html = utils::linkify_get_urls(body, false, Some(&mut links));
        match linkified_html {
            Cow::Owned(linkified_html) => message_content_widget.show_html(cx, &linkified_html),
            Cow::Borrowed(plaintext) => message_content_widget.show_plaintext(cx, plaintext),
        }
    };

    // Populate link previews if all required parameters are provided
<<<<<<< HEAD
    if let (Some(link_preview_ref), Some(media_cache), Some(link_preview_cache)) =
=======
    if let (Some(link_preview_ref), Some(media_cache), Some(link_preview_cache)) = 
>>>>>>> e6f8e793
        (link_preview_ref, media_cache, link_preview_cache)
    {
        link_preview_ref.populate_below_message(
            cx,
            &links,
            media_cache,
            link_preview_cache,
            &populate_image_message_content,
        )
    } else {
        true
    }
}

/// Draws the given image message's content into the `message_content_widget`.
///
/// Returns whether the image message content was fully drawn.
fn populate_image_message_content(
    cx: &mut Cx,
    text_or_image_ref: &TextOrImageRef,
    image_info_source: Option<Box<ImageInfo>>,
    original_source: MediaSource,
    body: &str,
    media_cache: &mut MediaCache,
) -> bool {
    // We don't use thumbnails, as their resolution is too low to be visually useful.
    // We also don't trust the provided mimetype, as it can be incorrect.
    let (mimetype, _width, _height) = image_info_source
        .as_ref()
        .map(|info| (info.mimetype.as_deref(), info.width, info.height))
        .unwrap_or_default();

    // If we have a known mimetype and it's not a static image,
    // then show a message about it being unsupported (e.g., for animated gifs).
    if let Some(mime) = mimetype.as_ref() {
        if ImageFormat::from_mimetype(mime).is_none() {
            text_or_image_ref.show_text(
                cx,
                format!("{body}\n\nImages/Stickers of type {mime:?} are not yet supported."),
            );
            return true; // consider this as fully drawn
        }
    }

    let mut fully_drawn = false;

    // A closure that fetches and shows the image from the given `mxc_uri`,
    // marking it as fully drawn if the image was available.
    let mut fetch_and_show_image_uri =
        |cx: &mut Cx, mxc_uri: OwnedMxcUri, image_info: Box<ImageInfo>| {
            match media_cache.try_get_media_or_fetch(mxc_uri.clone(), MEDIA_THUMBNAIL_FORMAT.into())
            {
                (MediaCacheEntry::Loaded(data), _media_format) => {
                    let show_image_result = text_or_image_ref.show_image(cx, |cx, img| {
                        utils::load_png_or_jpg(&img, cx, &data)
                            .map(|()| img.size_in_pixels(cx).unwrap_or_default())
                    });
                    if let Err(e) = show_image_result {
                        let err_str = format!("{body}\n\nFailed to display image: {e:?}");
                        error!("{err_str}");
                        text_or_image_ref.show_text(cx, &err_str);
                    }

                    // We're done drawing the image, so mark it as fully drawn.
                    fully_drawn = true;
                }
                (MediaCacheEntry::Requested, _media_format) => {
                    // If the image is being fetched, we try to show its blurhash.
                    if let (Some(ref blurhash), Some(width), Some(height)) = (
                        image_info.blurhash.clone(),
                        image_info.width,
                        image_info.height,
                    ) {
                        let show_image_result = text_or_image_ref.show_image(cx, |cx, img| {
                            let (Ok(width), Ok(height)) = (width.try_into(), height.try_into())
                            else {
                                return Err(image_cache::ImageError::EmptyData);
                            };
                            let (width, height): (u32, u32) = (width, height);
                            if width == 0 || height == 0 {
                                warning!(
                                    "Image had an invalid aspect ratio (width or height of 0)."
                                );
                                return Err(image_cache::ImageError::EmptyData);
                            }
                            let aspect_ratio: f32 = width as f32 / height as f32;
                            // Cap the blurhash to a max size of 500 pixels in each dimension
                            // because the `blurhash::decode()` function can be rather expensive.
                            let (mut capped_width, mut capped_height) = (width, height);
                            if capped_height > BLURHASH_IMAGE_MAX_SIZE {
                                capped_height = BLURHASH_IMAGE_MAX_SIZE;
                                capped_width = (capped_height as f32 * aspect_ratio).floor() as u32;
                            }
                            if capped_width > BLURHASH_IMAGE_MAX_SIZE {
                                capped_width = BLURHASH_IMAGE_MAX_SIZE;
                                capped_height = (capped_width as f32 / aspect_ratio).floor() as u32;
                            }

                            match blurhash::decode(blurhash, capped_width, capped_height, 1.0) {
                                Ok(data) => ImageBuffer::new(
                                    &data,
                                    capped_width as usize,
                                    capped_height as usize,
                                )
                                .map(|img_buff| {
                                    let texture = Some(img_buff.into_new_texture(cx));
                                    img.set_texture(cx, texture);
                                    img.size_in_pixels(cx).unwrap_or_default()
                                }),
                                Err(e) => {
                                    error!("Failed to decode blurhash {e:?}");
                                    Err(image_cache::ImageError::EmptyData)
                                }
                            }
                        });
                        if let Err(e) = show_image_result {
                            let err_str = format!("{body}\n\nFailed to display image: {e:?}");
                            error!("{err_str}");
                            text_or_image_ref.show_text(cx, &err_str);
                        }
                    }
                    fully_drawn = false;
                }
                (MediaCacheEntry::Failed, _media_format) => {
                    if text_or_image_ref.view(id!(default_image_view)).visible() {
                        fully_drawn = true;
                        return;
                    }
                    text_or_image_ref.show_text(
                        cx,
                        format!("{body}\n\nFailed to fetch image from {:?}", mxc_uri),
                    );
                    // For now, we consider this as being "complete". In the future, we could support
                    // retrying to fetch thumbnail of the image on a user click/tap.
                    fully_drawn = true;
                }
            }
        };

    let mut fetch_and_show_media_source =
        |cx: &mut Cx, media_source: MediaSource, image_info: Box<ImageInfo>| {
            match media_source {
                MediaSource::Encrypted(encrypted) => {
                    // We consider this as "fully drawn" since we don't yet support encryption.
                    text_or_image_ref.show_text(
                        cx,
                        format!(
                            "{body}\n\n[TODO] fetch encrypted image at {:?}",
                            encrypted.url
                        ),
                    );
                }
                MediaSource::Plain(mxc_uri) => fetch_and_show_image_uri(cx, mxc_uri, image_info),
            }
        };

    match image_info_source {
        Some(image_info) => {
            // Use the provided thumbnail URI if it exists; otherwise use the original URI.
            let media_source = image_info
                .thumbnail_source
                .clone()
                .unwrap_or(original_source);
            fetch_and_show_media_source(cx, media_source, image_info);
        }
        None => {
            text_or_image_ref.show_text(cx, "{body}\n\nImage message had no source URL.");
            fully_drawn = true;
        }
    }

    fully_drawn
}

/// Draws a file message's content into the given `message_content_widget`.
///
/// Returns whether the file message content was fully drawn.
fn populate_file_message_content(
    cx: &mut Cx,
    message_content_widget: &HtmlOrPlaintextRef,
    file_content: &FileMessageEventContent,
) -> bool {
    // Display the file name, human-readable size, caption, and a button to download it.
    let filename = file_content.filename();
    let size = file_content
        .info
        .as_ref()
        .and_then(|info| info.size)
        .map(|bytes| format!("  ({})", ByteSize::b(bytes.into())))
        .unwrap_or_default();
    let caption = file_content
        .formatted_caption()
        .map(|fb| format!("<br><i>{}</i>", fb.body))
        .or_else(|| file_content.caption().map(|c| format!("<br><i>{c}</i>")))
        .unwrap_or_default();

    // TODO: add a button to download the file

    message_content_widget.show_html(
        cx,
        format!("<b>{filename}</b>{size}{caption}<br> → <i>File download not yet supported.</i>"),
    );
    true
}

/// Draws an audio message's content into the given `message_content_widget`.
///
/// Returns whether the audio message content was fully drawn.
fn populate_audio_message_content(
    cx: &mut Cx,
    message_content_widget: &HtmlOrPlaintextRef,
    audio: &AudioMessageEventContent,
) -> bool {
    // Display the file name, human-readable size, caption, and a button to download it.
    let filename = audio.filename();
    let (duration, mime, size) = audio
        .info
        .as_ref()
        .map(|info| {
            (
                info.duration
                    .map(|d| format!("  {:.2} sec,", d.as_secs_f64()))
                    .unwrap_or_default(),
                info.mimetype
                    .as_ref()
                    .map(|m| format!("  {m},"))
                    .unwrap_or_default(),
                info.size
                    .map(|bytes| format!("  ({}),", ByteSize::b(bytes.into())))
                    .unwrap_or_default(),
            )
        })
        .unwrap_or_default();
    let caption = audio
        .formatted_caption()
        .map(|fb| format!("<br><i>{}</i>", fb.body))
        .or_else(|| audio.caption().map(|c| format!("<br><i>{c}</i>")))
        .unwrap_or_default();

    // TODO: add an audio to play the audio file

    message_content_widget.show_html(
        cx,
        format!("Audio: <b>{filename}</b>{mime}{duration}{size}{caption}<br> → <i>Audio playback not yet supported.</i>"),
    );
    true
}

/// Draws a video message's content into the given `message_content_widget`.
///
/// Returns whether the video message content was fully drawn.
fn populate_video_message_content(
    cx: &mut Cx,
    message_content_widget: &HtmlOrPlaintextRef,
    video: &VideoMessageEventContent,
) -> bool {
    // Display the file name, human-readable size, caption, and a button to download it.
    let filename = video.filename();
    let (duration, mime, size, dimensions) = video
        .info
        .as_ref()
        .map(|info| {
            (
                info.duration
                    .map(|d| format!("  {:.2} sec,", d.as_secs_f64()))
                    .unwrap_or_default(),
                info.mimetype
                    .as_ref()
                    .map(|m| format!("  {m},"))
                    .unwrap_or_default(),
                info.size
                    .map(|bytes| format!("  ({}),", ByteSize::b(bytes.into())))
                    .unwrap_or_default(),
                info.width
                    .and_then(|width| info.height.map(|height| format!("  {width}x{height},")))
                    .unwrap_or_default(),
            )
        })
        .unwrap_or_default();
    let caption = video
        .formatted_caption()
        .map(|fb| format!("<br><i>{}</i>", fb.body))
        .or_else(|| video.caption().map(|c| format!("<br><i>{c}</i>")))
        .unwrap_or_default();

    // TODO: add an video to play the video file

    message_content_widget.show_html(
        cx,
        format!("Video: <b>{filename}</b>{mime}{duration}{size}{dimensions}{caption}<br> → <i>Video playback not yet supported.</i>"),
    );
    true
}

/// Draws the given location message's content into the `message_content_widget`.
///
/// Returns whether the location message content was fully drawn.
fn populate_location_message_content(
    cx: &mut Cx,
    message_content_widget: &HtmlOrPlaintextRef,
    location: &LocationMessageEventContent,
) -> bool {
    let coords = location
        .geo_uri
        .get(utils::GEO_URI_SCHEME.len()..)
        .and_then(|s| {
            let mut iter = s.split(',');
            if let (Some(lat), Some(long)) = (iter.next(), iter.next()) {
                Some((lat, long))
            } else {
                None
            }
        });
    if let Some((lat, long)) = coords {
        let short_lat = lat
            .find('.')
            .and_then(|dot| lat.get(..dot + 7))
            .unwrap_or(lat);
        let short_long = long
            .find('.')
            .and_then(|dot| long.get(..dot + 7))
            .unwrap_or(long);
        let html_body = format!(
            "Location: <a href=\"{}\">{short_lat},{short_long}</a><br>\
            <ul>\
            <li><a href=\"https://www.openstreetmap.org/?mlat={lat}&amp;mlon={long}#map=15/{lat}/{long}\">Open in OpenStreetMap</a></li>\
            <li><a href=\"https://www.google.com/maps/search/?api=1&amp;query={lat},{long}\">Open in Google Maps</a></li>\
            <li><a href=\"https://maps.apple.com/?ll={lat},{long}&amp;q={lat},{long}\">Open in Apple Maps</a></li>\
            </ul>",
            location.geo_uri,
        );
        message_content_widget.show_html(cx, html_body);
    } else {
        message_content_widget
            .show_html(cx, format!("<i>[Location invalid]</i> {}", location.body));
    }

    // Currently we do not fetch location thumbnail previews, so we consider this as fully drawn.
    // In the future, when we do support this, we'll return false until the thumbnail is fetched,
    // at which point we can return true.
    true
}

/// Draws a ReplyPreview above a message if it was in-reply to another message.
///
/// ## Arguments
/// * `replied_to_message_view`: the destination `RepliedToMessage` view that will be populated.
/// * `in_reply_to`: if `Some`, the details that will be used to populate the `replied_to_message_view`.
///   If `None`, this function will mark it as non-visible and consider it fully drawn.
/// * `message_event_id`: the [`EventId`] of the message that is the reply itself (the response).
///   This is needed to fetch the details of the replied-to message (if not yet available).
///
/// Returns whether the in-reply-to information was available and fully drawn,
/// i.e., whether it can be considered cached and not needing to be redrawn later.
fn draw_replied_to_message(
    cx: &mut Cx2d,
    replied_to_message_view: &ViewRef,
    room_id: &OwnedRoomId,
    in_reply_to: Option<&InReplyToDetails>,
    message_event_id: Option<&EventId>,
) -> (bool, Option<OwnedEventId>) {
    let fully_drawn: bool;
    let show_reply: bool;
    let mut replied_to_event_id = None;

    if let Some(in_reply_to_details) = in_reply_to {
        replied_to_event_id = Some(in_reply_to_details.event_id.to_owned());
        show_reply = true;

        match &in_reply_to_details.event {
            TimelineDetails::Ready(replied_to_event) => {
                let (in_reply_to_username, is_avatar_fully_drawn) = replied_to_message_view
                    .avatar(id!(replied_to_message_content.reply_preview_avatar))
                    .set_avatar_and_get_username(
                        cx,
                        room_id,
                        &replied_to_event.sender,
                        Some(&replied_to_event.sender_profile),
                        Some(in_reply_to_details.event_id.as_ref()),
                    );

                fully_drawn = is_avatar_fully_drawn;

                replied_to_message_view
                    .label(id!(replied_to_message_content.reply_preview_username))
                    .set_text(cx, in_reply_to_username.as_str());
                let msg_body = replied_to_message_view.html_or_plaintext(id!(reply_preview_body));
                populate_preview_of_timeline_item(
                    cx,
                    &msg_body,
                    &replied_to_event.content,
                    &replied_to_event.sender,
                    &in_reply_to_username,
                );
            }
            TimelineDetails::Error(_e) => {
                fully_drawn = true;
                replied_to_message_view
                    .label(id!(replied_to_message_content.reply_preview_username))
                    .set_text(cx, "[Error fetching username]");
                replied_to_message_view
                    .avatar(id!(replied_to_message_content.reply_preview_avatar))
                    .show_text(cx, None, None, "?");
                replied_to_message_view
                    .html_or_plaintext(id!(replied_to_message_content.reply_preview_body))
                    .show_plaintext(cx, "[Error fetching replied-to event]");
            }
            status @ TimelineDetails::Pending | status @ TimelineDetails::Unavailable => {
                // We don't have the replied-to message yet, so we can't fully draw the preview.
                fully_drawn = false;
                replied_to_message_view
                    .label(id!(replied_to_message_content.reply_preview_username))
                    .set_text(cx, "[Loading username...]");
                replied_to_message_view
                    .avatar(id!(replied_to_message_content.reply_preview_avatar))
                    .show_text(cx, None, None, "?");
                replied_to_message_view
                    .html_or_plaintext(id!(replied_to_message_content.reply_preview_body))
                    .show_plaintext(cx, "[Loading replied-to message...]");

                // Confusingly, we need to fetch the details of the `message` (the event that is the reply),
                // not the details of the original event that this `message` is replying to.
                if matches!(status, TimelineDetails::Unavailable) {
                    if let Some(event_id) = message_event_id {
                        submit_async_request(MatrixRequest::FetchDetailsForEvent {
                            room_id: room_id.to_owned(),
                            event_id: event_id.to_owned(),
                        });
                    }
                }
            }
        }
    } else {
        // This message was not in reply to another message, so we don't need to show a reply.
        show_reply = false;
        fully_drawn = true;
    }

    replied_to_message_view.set_visible(cx, show_reply);
    (fully_drawn, replied_to_event_id)
}

/// Generates a rich HTML text preview of the given `timeline_item_content`
/// and populates the given `widget_out` with that content.
pub fn populate_preview_of_timeline_item(
    cx: &mut Cx,
    widget_out: &HtmlOrPlaintextRef,
    timeline_item_content: &TimelineItemContent,
    sender_user_id: &UserId,
    sender_username: &str,
) {
    if let Some(m) = timeline_item_content.as_message() {
        match m.msgtype() {
            MessageType::Text(TextMessageEventContent {
                body, formatted, ..
            })
            | MessageType::Notice(NoticeMessageEventContent {
                body, formatted, ..
            }) => {
                let _ = populate_text_message_content(
                    cx,
                    widget_out,
                    body,
                    formatted.as_ref(),
                    None,
                    None,
                    None,
                );
                return;
            }
            _ => {} // fall through to the general case for all timeline items below.
        }
    }
    let html =
        text_preview_of_timeline_item(timeline_item_content, sender_user_id, sender_username)
            .format_with(sender_username, true);
    widget_out.show_html(cx, html);
}

/// A trait for abstracting over the different types of timeline events
/// that can be displayed in a `SmallStateEvent` widget.
trait SmallStateEventContent {
    /// Populates the *content* (not the profile) of the given `item` with data from
    /// the given `event_tl_item` and `self` (the specific type of event content).
    ///
    /// ## Arguments
    /// * `item`: a `SmallStateEvent` widget that has already been added to
    ///   the given `PortalList` at the given `item_id`.
    ///   This function may either modify that item or completely replace it
    ///   with a different widget if needed.
    /// * `item_drawn_status`: the old (prior) drawn status of the item.
    /// * `new_drawn_status`: the new drawn status of the item, which may have already
    ///   been updated to reflect the item's profile having been drawn right before this function.
    ///
    /// ## Return
    /// Returns a tuple of the drawn `item` and its `new_drawn_status`.
    fn populate_item_content(
        &self,
        cx: &mut Cx,
        list: &mut PortalList,
        item_id: usize,
        item: WidgetRef,
        event_tl_item: &EventTimelineItem,
        username: &str,
        item_drawn_status: ItemDrawnStatus,
        new_drawn_status: ItemDrawnStatus,
    ) -> (WidgetRef, ItemDrawnStatus);
}

/// An empty marker struct used for populating redacted messages.
struct RedactedMessageEventMarker;

impl SmallStateEventContent for RedactedMessageEventMarker {
    fn populate_item_content(
        &self,
        cx: &mut Cx,
        _list: &mut PortalList,
        _item_id: usize,
        item: WidgetRef,
        event_tl_item: &EventTimelineItem,
        original_sender: &str,
        _item_drawn_status: ItemDrawnStatus,
        mut new_drawn_status: ItemDrawnStatus,
    ) -> (WidgetRef, ItemDrawnStatus) {
        item.label(id!(content)).set_text(
            cx,
            &text_preview_of_redacted_message(
                event_tl_item.latest_json(),
                event_tl_item.sender(),
                original_sender,
            )
            .format_with(original_sender, false),
        );
        new_drawn_status.content_drawn = true;
        (item, new_drawn_status)
    }
}

// For unable to decrypt messages.
impl SmallStateEventContent for EncryptedMessage {
    fn populate_item_content(
        &self,
        cx: &mut Cx,
        _list: &mut PortalList,
        _item_id: usize,
        item: WidgetRef,
        _event_tl_item: &EventTimelineItem,
        username: &str,
        _item_drawn_status: ItemDrawnStatus,
        mut new_drawn_status: ItemDrawnStatus,
    ) -> (WidgetRef, ItemDrawnStatus) {
        item.label(id!(content)).set_text(
            cx,
            &text_preview_of_encrypted_message(self).format_with(username, false),
        );
        new_drawn_status.content_drawn = true;
        (item, new_drawn_status)
    }
}

// For other message-like content (custom message-like events).
impl SmallStateEventContent for OtherMessageLike {
    fn populate_item_content(
        &self,
        cx: &mut Cx,
        _list: &mut PortalList,
        _item_id: usize,
        item: WidgetRef,
        _event_tl_item: &EventTimelineItem,
        username: &str,
        _item_drawn_status: ItemDrawnStatus,
        mut new_drawn_status: ItemDrawnStatus,
    ) -> (WidgetRef, ItemDrawnStatus) {
        item.label(id!(content)).set_text(
            cx,
            &text_preview_of_other_message_like(self).format_with(username, false),
        );
        new_drawn_status.content_drawn = true;
        (item, new_drawn_status)
    }
}

// TODO: once we properly display polls, we should remove this,
//       because Polls shouldn't be displayed using the SmallStateEvent widget.
impl SmallStateEventContent for PollState {
    fn populate_item_content(
        &self,
        cx: &mut Cx,
        _list: &mut PortalList,
        _item_id: usize,
        item: WidgetRef,
        _event_tl_item: &EventTimelineItem,
        _username: &str,
        _item_drawn_status: ItemDrawnStatus,
        mut new_drawn_status: ItemDrawnStatus,
    ) -> (WidgetRef, ItemDrawnStatus) {
        item.label(id!(content)).set_text(
            cx,
            self.fallback_text()
                .unwrap_or_else(|| self.results().question)
                .as_str(),
        );
        new_drawn_status.content_drawn = true;
        (item, new_drawn_status)
    }
}

impl SmallStateEventContent for timeline::OtherState {
    fn populate_item_content(
        &self,
        cx: &mut Cx,
        list: &mut PortalList,
        item_id: usize,
        item: WidgetRef,
        _event_tl_item: &EventTimelineItem,
        username: &str,
        _item_drawn_status: ItemDrawnStatus,
        mut new_drawn_status: ItemDrawnStatus,
    ) -> (WidgetRef, ItemDrawnStatus) {
        let item = if let Some(text_preview) = text_preview_of_other_state(self, false) {
            item.label(id!(content))
                .set_text(cx, &text_preview.format_with(username, false));
            new_drawn_status.content_drawn = true;
            item
        } else {
            let item = list.item(cx, item_id, live_id!(Empty));
            new_drawn_status = ItemDrawnStatus::new();
            item
        };
        (item, new_drawn_status)
    }
}

impl SmallStateEventContent for MemberProfileChange {
    fn populate_item_content(
        &self,
        cx: &mut Cx,
        _list: &mut PortalList,
        _item_id: usize,
        item: WidgetRef,
        _event_tl_item: &EventTimelineItem,
        username: &str,
        _item_drawn_status: ItemDrawnStatus,
        mut new_drawn_status: ItemDrawnStatus,
    ) -> (WidgetRef, ItemDrawnStatus) {
        item.label(id!(content)).set_text(
            cx,
            &text_preview_of_member_profile_change(self, username, false)
                .format_with(username, false),
        );
        new_drawn_status.content_drawn = true;
        (item, new_drawn_status)
    }
}

impl SmallStateEventContent for RoomMembershipChange {
    fn populate_item_content(
        &self,
        cx: &mut Cx,
        list: &mut PortalList,
        item_id: usize,
        item: WidgetRef,
        _event_tl_item: &EventTimelineItem,
        username: &str,
        _item_drawn_status: ItemDrawnStatus,
        mut new_drawn_status: ItemDrawnStatus,
    ) -> (WidgetRef, ItemDrawnStatus) {
        let Some(preview) = text_preview_of_room_membership_change(self, false) else {
            // Don't actually display anything for nonexistent/unimportant membership changes.
            return (
                list.item(cx, item_id, live_id!(Empty)),
                ItemDrawnStatus::new(),
            );
        };

        item.label(id!(content))
            .set_text(cx, &preview.format_with(username, false));
        new_drawn_status.content_drawn = true;
        (item, new_drawn_status)
    }
}

/// Creates, populates, and adds a SmallStateEvent liveview widget to the given `PortalList`
/// with the given `item_id`.
///
/// The content of the returned widget is populated with data from the
/// given room membership change and its parent `EventTimelineItem`.
fn populate_small_state_event(
    cx: &mut Cx,
    list: &mut PortalList,
    item_id: usize,
    room_id: &OwnedRoomId,
    event_tl_item: &EventTimelineItem,
    event_content: &impl SmallStateEventContent,
    item_drawn_status: ItemDrawnStatus,
) -> (WidgetRef, ItemDrawnStatus) {
    let mut new_drawn_status = item_drawn_status;
    let (item, existed) = list.item_with_existed(cx, item_id, live_id!(SmallStateEvent));
    // The content of a small state event view may depend on the profile info,
    // so we can only mark the content as drawn after the profile has been fully drawn and cached.
    let skip_redrawing_profile = existed && item_drawn_status.profile_drawn;
    let skip_redrawing_content = skip_redrawing_profile && item_drawn_status.content_drawn;
    populate_read_receipts(&item, cx, room_id, event_tl_item);
    if skip_redrawing_content {
        return (item, new_drawn_status);
    }

    // If the profile has been drawn, we can just quickly grab the user's display name
    // instead of having to call `set_avatar_and_get_username` again.
    let username_opt = skip_redrawing_profile
        .then(|| get_profile_display_name(event_tl_item))
        .flatten();

    let username = username_opt.unwrap_or_else(|| {
        // As a fallback, call `set_avatar_and_get_username` to get the user's display name.
        let avatar_ref = item.avatar(id!(avatar));

        let (username, profile_drawn) = avatar_ref.set_avatar_and_get_username(
            cx,
            room_id,
            event_tl_item.sender(),
            Some(event_tl_item.sender_profile()),
            event_tl_item.event_id(),
        );
        // Draw the timestamp as part of the profile.
        if let Some(dt) = unix_time_millis_to_datetime(event_tl_item.timestamp()) {
            item.timestamp(id!(left_container.timestamp))
                .set_date_time(cx, dt);
        }
        new_drawn_status.profile_drawn = profile_drawn;
        username
    });

    // Proceed to draw the actual event content.
    event_content.populate_item_content(
        cx,
        list,
        item_id,
        item,
        event_tl_item,
        &username,
        item_drawn_status,
        new_drawn_status,
    )
}

/// Returns the display name of the sender of the given `event_tl_item`, if available.
fn get_profile_display_name(event_tl_item: &EventTimelineItem) -> Option<String> {
    if let TimelineDetails::Ready(profile) = event_tl_item.sender_profile() {
        profile.display_name.clone()
    } else {
        None
    }
}

/// Actions related to a specific message within a room timeline.
#[derive(Clone, DefaultNone, Debug)]
pub enum MessageAction {
    /// The user clicked the "react" button on a message
    /// and wants to send the given `reaction` to that message.
    React {
        details: MessageDetails,
        reaction: String,
    },
    /// The user clicked the "reply" button on a message.
    Reply(MessageDetails),
    /// The user clicked the "edit" button on a message.
    Edit(MessageDetails),
    /// The user requested to edit their latest message in this room.
    EditLatest,
    /// The user clicked the "pin" button on a message.
    Pin(MessageDetails),
    /// The user clicked the "unpin" button on a message.
    Unpin(MessageDetails),
    /// The user clicked the "copy text" button on a message.
    CopyText(MessageDetails),
    /// The user clicked the "copy HTML" button on a message.
    CopyHtml(MessageDetails),
    /// The user clicked the "copy link" button on a message.
    CopyLink(MessageDetails),
    /// The user clicked the "view source" button on a message.
    ViewSource(MessageDetails),
    /// The user clicked the "jump to related" button on a message,
    /// indicating that they want to auto-scroll back to the related message,
    /// e.g., a replied-to message.
    JumpToRelated(MessageDetails),
    /// The user requested to jump to a specific event in this room.
    JumpToEvent(OwnedEventId),
    /// The user clicked the "delete" button on a message.
    #[doc(alias("delete"))]
    Redact {
        details: MessageDetails,
        reason: Option<String>,
    },

    // /// The user clicked the "report" button on a message.
    // Report(MessageDetails),
    /// The message at the given item index in the timeline should be highlighted.
    HighlightMessage(usize),
    /// The user requested that we show a context menu with actions
    /// that can be performed on a given message.
    OpenMessageContextMenu {
        details: MessageDetails,
        /// The absolute position where we should show the context menu,
        /// in which the (0,0) origin coordinate is the top left corner of the app window.
        abs_pos: DVec2,
    },
    /// The user requested opening the message action bar
    ActionBarOpen {
        /// At the given timeline item index
        item_id: usize,
        /// The message rect, so the action bar can be positioned relative to it
        message_rect: Rect,
    },
    /// The user requested closing the message action bar
    ActionBarClose,
    None,
}

/// A widget representing a single message of any kind within a room timeline.
#[derive(Live, LiveHook, Widget)]
pub struct Message {
    #[deref]
    view: View,
    #[animator]
    animator: Animator,

    #[rust]
    details: Option<MessageDetails>,
}

impl Widget for Message {
    fn handle_event(&mut self, cx: &mut Cx, event: &Event, scope: &mut Scope) {
        if self.animator_handle_event(cx, event).must_redraw() {
            self.redraw(cx);
        }

        if !self.animator.is_track_animating(cx, id!(highlight))
            && self.animator_in_state(cx, id!(highlight.on))
        {
            self.animator_play(cx, id!(highlight.off));
        }

        let Some(details) = self.details.clone() else {
            return;
        };

        // We first handle a click on the replied-to message preview, if present,
        // because we don't want any widgets within the replied-to message to be
        // clickable or otherwise interactive.
        match event.hits(cx, self.view(id!(replied_to_message)).area()) {
            Hit::FingerDown(fe) => {
                if fe.device.mouse_button().is_some_and(|b| b.is_secondary()) {
                    cx.widget_action(
                        details.room_screen_widget_uid,
                        &scope.path,
                        MessageAction::OpenMessageContextMenu {
                            details: details.clone(),
                            abs_pos: fe.abs,
                        },
                    );
                }
            }
            Hit::FingerLongPress(lp) => {
                cx.widget_action(
                    details.room_screen_widget_uid,
                    &scope.path,
                    MessageAction::OpenMessageContextMenu {
                        details: details.clone(),
                        abs_pos: lp.abs,
                    },
                );
            }
            // If the hit occurred on the replied-to message preview, jump to it.
            Hit::FingerUp(fe) if fe.is_over && fe.is_primary_hit() && fe.was_tap() => {
                cx.widget_action(
                    details.room_screen_widget_uid,
                    &scope.path,
                    MessageAction::JumpToRelated(details.clone()),
                );
            }
            _ => {}
        }

        // Next, we forward the event to the child view such that it has the chance
        // to handle it before the Message widget handles it.
        // This ensures that events like right-clicking/long-pressing a reaction button
        // or a link within a message will be treated as an action upon that child view
        // rather than an action upon the message itself.
        self.view.handle_event(cx, event, scope);

        // Finally, handle any hits on the rest of the message body itself.
        let message_view_area = self.view.area();
        match event.hits(cx, message_view_area) {
            Hit::FingerDown(fe) => {
                cx.set_key_focus(message_view_area);
                // A right click means we should display the context menu.
                if fe.device.mouse_button().is_some_and(|b| b.is_secondary()) {
                    cx.widget_action(
                        details.room_screen_widget_uid,
                        &scope.path,
                        MessageAction::OpenMessageContextMenu {
                            details: details.clone(),
                            abs_pos: fe.abs,
                        },
                    );
                }
            }
            Hit::FingerLongPress(lp) => {
                cx.widget_action(
                    details.room_screen_widget_uid,
                    &scope.path,
                    MessageAction::OpenMessageContextMenu {
                        details: details.clone(),
                        abs_pos: lp.abs,
                    },
                );
            }
            Hit::FingerHoverIn(..) => {
                self.animator_play(cx, id!(hover.on));
                // TODO: here, show the "action bar" buttons upon hover-in
            }
            Hit::FingerHoverOut(_fho) => {
                self.animator_play(cx, id!(hover.off));
                // TODO: here, hide the "action bar" buttons upon hover-out
            }
            _ => {}
        }

        if let Event::Actions(actions) = event {
            for action in actions {
                match action.as_widget_action().cast() {
                    MessageAction::HighlightMessage(id) if id == details.item_id => {
                        self.animator_play(cx, id!(highlight.on));
                        self.redraw(cx);
                    }
                    _ => {}
                }
            }
        }
    }

    fn draw_walk(&mut self, cx: &mut Cx2d, scope: &mut Scope, walk: Walk) -> DrawStep {
        if self
            .details
            .as_ref()
            .is_some_and(|d| d.should_be_highlighted)
        {
            self.view.apply_over(
                cx,
                live!(
                    draw_bg: {
                        color: (vec4(1.0, 1.0, 0.82, 1.0))
                        mentions_bar_color: #ffd54f
                    }
                ),
            )
        }

        self.view.draw_walk(cx, scope, walk)
    }
}

impl Message {
    fn set_data(&mut self, details: MessageDetails) {
        self.details = Some(details);
    }
}

impl MessageRef {
    fn set_data(&self, details: MessageDetails) {
        let Some(mut inner) = self.borrow_mut() else {
            return;
        };
        inner.set_data(details);
    }
}

/// Clears all UI-related timeline states for all known rooms.
///
/// This function requires passing in a reference to `Cx`,
/// which isn't used, but acts as a guarantee that this function
/// must only be called by the main UI thread.
pub fn clear_timeline_states(_cx: &mut Cx) {
    // Clear timeline states cache
    TIMELINE_STATES.with_borrow_mut(|states| {
        states.clear();
    });
}<|MERGE_RESOLUTION|>--- conflicted
+++ resolved
@@ -3578,16 +3578,6 @@
     link_preview_cache: Option<&mut LinkPreviewCache>,
 ) -> bool {
     // The message was HTML-formatted rich text.
-<<<<<<< HEAD
-    let links = if let Some(fb) = formatted_body
-        .as_ref()
-        .and_then(|fb| (fb.format == MessageFormat::Html).then_some(fb))
-    {
-        let (linkified_html, links) =
-            utils::linkify_get_urls(utils::trim_start_html_whitespace(&fb.body), true);
-        message_content_widget.show_html(cx, linkified_html);
-        links
-=======
     let mut links = Vec::new();
     if let Some(fb) = formatted_body.as_ref()
         .and_then(|fb| (fb.format == MessageFormat::Html).then_some(fb))
@@ -3598,7 +3588,6 @@
             Some(&mut links),
         );
         message_content_widget.show_html(cx, linkified_html);
->>>>>>> e6f8e793
     }
     // The message was non-HTML plaintext.
     else {
@@ -3610,11 +3599,7 @@
     };
 
     // Populate link previews if all required parameters are provided
-<<<<<<< HEAD
-    if let (Some(link_preview_ref), Some(media_cache), Some(link_preview_cache)) =
-=======
     if let (Some(link_preview_ref), Some(media_cache), Some(link_preview_cache)) = 
->>>>>>> e6f8e793
         (link_preview_ref, media_cache, link_preview_cache)
     {
         link_preview_ref.populate_below_message(
