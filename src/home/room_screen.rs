//! A room screen is the UI view that displays a single Room's timeline of events/messages
//! along with a message input bar at the bottom.

use std::{borrow::Cow, cell::RefCell, collections::BTreeMap, ops::{DerefMut, Range}, sync::Arc};

use bytesize::ByteSize;
use imbl::Vector;
use makepad_widgets::{image_cache::ImageBuffer, *};
use matrix_sdk::{
    room::{reply::{EnforceThread, Reply}, RoomMember},
    ruma::{
        events::{
            receipt::Receipt,
            room::{
                message::{
                    AudioMessageEventContent, EmoteMessageEventContent, FileMessageEventContent, FormattedBody, ImageMessageEventContent, KeyVerificationRequestEventContent, LocationMessageEventContent, MessageFormat, MessageType, NoticeMessageEventContent, RoomMessageEventContent, TextMessageEventContent, VideoMessageEventContent
                },
                ImageInfo, MediaSource
            },
            sticker::{StickerEventContent, StickerMediaSource},
        },
        matrix_uri::MatrixId, uint, EventId, MatrixToUri, MatrixUri, OwnedEventId, OwnedMxcUri, OwnedRoomId, UserId
    },
    OwnedServerName,
};
use matrix_sdk_ui::timeline::{
    self, EmbeddedEvent, EncryptedMessage, EventTimelineItem, InReplyToDetails, MemberProfileChange, MsgLikeContent, MsgLikeKind, PollState, RoomMembershipChange, TimelineDetails, TimelineEventItemId, TimelineItem, TimelineItemContent, TimelineItemKind, VirtualTimelineItem
};

use crate::{
    app::{AppState, AppStateAction, SelectedRoom}, avatar_cache, event_preview::{plaintext_body_of_timeline_item, text_preview_of_encrypted_message, text_preview_of_member_profile_change, text_preview_of_other_state, text_preview_of_redacted_message, text_preview_of_room_membership_change, text_preview_of_timeline_item}, home::{edited_indicator::EditedIndicatorWidgetRefExt, editing_pane::EditingPaneState, loading_pane::{LoadingPaneState, LoadingPaneWidgetExt}, rooms_list::{RoomsListRef, RoomsListAction}}, location::init_location_subscriber, media_cache::{MediaCache, MediaCacheEntry}, profile::{
        user_profile::{AvatarState, ShowUserProfileAction, UserProfile, UserProfileAndRoomId, UserProfilePaneInfo, UserProfileSlidingPaneRef, UserProfileSlidingPaneWidgetExt},
        user_profile_cache,
    }, shared::{
        avatar::AvatarWidgetRefExt, callout_tooltip::TooltipAction, html_or_plaintext::{HtmlOrPlaintextRef, HtmlOrPlaintextWidgetRefExt, RobrixHtmlLinkAction}, jump_to_bottom_button::{JumpToBottomButtonWidgetExt, UnreadMessageCount}, popup_list::{enqueue_popup_notification, PopupItem, PopupKind}, restore_status_view::RestoreStatusViewWidgetExt, styles::COLOR_FG_DANGER_RED, text_or_image::{TextOrImageRef, TextOrImageWidgetRefExt}, timestamp::TimestampWidgetRefExt, typing_animation::TypingAnimationWidgetExt
    }, sliding_sync::{get_client, submit_async_request, take_timeline_endpoints, BackwardsPaginateUntilEventRequest, MatrixRequest, PaginationDirection, TimelineRequestSender, UserPowerLevels}, utils::{self, room_name_or_id, unix_time_millis_to_datetime, ImageFormat, MEDIA_THUMBNAIL_FORMAT}
};
use crate::home::event_reaction_list::ReactionListWidgetRefExt;
use crate::home::room_read_receipt::AvatarRowWidgetRefExt;
use crate::room::room_input_bar::RoomInputBarWidgetExt;
use crate::shared::mentionable_text_input::{MentionableTextInputWidgetRefExt, MentionableTextInputAction};

use rangemap::RangeSet;

use super::{editing_pane::{EditingPaneAction, EditingPaneWidgetExt}, event_reaction_list::ReactionData, loading_pane::LoadingPaneRef, location_preview::LocationPreviewWidgetExt, new_message_context_menu::{MessageAbilities, MessageDetails}, room_read_receipt::{self, populate_read_receipts, MAX_VISIBLE_AVATARS_IN_READ_RECEIPT}};

const GEO_URI_SCHEME: &str = "geo:";

const MESSAGE_NOTICE_TEXT_COLOR: Vec3 = Vec3 { x: 0.5, y: 0.5, z: 0.5 };

/// The maximum number of timeline items to search through
/// when looking for a particular event.
///
/// This is a safety measure to prevent the main UI thread
/// from getting into a long-running loop if an event cannot be found quickly.
const MAX_ITEMS_TO_SEARCH_THROUGH: usize = 100;

/// The time required to scroll to the targeted message in seconds.
/// 
/// This value cannot be zero.
const SMOOTH_SCROLL_TIME: f64 = 1.0;

/// The max size (width or height) of a blurhash image to decode.
const BLURHASH_IMAGE_MAX_SIZE: u32 = 500;


live_design! {
    use link::theme::*;
    use link::shaders::*;
    use link::widgets::*;

    use crate::shared::styles::*;
    use crate::shared::helpers::*;
    use crate::shared::avatar::Avatar;
    use crate::shared::text_or_image::TextOrImage;
    use crate::shared::timestamp::*;
    use crate::shared::html_or_plaintext::*;
    use crate::shared::icon_button::*;
    use crate::shared::typing_animation::TypingAnimation;
    use crate::shared::icon_button::*;
    use crate::shared::jump_to_bottom_button::*;
    use crate::profile::user_profile::UserProfileSlidingPane;
    use crate::home::edited_indicator::*;
    use crate::home::editing_pane::*;
    use crate::home::event_reaction_list::*;
    use crate::home::loading_pane::*;
    use crate::home::location_preview::*;
    use crate::room::room_input_bar::*;
    use crate::home::room_read_receipt::*;
    use crate::rooms_list::*;
    use crate::shared::restore_status_view::*;

    IMG_DEFAULT_AVATAR = dep("crate://self/resources/img/default_avatar.png")

    ICO_LOCATION_PERSON = dep("crate://self/resources/icons/location-person.svg")

    COLOR_BG = #xfff8ee
    COLOR_OVERLAY_BG = #x000000d8
    COLOR_READ_MARKER = #xeb2733

    TYPING_NOTICE_ANIMATION_DURATION = 0.3

    CAN_NOT_SEND_NOTICE = "You don't have permission to post to this room."

    REACTION_TEXT_COLOR = #4c00b0

    // The content of a reply preview, which shows a small preview
    // of a message that was replied to.
    //
    // This is used in both the `RepliedToMessage` and `ReplyPreview` views.
    ReplyPreviewContent = <View> {
        width: Fill
        height: Fit
        flow: Down
        padding: {left: 10.0, bottom: 5.0, top: 5.0}

        <View> {
            width: Fill
            height: Fit
            flow: Right
            margin: { bottom: 10.0, top: 0.0, right: 5.0 }
            align: {y: 0.5}

            reply_preview_avatar = <Avatar> {
                width: 19.,
                height: 19.,
                text_view = { text = { draw_text: {
                    text_style: { font_size: 6.0 }
                }}}
            }

            reply_preview_username = <Label> {
                width: Fill,
                flow: Right, // do not wrap
                margin: { left: 5.0 }
                draw_text: {
                    text_style: <USERNAME_TEXT_STYLE> { font_size: 10 },
                    color: (USERNAME_TEXT_COLOR)
                    wrap: Ellipsis,
                }
                text: "<Username not available>"
            }
        }

        reply_preview_body = <HtmlOrPlaintext> {
            margin: {left: 1.5}
            html_view = { html = {
                font_size: (MESSAGE_REPLY_PREVIEW_FONT_SIZE)
                    draw_normal:      { text_style: { font_size: (MESSAGE_REPLY_PREVIEW_FONT_SIZE) } },
                    draw_italic:      { text_style: { font_size: (MESSAGE_REPLY_PREVIEW_FONT_SIZE) } },
                    draw_bold:        { text_style: { font_size: (MESSAGE_REPLY_PREVIEW_FONT_SIZE) } },
                    draw_bold_italic: { text_style: { font_size: (MESSAGE_REPLY_PREVIEW_FONT_SIZE) } },
                    draw_fixed:       { text_style: { font_size: (MESSAGE_REPLY_PREVIEW_FONT_SIZE) } },
                    // a = { draw_text:  { text_style: { font_size: (MESSAGE_REPLY_PREVIEW_FONT_SIZE) } } },
            } }
            plaintext_view = { pt_label = {
                draw_text: {
                    text_style: <MESSAGE_TEXT_STYLE> { font_size: (MESSAGE_REPLY_PREVIEW_FONT_SIZE) },
                }
            } }
        }
    }

    // A small inline preview of a message that was replied to by another message
    // within the room timeline.
    // That is, this view contains a preview of the earlier message
    // that is shown above the "in-reply-to" message.
    RepliedToMessage = <View> {
        visible: false
        width: Fill
        height: Fit
        flow: Down

        padding: {top: 0.0, right: 12.0, bottom: 0.0, left: 12.0}

        // A reply preview with a vertical bar drawn in the background.
        replied_to_message_content = <ReplyPreviewContent> {
            cursor: Hand
            show_bg: true
            draw_bg: {
                instance vertical_bar_color: (USERNAME_TEXT_COLOR)
                instance vertical_bar_width: 2.0
                instance border_radius: 0.0

                fn get_color(self) -> vec4 {
                    return self.color;
                }

                fn pixel(self) -> vec4 {
                    let sdf = Sdf2d::viewport(self.pos * self.rect_size);

                    sdf.box(
                        0.0,
                        0.0,
                        self.rect_size.x,
                        self.rect_size.y,
                        max(1.0, self.border_radius)
                    );
                    sdf.fill(self.get_color());

                    sdf.rect(
                        0.0,
                        0.0,
                        self.vertical_bar_width,
                        self.rect_size.y
                    );
                    sdf.fill(self.vertical_bar_color);

                    return sdf.result;
                }
            }
        }
    }


    // An empty view that takes up no space in the portal list.
    pub Empty = <View> { }

    // The view used for each text-based message event in a room's timeline.
    pub Message = {{Message}} {
        width: Fill,
        height: Fit,
        margin: 0.0
        flow: Down,
        cursor: Default,
        padding: 0.0,
        spacing: 0.0

        show_bg: true
        draw_bg: {
            instance highlight: 0.0
            instance hover: 0.0
            color: #ffffff  // default color

            instance mentions_bar_color: #ffffff
            instance mentions_bar_width: 4.0

            fn pixel(self) -> vec4 {
                let base_color = mix(
                    self.color,
                    #fafafa,
                    self.hover
                );

                let with_highlight = mix(
                    base_color,
                    #c5d6fa,
                    self.highlight
                );

                let sdf = Sdf2d::viewport(self.pos * self.rect_size);

                // draw bg
                sdf.rect(0., 0., self.rect_size.x, self.rect_size.y);
                sdf.fill(with_highlight);

                // draw the left vertical line
                sdf.rect(0., 0., self.mentions_bar_width, self.rect_size.y);
                sdf.fill(self.mentions_bar_color);

                return sdf.result;
            }
        }

        animator: {
            highlight = {
                default: off
                off = {
                    redraw: true,
                    from: { all: Forward {duration: 2.0} }
                    ease: ExpDecay {d1: 0.80, d2: 0.97}
                    apply: { draw_bg: {highlight: 0.0} }
                }
                on = {
                    redraw: true,
                    from: { all: Forward {duration: 0.5} }
                    ease: ExpDecay {d1: 0.80, d2: 0.97}
                    apply: { draw_bg: {highlight: 1.0} }
                }
            }
            hover = {
                default: off
                off = {
                    redraw: true,
                    from: { all: Snap }
                    apply: { draw_bg: {hover: 0.0} }
                }
                on = {
                    redraw: true,
                    from: { all: Snap }
                    apply: { draw_bg: {hover: 1.0} }
                }
            }
        }

        // A preview of the earlier message that this message was in reply to.
        replied_to_message = <RepliedToMessage> {
            flow: Right
            margin: { bottom: 3, top: 10 }
            replied_to_message_content = {
                margin: { left: 29 }
                padding: { bottom: 10 }
            }
        }

        body = <View> {
            width: Fill,
            height: Fit
            flow: Right,
            padding: {top: 0, bottom: 10, left: 10, right: 10},

            profile = <View> {
                align: {x: 0.5, y: 0.0} // centered horizontally, top aligned
                width: 65.0,
                height: Fit,
                margin: {top: 4.5, right: 10}
                flow: Down,
                avatar = <Avatar> {
                    width: 48,
                    height: 48,
                }
                timestamp = <Timestamp> {
                    margin: { top: 5.9 }
                }
                edited_indicator = <EditedIndicator> {}
            }
            content = <View> {
                width: Fill,
                height: Fit
                flow: Down,
                padding: 0.0
                <View> {
                    flow: Right,
                    width: Fill,
                    height: Fit,
                    username = <Label> {
                        width: Fill,
                        flow: Right, // do not wrap
                        padding: 0,
                        margin: {bottom: 9.0, top: 20.0, right: 10.0,}
                        draw_text: {
                            text_style: <USERNAME_TEXT_STYLE> {},
                            color: (USERNAME_TEXT_COLOR)
                            wrap: Ellipsis,
                        }
                        text: "<Username not available>"
                    }
                    jump_button_view = <View> {
                        visible: false,
                        width: Fit,
                        height: Fit,
                        jump_button = <Button> {
                            width: Fit,
                            draw_bg: {
                                color_hover: (COLOR_FG_DISABLED)
                            }
                            draw_text: {
                                text_style: <REGULAR_TEXT>{
                                    font_size: 9,
                                },
                                color: (COLOR_TEXT),
                                color_hover: (COLOR_TEXT_IDLE),
                                color_focus: (COLOR_TEXT),
                            }
                            text: "Jump"
                        }
                    }
                }

                message = <HtmlOrPlaintext> { }

                // <LineH> {
                //     margin: {top: 13.0, bottom: 5.0}
                // }
                <View> {
                    width: Fill,
                    height: Fit
                    reaction_list = <ReactionList> { }
                    avatar_row = <AvatarRow> {}
                }

            }
        }
    }

    // The view used for a condensed message that came right after another message
    // from the same sender, and thus doesn't need to display the sender's profile again.
    CondensedMessage = <Message> {
        padding: { top: 2.0, bottom: 2.0 }
        replied_to_message = <RepliedToMessage> {
            replied_to_message_content = {
                margin: { left: 74, bottom: 5.0 }
            }
        }
        body = {
            padding: { top: 0, bottom: 2.5, left: 10.0, right: 10.0 },
            profile = <View> {
                align: {x: 0.5, y: 0.0} // centered horizontally, top aligned
                width: 65.0,
                height: Fit,
                flow: Down,
                timestamp = <Timestamp> {
                    margin: {top: 2.5}
                }
                edited_indicator = <EditedIndicator> { }
            }
            content = <View> {
                width: Fill,
                height: Fit,
                flow: Down,
                padding: { left: 10.0 }

                message = <HtmlOrPlaintext> { }
                <View> {
                    width: Fill,
                    height: Fit
                    reaction_list = <ReactionList> { }
                    avatar_row = <AvatarRow> {}
                }
            }
        }
    }

    // The view used for each static image-based message event in a room's timeline.
    // This excludes stickers and other animated GIFs, video clips, audio clips, etc.
    pub ImageMessage = <Message> {
        body = {
            content = {
                width: Fill,
                height: Fit
                padding: { left: 10.0 }
                message = <TextOrImage> { }
                v = <View> {
                    width: Fill,
                    height: Fit,
                    flow: Right,
                    reaction_list = <ReactionList> { }
                    avatar_row = <AvatarRow> {}
                }
            }

        }
    }

    // The view used for a condensed image message that came right after another message
    // from the same sender, and thus doesn't need to display the sender's profile again.
    // This excludes stickers and other animated GIFs, video clips, audio clips, etc.
    CondensedImageMessage = <CondensedMessage> {
        body = {
            content = {
                message = <TextOrImage> { }
                <View> {
                    width: Fill,
                    height: Fit
                    reaction_list = <ReactionList> { }
                    avatar_row = <AvatarRow> {}
                }
            }

        }
    }


    // The view used for each state event (non-messages) in a room's timeline.
    // The timestamp, profile picture, and text are all very small.
    SmallStateEvent = <View> {
        width: Fill,
        height: Fit,
        flow: Right,
        margin: { top: 4.0, bottom: 4.0}
        padding: { top: 1.0, bottom: 1.0, right: 10.0 }
        spacing: 0.0
        cursor: Default

        body = <View> {
            width: Fill,
            height: Fit
            flow: Right,
            padding: { left: 7.0, top: 2.0, bottom: 2.0 }
            spacing: 5.0

            left_container = <View> {
                align: {x: 0.5, y: 0}
                width: 70.0,
                height: Fit

                timestamp = <Timestamp> {
                    margin: {top: 0.5}
                }
            }

            avatar = <Avatar> {
                width: 19.,
                height: 19.,
                margin: { top: -2} // center the avatar vertically with the text

                text_view = { text = { draw_text: {
                    text_style: <TITLE_TEXT>{ font_size: 7.0 }
                }}}
            }

            content = <Label> {
                width: Fill,
                height: Fit
                padding: { top: 0.0, bottom: 0.0, left: 0.0, right: 0.0 }
                draw_text: {
                    wrap: Word,
                    text_style: <SMALL_STATE_TEXT_STYLE> {},
                    color: (SMALL_STATE_TEXT_COLOR)
                }
                text: ""
            }
            // Center the Avatar vertically with respect to the SmallStateEvent content.
            avatar_row = <AvatarRow> { margin: {top: -1.0} }
        }
    }


    // The view used for each day divider in a room's timeline.
    // The date text is centered between two horizontal lines.
    DateDivider = <View> {
        width: Fill,
        height: Fit,
        margin: {top: 7.0, bottom: 7.0}
        flow: Right,
        padding: {left: 7.0, right: 7.0},
        spacing: 0.0,
        align: {x: 0.5, y: 0.5} // center horizontally and vertically

        left_line = <LineH> { }

        date = <Label> {
            padding: {left: 7.0, right: 7.0}
            draw_text: {
                text_style: <TEXT_SUB> {},
                color: (COLOR_DIVIDER_DARK)
            }
            text: "<date>"
        }

        right_line = <LineH> { }
    }

    // The view used for the divider indicating where the user's last-viewed message is.
    // This is implemented as a DateDivider with a different color and a fixed text label.
    ReadMarker = <DateDivider> {
        left_line = {
            draw_bg: {color: (COLOR_READ_MARKER)}
        }

        date = {
            draw_text: {
                color: (COLOR_READ_MARKER)
            }
            text: "New Messages"
        }

        right_line = {
            draw_bg: {color: (COLOR_READ_MARKER)}
        }
    }


    // The top space is used to display a loading message while the room is being paginated.
    TopSpace = <View> {
        visible: false,
        width: Fill,
        height: Fit,
        align: {x: 0.5, y: 0}
        flow: Right,
        show_bg: true,
        draw_bg: {
            color: #xDAF5E5F0, // mostly opaque light green
        }

        label = <Label> {
            width: Fill,
            height: Fit,
            align: {x: 0.5, y: 0.5},
            flow: Right,
            padding: { top: 10.0, bottom: 7.0, left: 15.0, right: 15.0 }
            draw_text: {
                text_style: <MESSAGE_TEXT_STYLE> { font_size: 10 },
                color: (TIMESTAMP_TEXT_COLOR)
            }
            text: "Loading earlier messages..."
        }
    }

    Timeline = <View> {
        width: Fill,
        height: Fill,
        align: {x: 0.5, y: 0.0} // center horizontally, align to top vertically
        flow: Overlay,

        list = <PortalList> {
            height: Fill,
            width: Fill
            flow: Down

            auto_tail: true, // set to `true` to lock the view to the last item.
            max_pull_down: 0.0, // set to `0.0` to disable the pulldown bounce animation.

            // Below, we must place all of the possible templates (views) that can be used in the portal list.
            Message = <Message> {}
            CondensedMessage = <CondensedMessage> {}
            ImageMessage = <ImageMessage> {}
            CondensedImageMessage = <CondensedImageMessage> {}
            SmallStateEvent = <SmallStateEvent> {}
            Empty = <Empty> {}
            DateDivider = <DateDivider> {}
            ReadMarker = <ReadMarker> {}
        }

        // A jump to bottom button (with an unread message badge) that is shown
        // when the timeline is not at the bottom.
        jump_to_bottom = <JumpToBottomButton> { }
    }


    pub RoomScreen = {{RoomScreen}} {
        width: Fill, height: Fill,
        cursor: Default,
        flow: Down,
        spacing: 0.0

        room_screen_wrapper = <View> {
            width: Fill, height: Fill,
            flow: Overlay,
            show_bg: true
            draw_bg: {
                color: (COLOR_PRIMARY_DARKER)
            }
            
            restore_status_view = <RestoreStatusView> {}
            

            keyboard_view = <KeyboardView> {
                width: Fill, height: Fill,
                flow: Down,

                // First, display the timeline of all messages/events.
                timeline = <Timeline> {}

                // Below that, display a typing notice when other users in the room are typing.
                typing_notice = <View> {
                    visible: false
                    width: Fill
                    height: 30
                    flow: Right
                    padding: {left: 12.0, top: 8.0, bottom: 8.0, right: 10.0}
                    show_bg: true,
                    draw_bg: {
                        color: #e8f4ff,
                    }

                    typing_label = <Label> {
                        align: {x: 0.0, y: 0.5},
                        padding: {left: 5.0, right: 0.0, top: 0.0, bottom: 0.0}
                        draw_text: {
                            color: (TYPING_NOTICE_TEXT_COLOR),
                            text_style: <REGULAR_TEXT>{font_size: 9}
                        }
                        text: "Someone is typing"
                    }

                    typing_animation = <TypingAnimation> {
                        margin: {top: 1.1, left: -4 }
                        padding: 0.0,
                        draw_bg: {
                            color: (TYPING_NOTICE_TEXT_COLOR),
                        }
                    }
                }

                // Below that, display an optional preview of the message that the user
                // is currently drafting a replied to.
                replying_preview = <View> {
                    visible: false
                    width: Fill
                    height: Fit
                    flow: Down
                    padding: {left: 20, right: 20}

                    // Displays a "Replying to" label and a cancel button
                    // above the preview of the message being replied to.
                    <View> {
                        width: Fill
                        height: Fit
                        flow: Right
                        align: {y: 0.5}
                        padding: {left: 10, right: 5, top: 10, bottom: 10}

                        <Label> {
                            width: Fill,
                            flow: Right, // do not wrap
                            draw_text: {
                                text_style: <USERNAME_TEXT_STYLE> {},
                                color: #222,
                                wrap: Ellipsis,
                            }
                            text: "Replying to:"
                        }

                        cancel_reply_button = <RobrixIconButton> {
                            width: Fit,
                            height: Fit,
                            padding: 13,
                            spacing: 0,
                            margin: {left: 5, right: 5},

                            draw_bg: {
                                border_color: (COLOR_FG_DANGER_RED),
                                color: (COLOR_BG_DANGER_RED)
                                border_radius: 5
                            }
                            draw_icon: {
                                svg_file: (ICON_CLOSE),
                                color: (COLOR_FG_DANGER_RED)
                            }
                            icon_walk: {width: 16, height: 16, margin: 0}
                        }
                    }

                    <LineH> {
                        margin: {bottom: 5.0}
                    }

                    reply_preview_content = <ReplyPreviewContent> { }
                }

                // Below that, display a preview of the current location that a user is about to send.
                location_preview = <LocationPreview> { }

                // Below that, display one of multiple possible views:
                // * the message input bar
                // * the slide-up editing pane
                // * a notice that the user can't send messages to this room
                <View> {
                    width: Fill, height: Fit,
                    flow: Overlay,

                    // Below that, display a view that holds the message input bar and send button.
                    input_bar = <RoomInputBar> {}

                    can_not_send_message_notice = <View> {
                        visible: false
                        show_bg: true
                        draw_bg: {
                            color: (COLOR_SECONDARY)
                        }
                        padding: {left: 50, right: 50, top: 20, bottom: 20}
                        align: {y: 0.5}
                        width: Fill, height: Fit

                        text = <Label> {
                            width: Fill,
                            draw_text: {
                                color: (COLOR_TEXT)
                                text_style: <THEME_FONT_ITALIC>{font_size: 12.2}
                                wrap: Word,
                            }
                            text: (CAN_NOT_SEND_NOTICE)
                        }
                    }

                    editing_pane = <EditingPane> { }
                }
            }

            // Note: here, we're within a View that has an Overlay flow,
            // so the order that we define the below views determines which one is on top.

            // The top space should be displayed as an overlay at the top of the timeline.
            top_space = <TopSpace> { }

            // The user profile sliding pane should be displayed on top of other "static" subviews
            // (on top of all other views that are always visible).
            user_profile_sliding_pane = <UserProfileSlidingPane> { }

            // The loading pane appears while the user is waiting for something in the room screen
            // to finish loading, e.g., when loading an older replied-to message.
            loading_pane = <LoadingPane> { }


            /*
             * TODO: add the action bar back in as a series of floating buttons.
             *
            message_action_bar_popup = <PopupNotification> {
                align: {x: 0.0, y: 0.0}
                content: {
                    height: Fit,
                    width: Fit,
                    show_bg: false,
                    align: {
                        x: 0.5,
                        y: 0.5
                    }

                    message_action_bar = <MessageActionBar> {}
                }
            }
            */
        }

        animator: {
            typing_notice_animator = {
                default: show,
                show = {
                    redraw: true,
                    from: { all: Forward { duration: (TYPING_NOTICE_ANIMATION_DURATION) } }
                    apply: { room_screen_wrapper = { keyboard_view = { typing_notice = { height: 30 } } } }
                }
                hide = {
                    redraw: true,
                    from: { all: Forward { duration: (TYPING_NOTICE_ANIMATION_DURATION) } }
                    apply: { room_screen_wrapper = { keyboard_view = { typing_notice = { height: 0 } } } }
                }
            }
        }
    }
}

/// The main widget that displays a single Matrix room.
#[derive(Live, Widget)]
pub struct RoomScreen {
    #[deref] view: View,
    #[animator] animator: Animator,

    /// The room ID of the currently-shown room.
    #[rust] room_id: Option<OwnedRoomId>,
    /// The display name of the currently-shown room.
    #[rust] room_name: String,
    /// The persistent UI-relevant states for the room that this widget is currently displaying.
    #[rust] tl_state: Option<TimelineUiState>,
    /// Whether this room has been successfully loaded (received from the homeserver).
    #[rust] is_loaded: bool,
    /// Whether or not all rooms have been loaded (received from the homeserver).
    #[rust] all_rooms_loaded: bool,
}
impl Drop for RoomScreen {
    fn drop(&mut self) {
        // This ensures that the `TimelineUiState` instance owned by this room is *always* returned
        // back to to `TIMELINE_STATES`, which ensures that its UI state(s) are not lost
        // and that other RoomScreen instances can show this room in the future.
        // RoomScreen will be dropped whenever its widget instance is destroyed, e.g.,
        // when a Tab is closed or the app is resized to a different AdaptiveView layout.
        self.hide_timeline();
    }
}
impl LiveHook for RoomScreen {
    fn after_update_from_doc(&mut self, cx: &mut Cx) {
        if let Some(tl_state) = &mut self.tl_state.as_mut() {
            // Clear the timeline's drawn items caches and redraw it.
            tl_state.content_drawn_since_last_update.clear();
            tl_state.profile_drawn_since_last_update.clear();
            self.view.redraw(cx);
        }
    }
}

impl Widget for RoomScreen {
    // Handle events and actions for the RoomScreen widget and its inner Timeline view.
    fn handle_event(&mut self, cx: &mut Cx, event: &Event, scope: &mut Scope) {
        let room_screen_widget_uid = self.widget_uid();
        let portal_list = self.portal_list(id!(timeline.list));
        let user_profile_sliding_pane = self.user_profile_sliding_pane(id!(user_profile_sliding_pane));
        let loading_pane = self.loading_pane(id!(loading_pane));

        // Currently, a Signal event is only used to tell this widget:
        // 1. to check if the room has been loaded from the homeserver yet, or
        // 2. that its timeline events have been updated in the background.
        if let Event::Signal = event {
            if let (false, Some(room_id), true) = (self.is_loaded, &self.room_id, cx.has_global::<RoomsListRef>()) {
                let rooms_list_ref = cx.get_global::<RoomsListRef>();
                if rooms_list_ref.is_room_loaded(room_id) {
                    let same_room_id = room_id.clone();
                    // This room has been loaded now, so we call `set_displayed_room()`
                    // to fully display it. That function does nothing if the room_id is unchanged,
                    // so we clear it first.
                    self.room_id = None;
                    self.set_displayed_room(cx, same_room_id, self.room_name.clone());
                } else {
                    self.all_rooms_loaded = rooms_list_ref.all_known_rooms_loaded();
                    return;
                }
            }

            self.process_timeline_updates(cx, &portal_list);

            // Ideally we would do this elsewhere on the main thread, because it's not room-specific,
            // but it doesn't hurt to do it here.
            // TODO: move this up a layer to something higher in the UI tree,
            //       and wrap it in a `if let Event::Signal` conditional.
            user_profile_cache::process_user_profile_updates(cx);
            avatar_cache::process_avatar_updates(cx);
        }

        if let Event::Actions(actions) = event {
            for (_, wr) in portal_list.items_with_actions(actions) {
                let reaction_list = wr.reaction_list(id!(reaction_list));
                if let RoomScreenTooltipActions::HoverInReactionButton {
                    widget_rect,
                    bg_color,
                    reaction_data,
                } = reaction_list.hover_in(actions) {
                    let Some(_tl_state) = self.tl_state.as_ref() else { continue };
                    let tooltip_text_arr: Vec<String> = reaction_data.reaction_senders.iter().map(|(sender, _react_info)| {
                        user_profile_cache::get_user_profile_and_room_member(cx, sender.clone(), &reaction_data.room_id, true).0
                            .map(|user_profile| user_profile.displayable_name().to_string())
                            .unwrap_or_else(|| sender.to_string())
                    }).collect();
                    let mut tooltip_text = utils::human_readable_list(&tooltip_text_arr, MAX_VISIBLE_AVATARS_IN_READ_RECEIPT);
                    tooltip_text.push_str(&format!(" reacted with: {}", reaction_data.reaction));
                    cx.widget_action(
                        self.widget_uid(),
                        &scope.path,
                        TooltipAction::HoverIn {
                            widget_rect,
                            text: tooltip_text,
                            text_color: None,
                            bg_color,
                        }
                    );
                }
                if reaction_list.hover_out(actions) {
                    cx.widget_action(
                        self.widget_uid(),
                        &scope.path,
                        TooltipAction::HoverOut
                    );
                }
                let avatar_row_ref = wr.avatar_row(id!(avatar_row));
                if let RoomScreenTooltipActions::HoverInReadReceipt {
                    widget_rect,
                    bg_color,
                    read_receipts
                } = avatar_row_ref.hover_in(actions) {
                    let Some(room_id) = &self.room_id else { return; };
                    let tooltip_text= room_read_receipt::populate_tooltip(cx, read_receipts, room_id);
                    cx.widget_action(
                        self.widget_uid(),
                        &scope.path,
                        TooltipAction::HoverIn {
                            widget_rect,
                            text: tooltip_text,
                            bg_color,
                            text_color: None,
                        }
                    );
                }
                if avatar_row_ref.hover_out(actions) {
                    cx.widget_action(
                        self.widget_uid(),
                        &scope.path,
                        TooltipAction::HoverOut
                    );
                }
            }

            self.handle_message_actions(cx, actions, &portal_list, &loading_pane);

            let room_input_bar = self.view.room_input_bar(id!(input_bar));
            let message_input = room_input_bar.mentionable_text_input(id!(message_input));
            let text_input = message_input.text_input_ref();

            for action in actions {
                // Handle actions related to restoring the previously-saved state of rooms.
                if let Some(AppStateAction::RoomLoadedSuccessfully(room_id)) = action.downcast_ref() {
                    if self.room_id.as_ref().is_some_and(|r| r == room_id) {
                        // `set_displayed_room()` does nothing if the room_id is unchanged, so we clear it first.
                        self.room_id = None;
                        self.set_displayed_room(cx, room_id.clone(), self.room_name.clone());
                        return;
                    }
                }
                // Handle the highlight animation.
                let Some(tl) = self.tl_state.as_mut() else { continue };
                if let MessageHighlightAnimationState::Pending { item_id } = tl.message_highlight_animation_state {
                    if portal_list.smooth_scroll_reached(actions) {
                        cx.widget_action(
                            room_screen_widget_uid,
                            &scope.path,
                            MessageAction::HighlightMessage(item_id),
                        );
                        tl.message_highlight_animation_state = MessageHighlightAnimationState::Off;
                        // Adjust the scrolled-to item's position to be slightly beneath the top of the viewport.
                        // portal_list.set_first_id_and_scroll(portal_list.first_id(), 15.0);
                    }
                }

                // Handle the action that requests to show the user profile sliding pane.
                if let ShowUserProfileAction::ShowUserProfile(profile_and_room_id) = action.as_widget_action().cast() {
                    // Only show the user profile in room that this avatar belongs to
                    if self.room_id.as_ref().is_some_and(|r| r == &profile_and_room_id.room_id) {
                        self.show_user_profile(
                            cx,
                            &user_profile_sliding_pane,
                            UserProfilePaneInfo {
                                profile_and_room_id,
                                room_name: self.room_name.clone(),
                                room_member: None,
                            },
                        );
                    }
                }
                if let MessageAction::ScrollToMessage { room_id, event_id } = action.as_widget_action().cast() {
                    if self.room_id.as_ref().is_some_and(|r| r == &room_id) {
                        // Check if this is the correct room
                        let Some(tl) = self.tl_state.as_mut() else { continue };
                        if tl.room_id != room_id {
                            // This message is for a different room, ignore it
                            continue;
                        }
                        // Search through the timeline to find the message with the given event_id
                        let mut num_items_searched = 0;
                        let target_msg_tl_index = tl.items
                            .focus()
                            .into_iter()
                            .position(|item| {
                                num_items_searched += 1;
                                item.as_event()
                                    .and_then(|e| e.event_id())
                                    .is_some_and(|ev_id| ev_id == event_id)
                            });

                        if let Some(index) = target_msg_tl_index {
                            let current_first_index = portal_list.first_id();
                            portal_list.smooth_scroll_to(
                                cx,
                                index.saturating_sub(2),
                                index.saturating_sub(2).abs_diff(current_first_index) as f64 / SMOOTH_SCROLL_TIME,
                                None,
                            );
                            // start highlight animation.
                            tl.message_highlight_animation_state = MessageHighlightAnimationState::Pending {
                                item_id: index
                            };
                        } else {
                            // Message not found - trigger backwards pagination to find it
                            loading_pane.set_state(
                                cx,
                                LoadingPaneState::BackwardsPaginateUntilEvent {
                                    target_event_id: event_id.clone(),
                                    events_paginated: 0,
                                    request_sender: tl.request_sender.clone(),
                                },
                            );
                            loading_pane.show(cx);

                            tl.request_sender.send_if_modified(|requests| {
                                if let Some(existing) = requests.iter_mut().find(|r| r.room_id == tl.room_id) {
                                    // Re-use existing request
                                    existing.target_event_id = event_id.clone();
                                } else {
                                    requests.push(BackwardsPaginateUntilEventRequest {
                                        room_id: tl.room_id.clone(),
                                        target_event_id: event_id.clone(),
                                        starting_index: 0, // Search from the beginning since we don't know where it is
                                        current_tl_len: tl.items.len(),
                                    });
                                }
                                true
                            });
                        }
                        self.redraw(cx);
                    }
                }
            }

            /*
            // close message action bar if scrolled.
            if portal_list.scrolled(actions) {
                let message_action_bar_popup = self.popup_notification(id!(message_action_bar_popup));
                message_action_bar_popup.close(cx);
            }
            */

            // Set visibility of loading message banner based of pagination logic
            self.send_pagination_request_based_on_scroll_pos(cx, actions, &portal_list);
            // Handle sending any read receipts for the current logged-in user.
            self.send_user_read_receipts_based_on_scroll_pos(cx, actions, &portal_list);

            // Clear the replying-to preview pane if the "cancel reply" button was clicked
            // or if the `Escape` key was pressed within the message input box.
            if self.button(id!(cancel_reply_button)).clicked(actions)
                || text_input.escaped(actions)
            {
                self.clear_replying_to(cx);
                self.redraw(cx);
            }

            // Handle the add location button being clicked.
            if self.button(id!(location_button)).clicked(actions) {
                log!("Add location button clicked; requesting current location...");
                if let Err(_e) = init_location_subscriber(cx) {
                    error!("Failed to initialize location subscriber");
                    enqueue_popup_notification(PopupItem {
                        message: String::from("Failed to initialize location services."),
                        kind: PopupKind::Error,
                        auto_dismissal_duration: None
                    });
                }
                self.show_location_preview(cx);
            }

            // Handle the send location button being clicked.
            if self.button(id!(location_preview.send_location_button)).clicked(actions) {
                let location_preview = self.location_preview(id!(location_preview));
                if let Some((coords, _system_time_opt)) = location_preview.get_current_data() {
                    let geo_uri = format!("{}{},{}", GEO_URI_SCHEME, coords.latitude, coords.longitude);
                    let message = RoomMessageEventContent::new(
                        MessageType::Location(
                            LocationMessageEventContent::new(geo_uri.clone(), geo_uri)
                        )
                    );
                    submit_async_request(MatrixRequest::SendMessage {
                        room_id: self.room_id.clone().unwrap(),
                        message,
                        replied_to: self.tl_state.as_mut().and_then(
                            |tl| tl.replying_to.take().and_then(|(event_timeline_item, _rep)| {
                                event_timeline_item.event_id().map(|event_id| Reply { event_id: event_id.to_owned(), enforce_thread: EnforceThread::MaybeThreaded })
                            })
                        ),
                    });

                    self.clear_replying_to(cx);
                    location_preview.clear();
                    location_preview.redraw(cx);
                }
            }


            // Handle the send message button being clicked or Cmd/Ctrl + Return being pressed.
            if self.button(id!(send_message_button)).clicked(actions)
                || text_input.returned(actions).is_some_and(
                    |(_text, modifiers)| modifiers.is_primary()
                )
            {
                let entered_text = message_input.text().trim().to_string();
                if !entered_text.is_empty() {
                    let room_id = self.room_id.clone().unwrap();

                    // Create message with mentions using the unified API
                    let message_with_mentions = message_input.create_message_with_mentions(&entered_text);

                    submit_async_request(MatrixRequest::SendMessage {
                        room_id,
                        message: message_with_mentions,
                        replied_to: self.tl_state.as_mut().and_then(
                            |tl| tl.replying_to.take().and_then(|(event_timeline_item, _rep)| {
                                event_timeline_item.event_id().map(|event_id| Reply { event_id: event_id.to_owned(), enforce_thread: EnforceThread::MaybeThreaded })
                            })),
                    });

                    self.clear_replying_to(cx);
                    message_input.set_text(cx, "");
                    room_input_bar.enable_send_message_button(cx, false);
                }
            }

            let is_message_input_empty = message_input.text().is_empty();
            room_input_bar.enable_send_message_button(cx, !is_message_input_empty);

            // Handle the user pressing the up arrow in an empty message input box
            // to edit their latest sent message.
            if is_message_input_empty {
                if let Some(KeyEvent {
                    key_code: KeyCode::ArrowUp,
                    modifiers: KeyModifiers { shift: false, control: false, alt: false, logo: false },
                    ..
                }) = text_input.key_down_unhandled(actions) {
                    let Some(tl) = self.tl_state.as_mut() else { return };
                    if let Some(latest_sent_msg) = tl.items
                        .iter()
                        .rev()
                        .take(MAX_ITEMS_TO_SEARCH_THROUGH)
                        .find_map(|item| item.as_event().filter(|ev| ev.is_editable()).cloned())
                    {
                        let room_id = tl.room_id.clone();
                        self.show_editing_pane(cx, latest_sent_msg, room_id);
                    } else {
                        enqueue_popup_notification(PopupItem { message: "No recent message available to edit.".to_string(), kind: PopupKind::Error, auto_dismissal_duration: Some(3.0) });
                    }
                }
            }

            // Handle the jump to bottom button: update its visibility, and handle clicks.
            self.jump_to_bottom_button(id!(jump_to_bottom)).update_from_actions(
                cx,
                &portal_list,
                actions,
            );

            // Handle a typing action on the message input box.
            if let Some(new_text) = text_input.changed(actions) {
                submit_async_request(MatrixRequest::SendTypingNotice {
                    room_id: self.room_id.clone().unwrap(),
                    typing: !new_text.is_empty(),
                });
            }
        }

        if self.animator_handle_event(cx, event).must_redraw() {
            self.redraw(cx);
        }

        // We only forward "interactive hit" events to the inner timeline view
        // if none of the various overlay views are visible.
        // We always forward "non-interactive hit" events to the inner timeline view.
        // We check which overlay views are visible in the order of those views' z-ordering,
        // such that the top-most views get a chance to handle the event first.
        //
        let is_interactive_hit = utils::is_interactive_hit_event(event);
        let is_pane_shown: bool;
        if loading_pane.is_currently_shown(cx) {
            is_pane_shown = true;
            loading_pane.handle_event(cx, event, scope);
        }
        else if user_profile_sliding_pane.is_currently_shown(cx) {
            is_pane_shown = true;
            user_profile_sliding_pane.handle_event(cx, event, scope);
        }
        else {
            is_pane_shown = false;
        }

        // TODO: once we use the `hits()` API, we can remove the above conditionals, because
        //       Makepad already delivers most events to all views regardless of visibility,
        //       so the only thing we'd need here is the conditional below.

        // Create a Scope with RoomScreenProps containing the room members.
        // This scope is needed by child widgets like MentionableTextInput during event handling.
        let room_props = if let Some(tl) = self.tl_state.as_ref() {
            let room_id = tl.room_id.clone();
            let room_members = tl.room_members.clone();

            // Fetch room data once to avoid duplicate expensive lookups
            let (room_display_name, room_avatar_url) = get_client()
                .and_then(|client| client.get_room(&room_id))
                .map(|room| (
                    room.cached_display_name().map(|name| name.to_string()),
                    room.avatar_url()
                ))
                .unwrap_or((None, None));

            RoomScreenProps {
                room_id,
                room_members,
                room_display_name,
                room_avatar_url,
            }
        } else if let Some(room_id) = self.room_id.clone() {
            // Fallback case: we have a room_id but no tl_state yet
            // log!("RoomScreen handling event with room_id {} but no tl_state, using empty member list", room_id);
            RoomScreenProps {
                room_id,
                room_members: None,
                room_display_name: None,
                room_avatar_url: None,
            }
        } else {
            // No room selected yet, skip event handling that requires room context
            log!("RoomScreen handling event with no room_id and no tl_state, skipping room-dependent event handling");
            if !is_pane_shown || !is_interactive_hit {
                return;
            }
            // Use a dummy room props for non-room-specific events
            RoomScreenProps {
                room_id: matrix_sdk::ruma::OwnedRoomId::try_from("!dummy:matrix.org").unwrap(),
                room_members: None,
                room_display_name: None,
                room_avatar_url: None,
            }
        };
        let mut room_scope = Scope::with_props(&room_props);

        if !is_pane_shown || !is_interactive_hit {
            // Forward the event to the inner timeline view, but capture any actions it produces
            // such that we can handle the ones relevant to only THIS RoomScreen widget right here and now,
            // ensuring they are not mistakenly handled by other RoomScreen widget instances.
            let mut actions_generated_within_this_room_screen = cx.capture_actions(|cx|
                self.view.handle_event(cx, event, &mut room_scope)
            );
            // Here, we handle and remove any general actions that are relevant to only this RoomScreen.
            // Removing the handled actions ensures they are not mistakenly handled by other RoomScreen widget instances.
            actions_generated_within_this_room_screen.retain(|action| {
                if self.handle_link_clicked(cx, action, &user_profile_sliding_pane) {
                    return false;
                }

                // When the EditingPane has been hidden, re-show the input bar.
                if let EditingPaneAction::Hide = action.as_widget_action().cast() {
                    self.on_hide_editing_pane(cx);
                    return false;
                }

                /*
                match action.as_widget_action().widget_uid_eq(room_screen_widget_uid).cast() {
                    MessageAction::ActionBarClose => {
                        let message_action_bar_popup = self.popup_notification(id!(message_action_bar_popup));
                        let message_action_bar = message_action_bar_popup.message_action_bar(id!(message_action_bar));

                        // close only if the active message is requesting it to avoid double closes.
                        if let Some(message_widget_uid) = message_action_bar.message_widget_uid() {
                            if action.as_widget_action().widget_uid_eq(message_widget_uid).is_some() {
                                message_action_bar_popup.close(cx);
                            }
                        }
                    }
                    MessageAction::ActionBarOpen { item_id, message_rect } => {
                        let message_action_bar_popup = self.popup_notification(id!(message_action_bar_popup));
                        let message_action_bar = message_action_bar_popup.message_action_bar(id!(message_action_bar));

                        let margin_x = 50.;

                        let coords = dvec2(
                            (message_rect.pos.x + message_rect.size.x) - margin_x,
                            message_rect.pos.y,
                        );

                        message_action_bar_popup.apply_over(
                            cx,
                            live! {
                                content: { margin: { left: (coords.x), top: (coords.y) } }
                            },
                        );

                        if let Some(message_widget_uid) = action.as_widget_action().map(|a| a.widget_uid) {
                            message_action_bar_popup.open(cx);
                            message_action_bar.initialize_with_data(cx, widget_uid, message_widget_uid, item_id);
                        }
                    }
                    _ => {}
                }
                */

                // Keep all unhandled actions so we can add them back to the global action list below.
                true
            });
            // Add back any unhandled actions to the global action list.
            cx.extend_actions(actions_generated_within_this_room_screen);
        }
    }

    fn draw_walk(&mut self, cx: &mut Cx2d, scope: &mut Scope, walk: Walk) -> DrawStep {
        // If the room isn't loaded yet, we show the restore status label only.
        if !self.is_loaded {
            let mut restore_status_view = self.view.restore_status_view(id!(restore_status_view));
            restore_status_view.set_content(cx, self.all_rooms_loaded, &self.room_name);
            return restore_status_view.draw(cx, scope);
        }
        if self.tl_state.is_none() {
            // Tl_state may not be ready after dock loading.
            // If return DrawStep::done() inside self.view.draw_walk, turtle will misalign and panic.
            return DrawStep::done();
        }

        let room_screen_widget_uid = self.widget_uid();
        while let Some(subview) = self.view.draw_walk(cx, scope, walk).step() {
<<<<<<< HEAD
            
            // We only care about drawing the portal list.
=======
            // Here, we only need to handle drawing the portal list.
>>>>>>> c0ccb7c8
            let portal_list_ref = subview.as_portal_list();
            let Some(mut list_ref) = portal_list_ref.borrow_mut() else {
                error!("!!! RoomScreen::draw_walk(): BUG: expected a PortalList widget, but got something else");
                continue;
            };
            let Some(tl_state) = self.tl_state.as_mut() else {
                return DrawStep::done();
            };
            let room_id = &tl_state.room_id;
            let tl_items = &tl_state.items;

            // Set the portal list's range based on the number of timeline items.
            let last_item_id = tl_items.len();

            let list = list_ref.deref_mut();
            list.set_item_range(cx, 0, last_item_id);

            while let Some(item_id) = list.next_visible_item(cx) {
                let item = {
                    let tl_idx = item_id;
                    let Some(timeline_item) = tl_items.get(tl_idx) else {
                        // This shouldn't happen (unless the timeline gets corrupted or some other weird error),
                        // but we can always safely fill the item with an empty widget that takes up no space.
                        list.item(cx, item_id, live_id!(Empty));
                        continue;
                    };

                    // Determine whether this item's content and profile have been drawn since the last update.
                    // Pass this state to each of the `populate_*` functions so they can attempt to re-use
                    // an item in the timeline's portallist that was previously populated, if one exists.
                    let item_drawn_status = ItemDrawnStatus {
                        content_drawn: tl_state.content_drawn_since_last_update.contains(&tl_idx),
                        profile_drawn: tl_state.profile_drawn_since_last_update.contains(&tl_idx),
                    };
                    let (item, item_new_draw_status) = match timeline_item.kind() {
                        TimelineItemKind::Event(event_tl_item) => match event_tl_item.content() {
                            TimelineItemContent::MsgLike(msg_like_content) => match &msg_like_content.kind {
                                MsgLikeKind::Message(_) | MsgLikeKind::Sticker(_) => {
                                    let prev_event = tl_idx.checked_sub(1).and_then(|i| tl_items.get(i));
                                    populate_message_view(
                                        cx,
                                        list,
                                        item_id,
                                        room_id,
                                        event_tl_item,
                                        msg_like_content,
                                        prev_event,
                                        &mut tl_state.media_cache,
                                        &tl_state.user_power,
                                        item_drawn_status,
                                        room_screen_widget_uid,
                                    )
                                },
                                // TODO: properly implement `Poll` as a regular Message-like timeline item.
                                MsgLikeKind::Poll(poll_state) => populate_small_state_event(
                                    cx,
                                    list,
                                    item_id,
                                    room_id,
                                    event_tl_item,
                                    poll_state,
                                    item_drawn_status,
                                ),
                                MsgLikeKind::Redacted => populate_small_state_event(
                                    cx,
                                    list,
                                    item_id,
                                    room_id,
                                    event_tl_item,
                                    &RedactedMessageEventMarker,
                                    item_drawn_status,
                                ),
                                MsgLikeKind::UnableToDecrypt(utd) => populate_small_state_event(
                                    cx,
                                    list,
                                    item_id,
                                    room_id,
                                    event_tl_item,
                                    utd,
                                    item_drawn_status,
                                ),
                            },
                            TimelineItemContent::MembershipChange(membership_change) => populate_small_state_event(
                                cx,
                                list,
                                item_id,
                                room_id,
                                event_tl_item,
                                membership_change,
                                item_drawn_status,
                            ),
                            TimelineItemContent::ProfileChange(profile_change) => populate_small_state_event(
                                cx,
                                list,
                                item_id,
                                room_id,
                                event_tl_item,
                                profile_change,
                                item_drawn_status,
                            ),
                            TimelineItemContent::OtherState(other) => populate_small_state_event(
                                cx,
                                list,
                                item_id,
                                room_id,
                                event_tl_item,
                                other,
                                item_drawn_status,
                            ),
                            unhandled => {
                                let item = list.item(cx, item_id, live_id!(SmallStateEvent));
                                item.label(id!(content)).set_text(cx, &format!("[Unsupported] {:?}", unhandled));
                                (item, ItemDrawnStatus::both_drawn())
                            }
                        }
                        TimelineItemKind::Virtual(VirtualTimelineItem::DateDivider(millis)) => {
                            let item = list.item(cx, item_id, live_id!(DateDivider));
                            let text = unix_time_millis_to_datetime(*millis)
                                // format the time as a shortened date (Sat, Sept 5, 2021)
                                .map(|dt| format!("{}", dt.date_naive().format("%a %b %-d, %Y")))
                                .unwrap_or_else(|| format!("{:?}", millis));
                            item.label(id!(date)).set_text(cx, &text);
                            (item, ItemDrawnStatus::both_drawn())
                        }
                        TimelineItemKind::Virtual(VirtualTimelineItem::ReadMarker) => {
                            let item = list.item(cx, item_id, live_id!(ReadMarker));
                            (item, ItemDrawnStatus::both_drawn())
                        }
                        TimelineItemKind::Virtual(VirtualTimelineItem::TimelineStart) => {
                            let item = list.item(cx, item_id, live_id!(Empty));
                            (item, ItemDrawnStatus::both_drawn())
                        }
                    };

                    // Now that we've drawn the item, add its index to the set of drawn items.
                    if item_new_draw_status.content_drawn {
                        tl_state.content_drawn_since_last_update.insert(tl_idx .. tl_idx + 1);
                    }
                    if item_new_draw_status.profile_drawn {
                        tl_state.profile_drawn_since_last_update.insert(tl_idx .. tl_idx + 1);
                    }
                    item
                };
                item.draw_all(cx, scope);
            }

            // If the list is not filling the viewport, we need to back paginate the timeline
            // until we have enough events items to fill the viewport.
            if !tl_state.fully_paginated && !list.is_filling_viewport() {
                log!("Automatically paginating timeline to fill viewport for room \"{}\" ({})", self.room_name, room_id);
                submit_async_request(MatrixRequest::PaginateRoomTimeline {
                    room_id: room_id.clone(),
                    num_events: 50,
                    direction: PaginationDirection::Backwards,
                });
            }
        }
        DrawStep::done()
    }
}

impl RoomScreen {
    /// Processes all pending background updates to the currently-shown timeline.
    ///
    /// Redraws this RoomScreen view if any updates were applied.
    fn process_timeline_updates(&mut self, cx: &mut Cx, portal_list: &PortalListRef) {
        let top_space = self.view(id!(top_space));
        let jump_to_bottom = self.jump_to_bottom_button(id!(jump_to_bottom));
        let curr_first_id = portal_list.first_id();
        let ui = self.widget_uid();
        let Some(tl) = self.tl_state.as_mut() else { return };

        let mut done_loading = false;
        let mut should_continue_backwards_pagination = false;
        let mut num_updates = 0;
        let mut typing_users = Vec::new();
        while let Ok(update) = tl.update_receiver.try_recv() {
            num_updates += 1;
            match update {
                TimelineUpdate::FirstUpdate { initial_items } => {
                    tl.content_drawn_since_last_update.clear();
                    tl.profile_drawn_since_last_update.clear();
                    tl.fully_paginated = false;
                    // Set the portal list to the very bottom of the timeline.
                    portal_list.set_first_id_and_scroll(initial_items.len().saturating_sub(1), 0.0);
                    portal_list.set_tail_range(true);
                    jump_to_bottom.update_visibility(cx, true);

                    tl.items = initial_items;
                    done_loading = true;
                }
                TimelineUpdate::NewItems { new_items, changed_indices, is_append, clear_cache } => {
                    if new_items.is_empty() {
                        if !tl.items.is_empty() {
                            log!("Timeline::handle_event(): timeline (had {} items) was cleared for room {}", tl.items.len(), tl.room_id);
                            // For now, we paginate a cleared timeline in order to be able to show something at least.
                            // A proper solution would be what's described below, which would be to save a few event IDs
                            // and then either focus on them (if we're not close to the end of the timeline)
                            // or paginate backwards until we find them (only if we are close the end of the timeline).
                            should_continue_backwards_pagination = true;
                        }

                        // If the bottom of the timeline (the last event) is visible, then we should
                        // set the timeline to live mode.
                        // If the bottom of the timeline is *not* visible, then we should
                        // set the timeline to Focused mode.

                        // TODO: Save the event IDs of the top 3 items before we apply this update,
                        //       which indicates this timeline is in the process of being restored,
                        //       such that we can jump back to that position later after applying this update.

                        // TODO: here we need to re-build the timeline via TimelineBuilder
                        //       and set the TimelineFocus to one of the above-saved event IDs.

                        // TODO: the docs for `TimelineBuilder::with_focus()` claim that the timeline's focus mode
                        //       can be changed after creation, but I do not see any methods to actually do that.
                        //       <https://matrix-org.github.io/matrix-rust-sdk/matrix_sdk_ui/timeline/struct.TimelineBuilder.html#method.with_focus>
                        //
                        //       As such, we probably need to create a new async request enum variant
                        //       that tells the background async task to build a new timeline
                        //       (either in live mode or focused mode around one or more events)
                        //       and then replaces the existing timeline in ALL_ROOMS_INFO with the new one.
                    }

                    // Maybe todo?: we can often avoid the following loops that iterate over the `items` list
                    //       by only doing that if `clear_cache` is true, or if `changed_indices` range includes
                    //       any index that comes before (is less than) the above `curr_first_id`.

                    if new_items.len() == tl.items.len() {
                        // log!("Timeline::handle_event(): no jump necessary for updated timeline of same length: {}", items.len());
                    }
                    else if curr_first_id > new_items.len() {
                        log!("Timeline::handle_event(): jumping to bottom: curr_first_id {} is out of bounds for {} new items", curr_first_id, new_items.len());
                        portal_list.set_first_id_and_scroll(new_items.len().saturating_sub(1), 0.0);
                        portal_list.set_tail_range(true);
                        jump_to_bottom.update_visibility(cx, true);
                    }
                    else if let Some((curr_item_idx, new_item_idx, new_item_scroll, _event_id)) =
                        find_new_item_matching_current_item(cx, portal_list, curr_first_id, &tl.items, &new_items)
                    {
                        if curr_item_idx != new_item_idx {
                            log!("Timeline::handle_event(): jumping view from event index {curr_item_idx} to new index {new_item_idx}, scroll {new_item_scroll}, event ID {_event_id}");
                            portal_list.set_first_id_and_scroll(new_item_idx, new_item_scroll);
                            tl.prev_first_index = Some(new_item_idx);
                            // Set scrolled_past_read_marker false when we jump to a new event
                            tl.scrolled_past_read_marker = false;
                            // When the tooltip is up, the timeline may jump. This may take away the hover out event to required to clear the tooltip
                            cx.widget_action(ui, &Scope::empty().path, RoomScreenTooltipActions::HoverOut);

                        }
                    }
                    //
                    // TODO: after an (un)ignore user event, all timelines are cleared. Handle that here.
                    //
                    else {
                        // warning!("!!! Couldn't find new event with matching ID for ANY event currently visible in the portal list");
                    }

                    // If new items were appended to the end of the timeline, show an unread messages badge on the jump to bottom button.
                    if is_append && !portal_list.is_at_end() {
                        // Immediately show the unread badge with no count while we fetch the actual count in the background.
                        jump_to_bottom.show_unread_message_badge(cx, UnreadMessageCount::Unknown);
                        submit_async_request(MatrixRequest::GetNumberUnreadMessages{ room_id: tl.room_id.clone() });
                    }

                    if clear_cache {
                        tl.content_drawn_since_last_update.clear();
                        tl.profile_drawn_since_last_update.clear();
                        tl.fully_paginated = false;

                        // If this RoomScreen is showing the loading pane and has an ongoing backwards pagination request,
                        // then we should update the status message in that loading pane
                        // and then continue paginating backwards until we find the target event.
                        // Note that we do this here because `clear_cache` will always be true if backwards pagination occurred.
                        let loading_pane = self.view.loading_pane(id!(loading_pane));
                        let mut loading_pane_state = loading_pane.take_state();
                        if let LoadingPaneState::BackwardsPaginateUntilEvent {
                            ref mut events_paginated, target_event_id, ..
                        } = &mut loading_pane_state {
                            *events_paginated += new_items.len().saturating_sub(tl.items.len());
                            log!("While finding target event {target_event_id}, loaded {events_paginated} messages...");
                            // Here, we assume that we have not yet found the target event,
                            // so we need to continue paginating backwards.
                            // If the target event has already been found, it will be handled
                            // in the `TargetEventFound` match arm below, which will set
                            // `should_continue_backwards_pagination` to `false`.
                            // So either way, it's okay to set this to `true` here.
                            should_continue_backwards_pagination = true;
                        }
                        loading_pane.set_state(cx, loading_pane_state);
                    } else {
                        tl.content_drawn_since_last_update.remove(changed_indices.clone());
                        tl.profile_drawn_since_last_update.remove(changed_indices.clone());
                        // log!("Timeline::handle_event(): changed_indices: {changed_indices:?}, items len: {}\ncontent drawn: {:#?}\nprofile drawn: {:#?}", items.len(), tl.content_drawn_since_last_update, tl.profile_drawn_since_last_update);
                    }
                    tl.items = new_items;
                    done_loading = true;
                }
                TimelineUpdate::NewUnreadMessagesCount(unread_messages_count) => {
                    jump_to_bottom.show_unread_message_badge(cx, unread_messages_count);
                }
                TimelineUpdate::TargetEventFound { target_event_id, index } => {
                    // log!("Target event found in room {}: {target_event_id}, index: {index}", tl.room_id);
                    tl.request_sender.send_if_modified(|requests| {
                        requests.retain(|r| r.room_id != tl.room_id);
                        // no need to notify/wake-up all receivers for a completed request
                        false
                    });

                    // sanity check: ensure the target event is in the timeline at the given `index`.
                    let item = tl.items.get(index);
                    let is_valid = item.is_some_and(|item|
                        item.as_event()
                            .is_some_and(|ev| ev.event_id() == Some(&target_event_id))
                    );
                    let loading_pane = self.view.loading_pane(id!(loading_pane));

                    // log!("TargetEventFound: is_valid? {is_valid}. room {}, event {target_event_id}, index {index} of {}\n  --> item: {item:?}", tl.room_id, tl.items.len());
                    if is_valid {
                        // We successfully found the target event, so we can close the loading pane,
                        // reset the loading panestate to `None`, and stop issuing backwards pagination requests.
                        loading_pane.set_status(cx, "Successfully found replied-to message!");
                        loading_pane.set_state(cx, LoadingPaneState::None);

                        // NOTE: this code was copied from the `MessageAction::JumpToRelated` handler;
                        //       we should deduplicate them at some point.
                        let speed = 50.0;
                        // Scroll to the message right above the replied-to message.
                        // FIXME: `smooth_scroll_to` should accept a scroll offset parameter too,
                        //       so that we can scroll to the replied-to message and have it
                        //       appear beneath the top of the viewport.
                        portal_list.smooth_scroll_to(cx, index.saturating_sub(1), speed, None);
                        // start highlight animation.
                        tl.message_highlight_animation_state = MessageHighlightAnimationState::Pending {
                            item_id: index
                        };
                    }
                    else {
                        // Here, the target event was not found in the current timeline,
                        // or we found it previously but it is no longer in the timeline (or has moved),
                        // which means we encountered an error and are unable to jump to the target event.
                        error!("Target event index {index} of {} is out of bounds for room {}", tl.items.len(), tl.room_id);
                        // Show this error in the loading pane, which should already be open.
                        loading_pane.set_state(cx, LoadingPaneState::Error(
                            String::from("Unable to find related message; it may have been deleted.")
                        ));
                    }

                    should_continue_backwards_pagination = false;

                    // redraw now before any other items get added to the timeline list.
                    self.view.redraw(cx);
                }
                TimelineUpdate::PaginationRunning(direction) => {
                    if direction == PaginationDirection::Backwards {
                        top_space.set_visible(cx, true);
                        done_loading = false;
                    } else {
                        error!("Unexpected PaginationRunning update in the Forwards direction");
                    }
                }
                TimelineUpdate::PaginationError { error, direction } => {
                    error!("Pagination error ({direction}) in room \"{}\", {}: {error:?}", self.room_name, tl.room_id);
                    enqueue_popup_notification(PopupItem {
                        message: utils::stringify_pagination_error(&error, &self.room_name),
                        auto_dismissal_duration: None,
                        kind: PopupKind::Error,
                    });
                    done_loading = true;
                }
                TimelineUpdate::PaginationIdle { fully_paginated, direction } => {
                    if direction == PaginationDirection::Backwards {
                        // Don't set `done_loading` to `true` here, because we want to keep the top space visible
                        // (with the "loading" message) until the corresponding `NewItems` update is received.
                        tl.fully_paginated = fully_paginated;
                        if fully_paginated {
                            done_loading = true;
                        }
                    } else {
                        error!("Unexpected PaginationIdle update in the Forwards direction");
                    }
                }
                TimelineUpdate::EventDetailsFetched {event_id, result } => {
                    if let Err(_e) = result {
                        error!("Failed to fetch details fetched for event {event_id} in room {}. Error: {_e:?}", tl.room_id);
                    }
                    // Here, to be most efficient, we could redraw only the updated event,
                    // but for now we just fall through and let the final `redraw()` call re-draw the whole timeline view.
                }
                TimelineUpdate::RoomMembersSynced => {
                    // log!("Timeline::handle_event(): room members fetched for room {}", tl.room_id);
                    // Here, to be most efficient, we could redraw only the user avatars and names in the timeline,
                    // but for now we just fall through and let the final `redraw()` call re-draw the whole timeline view.
                }
                TimelineUpdate::RoomMembersListFetched { members } => {
                    // Store room members directly in TimelineUiState
                    tl.room_members = Some(Arc::new(members));
                },
                TimelineUpdate::MediaFetched => {
                    log!("Timeline::handle_event(): media fetched for room {}", tl.room_id);
                    // Here, to be most efficient, we could redraw only the media items in the timeline,
                    // but for now we just fall through and let the final `redraw()` call re-draw the whole timeline view.
                }
                TimelineUpdate::MessageEdited { timeline_event_id, result } => {
                    self.view.editing_pane(id!(editing_pane))
                        .handle_edit_result(cx, timeline_event_id, result);
                }
                TimelineUpdate::TypingUsers { users } => {
                    // This update loop should be kept tight & fast, so all we do here is
                    // save the list of typing users for future use after the loop exits.
                    // Then, we "process" it later (by turning it into a string) after the
                    // update loop has completed, which avoids unnecessary expensive work
                    // if the list of typing users gets updated many times in a row.
                    typing_users = users;
                }

                TimelineUpdate::UserPowerLevels(user_power_level) => {
                    tl.user_power = user_power_level;

                    // Update the visibility of the message input bar based on the new power levels.
                    let can_send_message = user_power_level.can_send_message();
                    self.view.view(id!(input_bar))
                        .set_visible(cx, can_send_message);
                    self.view.view(id!(can_not_send_message_notice))
                        .set_visible(cx, !can_send_message);

                    // Update the @room mention capability based on the user's power level
                    cx.action(MentionableTextInputAction::PowerLevelsUpdated {
                        room_id: tl.room_id.clone(),
                        can_notify_room: user_power_level.can_notify_room(),
                    });
                }

                TimelineUpdate::OwnUserReadReceipt(receipt) => {
                    tl.latest_own_user_receipt = Some(receipt);
                }
            }
        }

        if should_continue_backwards_pagination {
            submit_async_request(MatrixRequest::PaginateRoomTimeline {
                room_id: tl.room_id.clone(),
                num_events: 50,
                direction: PaginationDirection::Backwards,
            });
        }

        if done_loading {
            top_space.set_visible(cx, false);
        }

        if !typing_users.is_empty() {
            let typing_notice_text = match typing_users.as_slice() {
                [] => String::new(),
                [user] => format!("{user} is typing "),
                [user1, user2] => format!("{user1} and {user2} are typing "),
                [user1, user2, others @ ..] => {
                    if others.len() > 1 {
                        format!("{user1}, {user2}, and {} are typing ", &others[0])
                    } else {
                        format!(
                            "{user1}, {user2}, and {} others are typing ",
                            others.len()
                        )
                    }
                }
            };
            // Set the typing notice text and make its view visible.
            self.view.label(id!(typing_label)).set_text(cx, &typing_notice_text);
            self.view.view(id!(typing_notice)).set_visible(cx, true);
            // Animate in the typing notice view (sliding it up from the bottom).
            self.animator_play(cx, id!(typing_notice_animator.show));
            // Start the typing notice text animation of bouncing dots.
            self.view.typing_animation(id!(typing_animation)).start_animation(cx);
        } else {
            // Animate out the typing notice view (sliding it out towards the bottom).
            self.animator_play(cx, id!(typing_notice_animator.hide));
            self.view.typing_animation(id!(typing_animation)).stop_animation(cx);
        }

        if num_updates > 0 {
            // log!("Applied {} timeline updates for room {}, redrawing with {} items...", num_updates, tl.room_id, tl.items.len());
            self.redraw(cx);
        }
    }


    /// Handles a link being clicked in any child widgets of this RoomScreen.
    ///
    /// Returns `true` if the given `action` was handled as a link click.
    fn handle_link_clicked(
        &mut self,
        cx: &mut Cx,
        action: &Action,
        pane: &UserProfileSlidingPaneRef,
    ) -> bool {
        // A closure that handles both MatrixToUri and MatrixUri links,
        // and returns whether the link was handled.
        let mut handle_matrix_link = |id: &MatrixId, _via: &[OwnedServerName]| -> bool {
            match id {
                MatrixId::User(user_id) => {
                    // There is no synchronous way to get the user's full profile info
                    // including the details of their room membership,
                    // so we fill in with the details we *do* know currently,
                    // show the UserProfileSlidingPane, and then after that,
                    // the UserProfileSlidingPane itself will fire off
                    // an async request to get the rest of the details.
                    self.show_user_profile(
                        cx,
                        pane,
                        UserProfilePaneInfo {
                            profile_and_room_id: UserProfileAndRoomId {
                                user_profile: UserProfile {
                                    user_id: user_id.to_owned(),
                                    username: None,
                                    avatar_state: AvatarState::Unknown,
                                },
                                room_id: self.room_id.clone().unwrap(),
                            },
                            room_name: self.room_name.clone(),
                            // TODO: use the extra `via` parameters
                            room_member: None,
                        },
                    );
                    true
                }
                MatrixId::Room(room_id) => {
                    if self.room_id.as_ref() == Some(room_id) {
                        enqueue_popup_notification(PopupItem {
                            message: "You are already viewing that room.".into(),
                            kind: PopupKind::Error,
                            auto_dismissal_duration: None
                        });
                        return true;
                    }
                    if let Some(_known_room) = get_client().and_then(|c| c.get_room(room_id)) {
                        log!("TODO: jump to known room {}", room_id);
                    } else {
                        log!("TODO: fetch and display room preview for room {}", room_id);
                    }
                    false
                }
                MatrixId::RoomAlias(room_alias) => {
                    log!("TODO: open room alias {}", room_alias);
                    // TODO: open a room loading screen that shows a spinner
                    //       while our background async task calls Client::resolve_room_alias()
                    //       and then either jumps to the room if known, or fetches and displays
                    //       a room preview for that room.
                    false
                }
                MatrixId::Event(room_id, event_id) => {
                    log!("TODO: open event {} in room {}", event_id, room_id);
                    // TODO: this requires the same first step as the `MatrixId::Room` case above,
                    //       but then we need to call Room::event_with_context() to get the event
                    //       and its context (surrounding events ?).
                    false
                }
                _ => false,
            }
        };

        if let HtmlLinkAction::Clicked { url, .. } = action.as_widget_action().cast() {
            let mut link_was_handled = false;
            if let Ok(matrix_to_uri) = MatrixToUri::parse(&url) {
                link_was_handled |= handle_matrix_link(matrix_to_uri.id(), matrix_to_uri.via());
            }
            else if let Ok(matrix_uri) = MatrixUri::parse(&url) {
                link_was_handled |= handle_matrix_link(matrix_uri.id(), matrix_uri.via());
            }

            if !link_was_handled {
                log!("Opening URL \"{}\"", url);
                if let Err(e) = robius_open::Uri::new(&url).open() {
                    error!("Failed to open URL {:?}. Error: {:?}", url, e);
                    enqueue_popup_notification(PopupItem {
                        message: format!("Could not open URL: {url}"),
                        kind: PopupKind::Error,
                        auto_dismissal_duration: None
                    });
                }
            }
            true
        }
        else if let RobrixHtmlLinkAction::ClickedMatrixLink { url, matrix_id, via, .. } = action.as_widget_action().cast() {
            let link_was_handled = handle_matrix_link(&matrix_id, &via);
            if !link_was_handled {
                log!("Opening URL \"{}\"", url);
                if let Err(e) = robius_open::Uri::new(&url).open() {
                    error!("Failed to open URL {:?}. Error: {:?}", url, e);
                    enqueue_popup_notification(PopupItem {
                        message: format!("Could not open URL: {url}"),
                        kind: PopupKind::Error,
                        auto_dismissal_duration: None
                    });
                }
            }
            true
        }
        else {
            false
        }
    }

    /// Handles any [`MessageAction`]s received by this RoomScreen.
    fn handle_message_actions(
        &mut self,
        cx: &mut Cx,
        actions: &ActionsBuf,
        portal_list: &PortalListRef,
        loading_pane: &LoadingPaneRef,
    ) {
        let room_screen_widget_uid = self.widget_uid();
        for action in actions {
            match action.as_widget_action().widget_uid_eq(room_screen_widget_uid).cast() {
                MessageAction::React { details, reaction } => {
                    let Some(tl) = self.tl_state.as_mut() else { return };
                    let mut success = false;
                    if let Some(timeline_item) = tl.items.get(details.item_id) {
                        if let Some(event_tl_item) = timeline_item.as_event() {
                            if event_tl_item.event_id() == details.event_id.as_deref() {
                                let timeline_event_id = event_tl_item.identifier();
                                submit_async_request(MatrixRequest::ToggleReaction {
                                    room_id: tl.room_id.clone(),
                                    timeline_event_id,
                                    reaction,
                                });
                                success = true;
                            }
                        }
                    }
                    if !success {
                        enqueue_popup_notification(PopupItem {
                            message: "Couldn't find message in timeline to react to.".to_string(),
                            kind: PopupKind::Error,
                            auto_dismissal_duration: None
                        });
                        error!("MessageAction::React: couldn't find event [{}] {:?} to react to in room {}",
                            details.item_id,
                            details.event_id.as_deref(),
                            tl.room_id,
                        );
                    }
                }
                MessageAction::Reply(details) => {
                    let mut success = false;
                    if let Some(event_tl_item) = self.tl_state.as_ref()
                        .and_then(|tl| tl.items.get(details.item_id))
                        .and_then(|tl_item| tl_item.as_event().cloned())
                        .filter(|ev| ev.event_id() == details.event_id.as_deref())
                    {
                        let replied_to_info = EmbeddedEvent::from_timeline_item(&event_tl_item);
                        success = true;
                        self.show_replying_to(cx, (event_tl_item, replied_to_info));
                    }
                    if !success {
                        enqueue_popup_notification(PopupItem { message: "Could not find message in timeline to reply to.".to_string(), kind: PopupKind::Error, auto_dismissal_duration: None });
                        error!("MessageAction::Reply: couldn't find event [{}] {:?} to reply to in room {:?}",
                            details.item_id,
                            details.event_id.as_deref(),
                            self.room_id,
                        );
                    }
                }
                MessageAction::Edit(details) => {
                    let Some(tl) = self.tl_state.as_ref() else { return };
                    if let Some(event_tl_item) = tl.items.get(details.item_id)
                        .and_then(|tl_item| tl_item.as_event().cloned())
                        .filter(|ev| ev.event_id() == details.event_id.as_deref())
                    {
                        self.show_editing_pane(cx, event_tl_item, tl.room_id.clone());
                    }
                    else {
                        enqueue_popup_notification(PopupItem { message: "Could not find message in timeline to edit.".to_string(), kind: PopupKind::Error, auto_dismissal_duration: None });
                        error!("MessageAction::Edit: couldn't find event [{}] {:?} to edit in room {:?}",
                            details.item_id,
                            details.event_id.as_deref(),
                            self.room_id,
                        );
                    }
                }
                MessageAction::Pin(_details) => {
                    // TODO
                    enqueue_popup_notification(PopupItem { message: "Pinning messages is not yet implemented.".to_string(), kind: PopupKind::Error, auto_dismissal_duration: None });
                }
                MessageAction::Unpin(_details) => {
                    // TODO
                    enqueue_popup_notification(PopupItem { message: "Unpinning messages is not yet implemented.".to_string(), kind: PopupKind::Error, auto_dismissal_duration: None });
                }
                MessageAction::CopyText(details) => {
                    let Some(tl) = self.tl_state.as_mut() else { return };
                    if let Some(text) = tl.items
                        .get(details.item_id)
                        .and_then(|tl_item| tl_item.as_event().map(plaintext_body_of_timeline_item))
                    {
                        cx.copy_to_clipboard(&text);
                    }
                    else {
                        enqueue_popup_notification(PopupItem { message: "Could not find message in timeline to copy text from.".to_string(), kind: PopupKind::Error, auto_dismissal_duration: None});
                        error!("MessageAction::CopyText: couldn't find event [{}] {:?} to copy text from in room {}",
                            details.item_id,
                            details.event_id.as_deref(),
                            tl.room_id,
                        );
                    }
                }
                MessageAction::CopyHtml(details) => {
                    let Some(tl) = self.tl_state.as_ref() else { return };
                    // The logic for getting the formatted body of a message is the same
                    // as the logic used in `populate_message_view()`.
                    let mut success = false;
                    if let Some(event_tl_item) = tl.items
                        .get(details.item_id)
                        .and_then(|tl_item| tl_item.as_event())
                        .filter(|ev| ev.event_id() == details.event_id.as_deref())
                    {
                        if let Some(message) = event_tl_item.content().as_message() {
                            match message.msgtype() {
                                MessageType::Text(TextMessageEventContent { formatted: Some(FormattedBody { body, .. }), .. })
                                | MessageType::Notice(NoticeMessageEventContent { formatted: Some(FormattedBody { body, .. }), .. })
                                | MessageType::Emote(EmoteMessageEventContent { formatted: Some(FormattedBody { body, .. }), .. })
                                | MessageType::Image(ImageMessageEventContent { formatted: Some(FormattedBody { body, .. }), .. })
                                | MessageType::File(FileMessageEventContent { formatted: Some(FormattedBody { body, .. }), .. })
                                | MessageType::Audio(AudioMessageEventContent { formatted: Some(FormattedBody { body, .. }), .. })
                                | MessageType::Video(VideoMessageEventContent { formatted: Some(FormattedBody { body, .. }), .. })
                                | MessageType::VerificationRequest(KeyVerificationRequestEventContent { formatted: Some(FormattedBody { body, .. }), .. }) =>
                                {
                                    cx.copy_to_clipboard(body);
                                    success = true;
                                }
                                _ => {}
                            }
                        }
                    }
                    if !success {
                        enqueue_popup_notification(PopupItem { message: "Could not find message in timeline to copy HTML from.".to_string(), kind: PopupKind::Error, auto_dismissal_duration: None });
                        error!("MessageAction::CopyHtml: couldn't find event [{}] {:?} to copy HTML from in room {}",
                            details.item_id,
                            details.event_id.as_deref(),
                            tl.room_id,
                        );
                    }
                }
                MessageAction::CopyLink(details) => {
                    let Some(tl) = self.tl_state.as_mut() else { return };
                    if let Some(event_id) = details.event_id {
                        let matrix_to_uri = tl.room_id.matrix_to_event_uri(event_id);
                        cx.copy_to_clipboard(&matrix_to_uri.to_string());
                    } else {
                        enqueue_popup_notification(PopupItem { message: "Couldn't create permalink to message.".to_string(), kind: PopupKind::Error, auto_dismissal_duration: None });
                        error!("MessageAction::CopyLink: no `event_id`: [{}] {:?} in room {}",
                            details.item_id,
                            details.event_id.as_deref(),
                            tl.room_id,
                        );
                    }
                }
                MessageAction::ViewSource(_details) => {
                    enqueue_popup_notification(PopupItem { message: "Viewing an event's source is not yet implemented.".to_string(), kind: PopupKind::Error, auto_dismissal_duration: None });
                    // TODO: re-use Franco's implementation below:

                    // let Some(tl) = self.tl_state.as_mut() else { continue };
                    // let Some(event_tl_item) = tl.items
                    //     .get(details.item_id)
                    //     .and_then(|tl_item| tl_item.as_event().cloned())
                    //     .filter(|ev| ev.event_id() == details.event_id.as_deref())
                    // else {
                    //     continue;
                    // };

                    // let Some(_message_event) = event_tl_item.content().as_message() else {
                    //     continue;
                    // };

                    // let original_json: Option<serde_json::Value> = event_tl_item
                    //     .original_json()
                    //     .and_then(|raw_event| serde_json::to_value(raw_event).ok());
                    // let room_id = self.room_id.to_owned();
                    // let event_id = event_tl_item.event_id().map(|e| e.to_owned());

                    // cx.widget_action(
                    //     widget_uid,
                    //     &scope.path,
                    //     MessageAction::MessageSourceModalOpen { room_id, event_id, original_json },
                    // );
                }
                MessageAction::JumpToRelated(details) => {
                    let Some(tl) = self.tl_state.as_mut() else { continue };
                    let Some(related_event_id) = details.related_event_id.as_ref() else {
                        error!("BUG: MessageAction::JumpToRelated had not related event ID.");
                        continue;
                    };
                    let tl_idx = details.item_id;

                    // Attempt to find the index of replied-to message in the timeline.
                    // Start from the current item's index (`tl_idx`)and search backwards,
                    // since we know the related message must come before the current item.
                    let mut num_items_searched = 0;
                    let related_msg_tl_index = tl.items
                        .focus()
                        .narrow(..tl_idx)
                        .into_iter()
                        .rev()
                        .take(MAX_ITEMS_TO_SEARCH_THROUGH)
                        .position(|i| {
                            num_items_searched += 1;
                            i.as_event()
                                .and_then(|e| e.event_id())
                                .is_some_and(|ev_id| ev_id == related_event_id)
                        })
                        .map(|position| tl_idx.saturating_sub(position).saturating_sub(1));

                    if let Some(index) = related_msg_tl_index {
                        // log!("The related message {replied_to_event} was immediately found in room {}, scrolling to from index {reply_message_item_id} --> {index} (first ID {}).", tl.room_id, portal_list.first_id());
                        let speed = 50.0;
                        // Scroll to the message right *before* the replied-to message.
                        // FIXME: `smooth_scroll_to` should accept a "scroll offset" (first scroll) parameter too,
                        //       so that we can scroll to the replied-to message and have it
                        //       appear beneath the top of the viewport.
                        portal_list.smooth_scroll_to(cx, index.saturating_sub(1), speed, None);
                        // start highlight animation.
                        tl.message_highlight_animation_state = MessageHighlightAnimationState::Pending {
                            item_id: index
                        };
                    } else {
                        // log!("The replied-to message {replied_to_event} wasn't immediately available in room {}, searching for it in the background...", tl.room_id);
                        // Here, we set the state of the loading pane and display it to the user.
                        // The main logic will be handled in `process_timeline_updates()`, which is the only
                        // place where we can receive updates to the timeline from the background tasks.
                        loading_pane.set_state(
                            cx,
                            LoadingPaneState::BackwardsPaginateUntilEvent {
                                target_event_id: related_event_id.clone(),
                                events_paginated: 0,
                                request_sender: tl.request_sender.clone(),
                            },
                        );
                        loading_pane.show(cx);

                        tl.request_sender.send_if_modified(|requests| {
                            if let Some(existing) = requests.iter_mut().find(|r| r.room_id == tl.room_id) {
                                warning!("Unexpected: room {} already had an existing timeline request in progress, event: {:?}", tl.room_id, existing.target_event_id);
                                // We might as well re-use this existing request...
                                existing.target_event_id = related_event_id.clone();
                            } else {
                                requests.push(BackwardsPaginateUntilEventRequest {
                                    room_id: tl.room_id.clone(),
                                    target_event_id: related_event_id.clone(),
                                    // avoid re-searching through items we already searched through.
                                    starting_index: tl_idx.saturating_sub(num_items_searched),
                                    current_tl_len: tl.items.len(),
                                });
                            }
                            true
                        });

                        // Don't unconditionally start backwards pagination here, because we want to give the
                        // background `timeline_subscriber_handler` task a chance to process the request first
                        // and search our locally-known timeline history for the replied-to message.
                    }
                    self.redraw(cx);
                }
               
                MessageAction::Redact { details, reason } => {
                    let Some(tl) = self.tl_state.as_mut() else { return };
                    let mut success = false;
                    if let Some(timeline_item) = tl.items.get(details.item_id) {
                        if let Some(event_tl_item) = timeline_item.as_event() {
                            if event_tl_item.event_id() == details.event_id.as_deref() {
                                let timeline_event_id = event_tl_item.identifier();
                                submit_async_request(MatrixRequest::RedactMessage {
                                    room_id: tl.room_id.clone(),
                                    timeline_event_id,
                                    reason,
                                });
                                success = true;
                            }
                        }
                    }
                    if !success {
                        enqueue_popup_notification(PopupItem { message: "Couldn't find message in timeline to delete.".to_string(), kind: PopupKind::Error, auto_dismissal_duration: None });
                        error!("MessageAction::Redact: couldn't find event [{}] {:?} to react to in room {}",
                            details.item_id,
                            details.event_id.as_deref(),
                            tl.room_id,
                        );
                    }
                }
                // MessageAction::Report(details) => {
                //     // TODO
                //     enqueue_popup_notification(PopupItem { message: "Reporting messages is not yet implemented.".to_string(), auto_dismissal_duration: None });
                // }

                // This is handled within the Message widget itself.
                MessageAction::HighlightMessage(..) => { }
                // This is handled by the top-level App itself.
                MessageAction::OpenMessageContextMenu { .. } => { }
                // This isn't yet handled, as we need to completely redesign it.
                MessageAction::ActionBarOpen { .. } => { }
                // This isn't yet handled, as we need to completely redesign it.
                MessageAction::ActionBarClose => { }
                MessageAction::None => { }
                _ => {}
            }
        }
    }

    /// Shows the user profile sliding pane with the given avatar info.
    fn show_user_profile(
        &mut self,
        cx: &mut Cx,
        pane: &UserProfileSlidingPaneRef,
        info: UserProfilePaneInfo,
    ) {
        pane.set_info(cx, info);
        pane.show(cx);
        self.redraw(cx);
    }

    /// Shows the editing pane to allow the user to edit the given event.
    fn show_editing_pane(
        &mut self,
        cx: &mut Cx,
        event_tl_item: EventTimelineItem,
        room_id: OwnedRoomId,
    ) {
        // We must hide the input_bar while the editing pane is shown,
        // otherwise a very-tall input bar might show up underneath a shorter editing pane.
        self.view.room_input_bar(id!(input_bar)).set_visible(cx, false);

        self.editing_pane(id!(editing_pane)).show(
            cx,
            event_tl_item,
            room_id,
        );
        self.redraw(cx);
    }

    /// Handles the EditingPane in this RoomScreen being fully hidden.
    fn on_hide_editing_pane(&mut self, cx: &mut Cx) {
        // In `show_editing_pane()` above, we hid the input_bar while the editing pane
        // is being shown, so here we need to make it visible again.
        self.view.room_input_bar(id!(input_bar)).set_visible(cx, true);
        self.redraw(cx);
        // We don't need to do anything with the editing pane itself here,
        // because it has already been hidden by the time this function gets called.
    }

    /// Shows a preview of the given event that the user is currently replying to
    /// above the message input bar.
    fn show_replying_to(
        &mut self,
        cx: &mut Cx,
        replying_to: (EventTimelineItem, EmbeddedEvent),
    ) {
        let replying_preview_view = self.view(id!(replying_preview));

        let (replying_preview_username, _) = replying_preview_view
            .avatar(id!(reply_preview_content.reply_preview_avatar))
            .set_avatar_and_get_username(
                cx,
                self.room_id.as_ref().unwrap(),
                replying_to.0.sender(),
                Some(replying_to.0.sender_profile()),
                replying_to.0.event_id(),
            );

        replying_preview_view
            .label(id!(reply_preview_content.reply_preview_username))
            .set_text(cx, replying_preview_username.as_str());

        populate_preview_of_timeline_item(
            cx,
            &replying_preview_view.html_or_plaintext(id!(reply_preview_content.reply_preview_body)),
            replying_to.0.content(),
            replying_to.0.sender(),
            &replying_preview_username,
        );

        self.view(id!(replying_preview)).set_visible(cx, true);
        if let Some(tl) = self.tl_state.as_mut() {
            tl.replying_to = Some(replying_to);
        }

        // After the user clicks the reply button next to a message,
        // and we get to this point where the replying-to preview is shown,
        // we should automatically focus the keyboard on the message input box
        // so that the user can immediately start typing their reply
        // without having to manually click on the message input box.
        self.text_input(id!(input_bar.message_input.text_input)).set_key_focus(cx);
        self.redraw(cx);
    }

    /// Clears (and makes invisible) the preview of the message
    /// that the user is currently replying to.
    fn clear_replying_to(&mut self, cx: &mut Cx) {
        self.view(id!(replying_preview)).set_visible(cx, false);
        if let Some(tl) = self.tl_state.as_mut() {
            tl.replying_to = None;
        }
    }

    fn show_location_preview(&mut self, cx: &mut Cx) {
        self.location_preview(id!(location_preview)).show();
        self.redraw(cx);
    }

    /// Invoke this when this timeline is being shown,
    /// e.g., when the user navigates to this timeline.
    fn show_timeline(&mut self, cx: &mut Cx) {
        let room_id = self.room_id.clone()
            .expect("BUG: Timeline::show_timeline(): no room_id was set.");

        let state_opt = TIMELINE_STATES.with_borrow_mut(|ts| ts.remove(&room_id));
        let (mut tl_state, mut is_first_time_being_loaded) = if let Some(existing) = state_opt {
            (existing, false)
        } else {
            let Some((update_sender, update_receiver, request_sender)) = take_timeline_endpoints(&room_id) else {
                if !self.is_loaded && self.all_rooms_loaded {
                    panic!("BUG: timeline is not loaded, but room_id {:?} was not waiting for its timeline to be loaded.", room_id);
                }
                return;
            };
            let tl_state = TimelineUiState {
                room_id: room_id.clone(),
                // Initially, we assume the user has all power levels by default.
                // This avoids unexpectedly hiding any UI elements that should be visible to the user.
                // This doesn't mean that the user can actually perform all actions;
                // the power levels will be updated from the homeserver once the room is opened.
                user_power: UserPowerLevels::all(),
                // Room members start as None and get populated when fetched from the server
                room_members: None,
                // We assume timelines being viewed for the first time haven't been fully paginated.
                fully_paginated: false,
                items: Vector::new(),
                content_drawn_since_last_update: RangeSet::new(),
                profile_drawn_since_last_update: RangeSet::new(),
                update_receiver,
                request_sender,
                media_cache: MediaCache::new(Some(update_sender)),
                replying_to: None,
                saved_state: SavedState::default(),
                message_highlight_animation_state: MessageHighlightAnimationState::default(),
                last_scrolled_index: usize::MAX,
                prev_first_index: None,
                scrolled_past_read_marker: false,
                latest_own_user_receipt: None,
            };
            (tl_state, true)
        };

        // It is possible that this room has already been loaded (received from the server)
        // but that the RoomsList doesn't yet know about it.
        // In that case, `is_first_time_being_loaded` will already be `true` here,
        // so we can bypass checking the RoomsList to determine if a room is loaded.
        //
        // Note that we *do* still need to check the RoomsList to see whether this room is loaded
        // in order to handle the case when we're switching between rooms within
        // the same RoomScreen widget, as one room may be loaded while another is not.
        if is_first_time_being_loaded {
            self.is_loaded = true;
        } else if cx.has_global::<RoomsListRef>() {
            let rooms_list_ref = cx.get_global::<RoomsListRef>();
            let is_loaded_now = rooms_list_ref.is_room_loaded(&room_id);
            if is_loaded_now && !self.is_loaded {
                log!("Detected that room \"{}\" ({}) is now loaded for the first time",
                    self.room_name, room_id,
                );
                is_first_time_being_loaded = true;
            }
            self.is_loaded = is_loaded_now;
        }

        self.view.restore_status_view(id!(restore_status_view)).set_visible(cx, !self.is_loaded);

        // Kick off a back pagination request if it's the first time loading this room,
        // because we want to show the user some messages as soon as possible
        // when they first open the room, and there might not be any messages yet.
        if is_first_time_being_loaded {
            if !tl_state.fully_paginated {
                log!("Sending a first-time backwards pagination request for room \"{}\" {}", self.room_name, room_id);
                submit_async_request(MatrixRequest::PaginateRoomTimeline {
                    room_id: room_id.clone(),
                    num_events: 50,
                    direction: PaginationDirection::Backwards,
                });
            }

            // Even though we specify that room member profiles should be lazy-loaded,
            // the matrix server still doesn't consistently send them to our client properly.
            // So we kick off a request to fetch the room members here upon first viewing the room.
            submit_async_request(MatrixRequest::SyncRoomMemberList { room_id: room_id.clone() });
        }

        // Hide the typing notice view initially.
        self.view(id!(typing_notice)).set_visible(cx, false);
        // If the room is loaded, we need to get a few key states:
        // 1. Get the current user's power levels for this room so that we can
        //    show/hide UI elements based on the user's permissions.
        // 2. Get the list of members in this room (from the SDK's local cache).
        // 3. Subscribe to our own user's read receipts so that we can update the
        //    read marker and properly send read receipts while scrolling through the timeline. 
        // 4. Subscribe to typing notices again, now that the room is being shown.
        if self.is_loaded {
            submit_async_request(MatrixRequest::GetRoomPowerLevels {
                room_id: room_id.clone(),
            });
            submit_async_request(MatrixRequest::GetRoomMembers {
                room_id: room_id.clone(),
                memberships: matrix_sdk::RoomMemberships::JOIN,
                // Fetch from the local cache, as we already requested to sync
                // the room members from the homeserver above.
                local_only: true,
            }); 
            submit_async_request(MatrixRequest::SubscribeToTypingNotices {
                room_id: room_id.clone(),
                subscribe: true,
            });
            submit_async_request(MatrixRequest::SubscribeToOwnUserReadReceiptsChanged {
                room_id,
                subscribe: true,
            });
        }

        // Now, restore the visual state of this timeline from its previously-saved state.
        self.restore_state(cx, &mut tl_state);

        // As the final step, store the tl_state for this room into this RoomScreen widget,
        // such that it can be accessed in future event/draw handlers.
        self.tl_state = Some(tl_state);

        // Now that we have restored the TimelineUiState into this RoomScreen widget,
        // we can proceed to processing pending background updates.
        self.process_timeline_updates(cx, &self.portal_list(id!(list)));

        self.redraw(cx);
    }

    /// Invoke this when this RoomScreen/timeline is being hidden or no longer being shown.
    fn hide_timeline(&mut self) {
        let Some(room_id) = self.room_id.clone() else { return };

        self.save_state();

        // When closing a room view, we do the following with non-persistent states:
        // * Unsubscribe from typing notices, since we don't care about them
        //   when a given room isn't visible.
        // * Clear the location preview. We don't save this to the TimelineUiState
        //   because the location might change by the next time the user opens this same room.
        self.location_preview(id!(location_preview)).clear();
        submit_async_request(MatrixRequest::SubscribeToTypingNotices {
            room_id: room_id.clone(),
            subscribe: false,
        });
        submit_async_request(MatrixRequest::SubscribeToOwnUserReadReceiptsChanged {
            room_id,
            subscribe: false,
        });
    }

    /// Removes the current room's visual UI state from this widget
    /// and saves it to the map of `TIMELINE_STATES` such that it can be restored later.
    ///
    /// Note: after calling this function, the widget's `tl_state` will be `None`.
    fn save_state(&mut self) {
        let Some(mut tl) = self.tl_state.take() else {
            error!("Timeline::save_state(): skipping due to missing state, room {:?}", self.room_id);
            return;
        };

        let portal_list = self.portal_list(id!(list));
        let message_input = self.text_input(id!(input_bar.message_input.text_input));
        let editing_pane_state = self.editing_pane(id!(editing_pane)).save_state();
        let state = SavedState {
            first_index_and_scroll: Some((portal_list.first_id(), portal_list.scroll_position())),
            message_input_state: message_input.save_state(),
            replying_to: tl.replying_to.clone(),
            editing_pane_state,
        };
        tl.saved_state = state;
        // Clear room_members to prevent memory leaks when state is stored long-term
        tl.room_members = None;
        // Store this Timeline's `TimelineUiState` in the global map of states.
        TIMELINE_STATES.with_borrow_mut(|ts| ts.insert(tl.room_id.clone(), tl));
    }

    /// Restores the previously-saved visual UI state of this room.
    ///
    /// Note: this accepts a direct reference to the timeline's UI state,
    /// so this function must not try to re-obtain it by accessing `self.tl_state`.
    fn restore_state(&mut self, cx: &mut Cx, tl_state: &mut TimelineUiState) {
        let SavedState {
            first_index_and_scroll,
            message_input_state,
            replying_to,
            editing_pane_state,
        } = &mut tl_state.saved_state;
        // 1. Restore the position of the timeline.
        if let Some((first_index, scroll_from_first_id)) = first_index_and_scroll {
            self.portal_list(id!(timeline.list))
                .set_first_id_and_scroll(*first_index, *scroll_from_first_id);
        } else {
            // If the first index is not set, then the timeline has not yet been scrolled by the user,
            // so we set the portal list to "tail" (track) the bottom of the list.
            self.portal_list(id!(timeline.list)).set_tail_range(true);
        }

        // 2. Restore the state of the message input box.
        let saved_message_input_state = std::mem::take(message_input_state);
        self.text_input(id!(input_bar.message_input.text_input))
            .restore_state(cx, saved_message_input_state);

        // 3. Restore the state of the replying-to preview.
        if let Some(replying_to_event) = replying_to.take() {
            self.show_replying_to(cx, replying_to_event);
        } else {
            self.clear_replying_to(cx);
        }

        // 4. Restore the state of the editing pane.
        let editing_pane = self.editing_pane(id!(editing_pane));
        if let Some(state) = editing_pane_state.take() {
            editing_pane.restore_state(cx, state, tl_state.room_id.clone());
        } else {
            editing_pane.force_reset_hide(cx);
            self.on_hide_editing_pane(cx);
        }
    }

    /// Sets this `RoomScreen` widget to display the timeline for the given room.
    pub fn set_displayed_room<S: Into<Option<String>>>(
        &mut self,
        cx: &mut Cx,
        room_id: OwnedRoomId,
        room_name: S,
    ) {
        // If the room is already being displayed, then do nothing.
        if self.room_id.as_ref().is_some_and(|id| id == &room_id) { return; }

        self.hide_timeline();
        // Reset the the state of the inner loading pane.
        self.loading_pane(id!(loading_pane)).take_state();
        self.room_name = room_name_or_id(room_name.into(), &room_id);
        self.room_id = Some(room_id.clone());

        // We initially tell every MentionableTextInput widget that the current user
        // *does not* has privileges to notify the entire room;
        // this gets properly updated when room PowerLevels get fetched.
        cx.action(MentionableTextInputAction::PowerLevelsUpdated {
            room_id: room_id.clone(),
            can_notify_room: false,
        });

        self.show_timeline(cx);
    }

    /// Sends read receipts based on the current scroll position of the timeline.
    fn send_user_read_receipts_based_on_scroll_pos(
        &mut self,
        _cx: &mut Cx,
        actions: &ActionsBuf,
        portal_list: &PortalListRef,
    ) {
        //stopped scrolling
        if portal_list.scrolled(actions) {
            return;
        }
        let first_index = portal_list.first_id();
        let Some(tl_state) = self.tl_state.as_mut() else { return };

        if let Some(ref mut index) = tl_state.prev_first_index {
            // to detect change of scroll when scroll ends
            if *index != first_index {
                if first_index >= *index {
                    // Get event_id and timestamp for the last visible event
                    let Some((last_event_id, last_timestamp)) = tl_state
                        .items
                        .get(std::cmp::min(
                            first_index + portal_list.visible_items(),
                            tl_state.items.len().saturating_sub(1)
                        ))
                        .and_then(|f| f.as_event())
                        .and_then(|f| f.event_id().map(|e| (e, f.timestamp())))
                    else {
                        *index = first_index;
                        return;
                    };
                    submit_async_request(MatrixRequest::ReadReceipt {
                        room_id: tl_state.room_id.clone(),
                        event_id: last_event_id.to_owned(),
                    });
                    if tl_state.scrolled_past_read_marker {
                        submit_async_request(MatrixRequest::FullyReadReceipt {
                            room_id: tl_state.room_id.clone(),
                            event_id: last_event_id.to_owned(),
                        });
                    } else {
                        if let Some(own_user_receipt_timestamp) = &tl_state.latest_own_user_receipt.clone()
                        .and_then(|receipt| receipt.ts) {
                            let Some((_first_event_id, first_timestamp)) = tl_state
                                .items
                                .get(first_index)
                                .and_then(|f| f.as_event())
                                .and_then(|f| f.event_id().map(|e| (e, f.timestamp())))
                                else {
                                    *index = first_index;
                                    return;
                                };
                            if own_user_receipt_timestamp >= &first_timestamp
                                && own_user_receipt_timestamp <= &last_timestamp
                            {
                                tl_state.scrolled_past_read_marker = true;
                                submit_async_request(MatrixRequest::FullyReadReceipt {
                                    room_id: tl_state.room_id.clone(),
                                    event_id: last_event_id.to_owned(),
                                });
                            }

                        }
                    }
                }
                *index = first_index;
            }
        } else {
            tl_state.prev_first_index = Some(first_index);
        }
    }

    /// Sends a backwards pagination request if the user is scrolling up
    /// and is approaching the top of the timeline.
    fn send_pagination_request_based_on_scroll_pos(
        &mut self,
        _cx: &mut Cx,
        actions: &ActionsBuf,
        portal_list: &PortalListRef,
    ) {
        let Some(tl) = self.tl_state.as_mut() else { return };
        if tl.fully_paginated { return };
        if !portal_list.scrolled(actions) { return };

        let first_index = portal_list.first_id();
        if first_index == 0 && tl.last_scrolled_index > 0 {
            log!("Scrolled up from item {} --> 0, sending back pagination request for room {}",
                tl.last_scrolled_index, tl.room_id,
            );
            submit_async_request(MatrixRequest::PaginateRoomTimeline {
                room_id: tl.room_id.clone(),
                num_events: 50,
                direction: PaginationDirection::Backwards,
            });
        }
        tl.last_scrolled_index = first_index;
    }
}

impl RoomScreenRef {
    /// See [`RoomScreen::set_displayed_room()`].
    pub fn set_displayed_room<S: Into<Option<String>>>(
        &self,
        cx: &mut Cx,
        room_id: OwnedRoomId,
        room_name: S,
    ) {
        let Some(mut inner) = self.borrow_mut() else { return };
        inner.set_displayed_room(cx, room_id, room_name);
    }
}

/// RoomScreenProps serves as an interface between RoomScreen and its child components.
/// Child components only need to know the structure of RoomScreenProps,
/// without understanding the internal details of TimelineUiState.
pub struct RoomScreenProps {
    pub room_id: OwnedRoomId,
    pub room_members: Option<Arc<Vec<RoomMember>>>,
    pub room_display_name: Option<String>,
    pub room_avatar_url: Option<OwnedMxcUri>,
}



/// Actions for the room screen's tooltip.
#[derive(Clone, Debug, DefaultNone)]
pub enum RoomScreenTooltipActions {
    /// Mouse over event when the mouse is over the read receipt.
    HoverInReadReceipt {
        /// The rect of the moused over widget
        widget_rect: Rect,
        /// Color of the background, default is black
        bg_color: Option<Vec4>,
        /// Includes the list of users who have seen this event
        read_receipts: indexmap::IndexMap<matrix_sdk::ruma::OwnedUserId, Receipt>,
    },
    /// Mouse over event when the mouse is over the reaction button.
    HoverInReactionButton {
        /// The rect of the moused over widget
        widget_rect: Rect,
        /// Color of the background, default is black
        bg_color: Option<Vec4>,
        /// Includes the list of users who have reacted to the emoji
        reaction_data: ReactionData,
    },
    /// Mouse out event and clear tooltip.
    HoverOut,
    None,
}

/// A message that is sent from a background async task to a room's timeline view
/// for the purpose of update the Timeline UI contents or metadata.
pub enum TimelineUpdate {
    /// The very first update a given room's timeline receives.
    FirstUpdate {
        /// The initial list of timeline items (events) for a room.
        initial_items: Vector<Arc<TimelineItem>>,
    },
    /// The content of a room's timeline was updated in the background.
    NewItems {
        /// The entire list of timeline items (events) for a room.
        new_items: Vector<Arc<TimelineItem>>,
        /// The range of indices in the `items` list that have been changed in this update
        /// and thus must be removed from any caches of drawn items in the timeline.
        /// Any items outside of this range are assumed to be unchanged and need not be redrawn.
        changed_indices: Range<usize>,
        /// An optimization that informs the UI whether the changes to the timeline
        /// resulted in new items being *appended to the end* of the timeline.
        is_append: bool,
        /// Whether to clear the entire cache of drawn items in the timeline.
        /// This supersedes `index_of_first_change` and is used when the entire timeline is being redrawn.
        clear_cache: bool,
    },
    /// The updated number of unread messages in the room.
    NewUnreadMessagesCount(UnreadMessageCount),
    /// The target event ID was found at the given `index` in the timeline items vector.
    ///
    /// This means that the RoomScreen widget can scroll the timeline up to this event,
    /// and the background `timeline_subscriber_handler` async task can stop looking for this event.
    TargetEventFound {
        target_event_id: OwnedEventId,
        index: usize,
    },
    /// A notice that the background task doing pagination for this room is currently running
    /// a pagination request in the given direction, and is waiting for that request to complete.
    PaginationRunning(PaginationDirection),
    /// An error occurred while paginating the timeline for this room.
    PaginationError {
        error: timeline::Error,
        direction: PaginationDirection,
    },
    /// A notice that the background task doing pagination for this room has become idle,
    /// meaning that it has completed its recent pagination request(s).
    PaginationIdle {
        /// If `true`, the start of the timeline has been reached, meaning that
        /// there is no need to send further pagination requests.
        fully_paginated: bool,
        direction: PaginationDirection,
    },
    /// A notice that event details have been fetched from the server,
    /// including a `result` that indicates whether the request was successful.
    EventDetailsFetched {
        event_id: OwnedEventId,
        result: Result<(), matrix_sdk_ui::timeline::Error>,
    },
    /// The result of a request to edit a message in this timeline.
    MessageEdited {
        timeline_event_id: TimelineEventItemId,
        result: Result<(), matrix_sdk_ui::timeline::Error>,
    },
    /// A notice that the room's members have been fetched from the server,
    /// though the success or failure of the request is not yet known until the client
    /// requests the member info via a timeline event's `sender_profile()` method.
    RoomMembersSynced,
    /// A notice that the room's full member list has been fetched from the server,
    /// includes a complete list of room members that can be shared across components.
    /// This is different from RoomMembersSynced which only indicates members were fetched
    /// but doesn't provide the actual data.
    RoomMembersListFetched {
        members: Vec<RoomMember>,
    },
    /// A notice that one or more requested media items (images, videos, etc.)
    /// that should be displayed in this timeline have now been fetched and are available.
    MediaFetched,
    /// A notice that one or more members of a this room are currently typing.
    TypingUsers {
        /// The list of users (their displayable name) who are currently typing in this room.
        users: Vec<String>,
    },
    /// An update containing the currently logged-in user's power levels for this room.
    UserPowerLevels(UserPowerLevels),
    /// An update to the currently logged-in user's own read receipt for this room.
    OwnUserReadReceipt(Receipt),

}

thread_local! {
    /// The global set of all timeline states, one entry per room.
    ///
    /// This is only useful when accessed from the main UI thread.
    static TIMELINE_STATES: RefCell<BTreeMap<OwnedRoomId, TimelineUiState>> = const {
        RefCell::new(BTreeMap::new())
    };
}

/// The UI-side state of a single room's timeline, which is only accessed/updated by the UI thread.
///
/// This struct should only include states that need to be persisted for a given room
/// across multiple `Hide`/`Show` cycles of that room's timeline within a RoomScreen.
/// If a state is more temporary and shouldn't be persisted when the timeline is hidden,
/// then it should be stored in the RoomScreen widget itself, not in this struct.
struct TimelineUiState {
    /// The ID of the room that this timeline is for.
    room_id: OwnedRoomId,

    /// The power levels of the currently logged-in user in this room.
    user_power: UserPowerLevels,

    /// The list of room members for this room.
    room_members: Option<Arc<Vec<RoomMember>>>,

    /// Whether this room's timeline has been fully paginated, which means
    /// that the oldest (first) event in the timeline is locally synced and available.
    /// When `true`, further backwards pagination requests will not be sent.
    ///
    /// This must be reset to `false` whenever the timeline is fully cleared.
    fully_paginated: bool,

    /// The list of items (events) in this room's timeline that our client currently knows about.
    items: Vector<Arc<TimelineItem>>,

    /// The range of items (indices in the above `items` list) whose event **contents** have been drawn
    /// since the last update and thus do not need to be re-populated on future draw events.
    ///
    /// This range is partially cleared on each background update (see below) to ensure that
    /// items modified during the update are properly redrawn. Thus, it is a conservative
    /// "cache tracker" that may not include all items that have already been drawn,
    /// but that's okay because big updates that clear out large parts of the rangeset
    /// only occur during back pagination, which is both rare and slow in and of itself.
    /// During typical usage, new events are appended to the end of the timeline,
    /// meaning that the range of already-drawn items doesn't need to be cleared.
    ///
    /// Upon a background update, only item indices greater than or equal to the
    /// `index_of_first_change` are removed from this set.
    content_drawn_since_last_update: RangeSet<usize>,

    /// Same as `content_drawn_since_last_update`, but for the event **profiles** (avatar, username).
    profile_drawn_since_last_update: RangeSet<usize>,

    /// The channel receiver for timeline updates for this room.
    ///
    /// Here we use a synchronous (non-async) channel because the receiver runs
    /// in a sync context and the sender runs in an async context,
    /// which is okay because a sender on an unbounded channel never needs to block.
    update_receiver: crossbeam_channel::Receiver<TimelineUpdate>,

    /// The sender for timeline requests from a RoomScreen showing this room
    /// to the background async task that handles this room's timeline updates.
    request_sender: TimelineRequestSender,

    /// The cache of media items (images, videos, etc.) that appear in this timeline.
    ///
    /// Currently this excludes avatars, as those are shared across multiple rooms.
    media_cache: MediaCache,

    /// Info about the event currently being replied to, if any.
    replying_to: Option<(EventTimelineItem, EmbeddedEvent)>,

    /// The states relevant to the UI display of this timeline that are saved upon
    /// a `Hide` action and restored upon a `Show` action.
    saved_state: SavedState,

    /// The state of the message highlight animation.
    ///
    /// We need to run the animation once the scrolling, triggered by the click of of a
    /// a reply preview, ends. so we keep a small state for it.
    /// By default, it starts in Off.
    /// Once the scrolling is started, the state becomes Pending.
    /// If the animation was triggered, the state goes back to Off.
    message_highlight_animation_state: MessageHighlightAnimationState,

    /// The index of the timeline item that was most recently scrolled up past it.
    /// This is used to detect when the user has scrolled up past the second visible item (index 1)
    /// upwards to the first visible item (index 0), which is the top of the timeline,
    /// at which point we submit a backwards pagination request to fetch more events.
    last_scrolled_index: usize,

    /// The index of the first item shown in the timeline's PortalList from *before* the last "jump".
    ///
    /// This index is saved before the timeline undergoes any jumps, e.g.,
    /// receiving new items, major scroll changes, or other timeline view jumps.
    prev_first_index: Option<usize>,

    /// Whether the user has scrolled past their latest read marker.
    ///
    /// This is used to determine whether we should send a fully-read receipt
    /// after the user scrolls past their "read marker", i.e., their latest fully-read receipt.
    /// Its value is determined by comparing the fully-read event's timestamp with the
    /// first and last timestamp of displayed events in the timeline.
    /// When scrolling down, if the value is true, we send a fully-read receipt
    /// for the last visible event in the timeline.
    ///
    /// When new message come in, this value is reset to `false`.
    scrolled_past_read_marker: bool,
    latest_own_user_receipt: Option<Receipt>,
}

#[derive(Default, Debug)]
enum MessageHighlightAnimationState {
    Pending { item_id: usize },
    #[default]
    Off,
}

/// States that are necessary to save in order to maintain a consistent UI display for a timeline.
///
/// These are saved when navigating away from a timeline (upon `Hide`)
/// and restored when navigating back to a timeline (upon `Show`).
#[derive(Default)]
struct SavedState {
    /// The index of the first item in the timeline's PortalList that is currently visible,
    /// and the scroll offset from the top of the list's viewport to the beginning of that item.
    /// If this is `None`, then the timeline has not yet been scrolled by the user
    /// and the portal list will be set to "tail" (track) the bottom of the list.
    first_index_and_scroll: Option<(usize, f64)>,
    /// The content of the message input box.
    message_input_state: TextInputState,
    /// The event that the user is currently replying to, if any.
    replying_to: Option<(EventTimelineItem, EmbeddedEvent)>,
    /// The state of the `EditingPane`, if any message was being edited.
    editing_pane_state: Option<EditingPaneState>,
}

/// Returns info about the item in the list of `new_items` that matches the event ID
/// of a visible item in the given `curr_items` list.
///
/// This info includes a tuple of:
/// 1. the index of the item in the current items list,
/// 2. the index of the item in the new items list,
/// 3. the positional "scroll" offset of the corresponding current item in the portal list,
/// 4. the unique event ID of the item.
fn find_new_item_matching_current_item(
    cx: &mut Cx,
    portal_list: &PortalListRef,
    starting_at_curr_idx: usize,
    curr_items: &Vector<Arc<TimelineItem>>,
    new_items: &Vector<Arc<TimelineItem>>,
) -> Option<(usize, usize, f64, OwnedEventId)> {
    let mut curr_item_focus = curr_items.focus();
    let mut idx_curr = starting_at_curr_idx;
    let mut curr_items_with_ids: Vec<(usize, OwnedEventId)> = Vec::with_capacity(
        portal_list.visible_items()
    );

    // Find all items with real event IDs that are currently visible in the portal list.
    // TODO: if this is slow, we could limit it to 3-5 events at the most.
    if curr_items_with_ids.len() <= portal_list.visible_items() {
        while let Some(curr_item) = curr_item_focus.get(idx_curr) {
            if let Some(event_id) = curr_item.as_event().and_then(|ev| ev.event_id()) {
                curr_items_with_ids.push((idx_curr, event_id.to_owned()));
            }
            if curr_items_with_ids.len() >= portal_list.visible_items() {
                break;
            }
            idx_curr += 1;
        }
    }

    // Find a new item that has the same real event ID as any of the current items.
    for (idx_new, new_item) in new_items.iter().enumerate() {
        let Some(event_id) = new_item.as_event().and_then(|ev| ev.event_id()) else {
            continue;
        };
        if let Some((idx_curr, _)) = curr_items_with_ids
            .iter()
            .find(|(_, ev_id)| ev_id == event_id)
        {
            // Not all items in the portal list are guaranteed to have a position offset,
            // some may be zeroed-out, so we need to account for that possibility by only
            // using events that have a real non-zero area
            if let Some(pos_offset) = portal_list.position_of_item(cx, *idx_curr) {
                log!("Found matching event ID {event_id} at index {idx_new} in new items list, corresponding to current item index {idx_curr} at pos offset {pos_offset}");
                return Some((*idx_curr, idx_new, pos_offset, event_id.to_owned()));
            }
        }
    }

    None
}

#[derive(Debug, Default, Clone, Copy, PartialEq, Eq)]
pub struct ItemDrawnStatus {
    /// Whether the profile info (avatar and displayable username) were drawn for this item.
    pub profile_drawn: bool,
    /// Whether the content of the item was drawn (e.g., the message text, image, video, sticker, etc).
    pub content_drawn: bool,
}
impl ItemDrawnStatus {
    /// Returns a new `ItemDrawnStatus` with both `profile_drawn` and `content_drawn` set to `false`.
    pub const fn new() -> Self {
        Self {
            profile_drawn: false,
            content_drawn: false,
        }
    }
    /// Returns a new `ItemDrawnStatus` with both `profile_drawn` and `content_drawn` set to `true`.
    pub const fn both_drawn() -> Self {
        Self {
            profile_drawn: true,
            content_drawn: true,
        }
    }
}

/// Creates, populates, and adds a Message liveview widget to the given `PortalList`
/// with the given `item_id`.
///
/// The content of the returned `Message` widget is populated with data from a message
/// or sticker and its containing `EventTimelineItem`.
fn populate_message_view(
    cx: &mut Cx2d,
    list: &mut PortalList,
    item_id: usize,
    room_id: &OwnedRoomId,
    event_tl_item: &EventTimelineItem,
    msg_like_content: &MsgLikeContent,
    prev_event: Option<&Arc<TimelineItem>>,
    media_cache: &mut MediaCache,
    user_power_levels: &UserPowerLevels,
    item_drawn_status: ItemDrawnStatus,
    room_screen_widget_uid: WidgetUid,
) -> (WidgetRef, ItemDrawnStatus) {
    let mut new_drawn_status = item_drawn_status;
    let ts_millis = event_tl_item.timestamp();

    let mut is_notice = false; // whether this message is a Notice
    let mut is_server_notice = false; // whether this message is a Server Notice

    // Determine whether we can use a more compact UI view that hides the user's profile info
    // if the previous message (including stickers) was sent by the same user within 10 minutes.
    let use_compact_view = match prev_event.map(|p| p.kind()) {
        Some(TimelineItemKind::Event(prev_event_tl_item)) => match prev_event_tl_item.content() {
            TimelineItemContent::MsgLike(_msg_like_content) => {
                let prev_msg_sender = prev_event_tl_item.sender();
                prev_msg_sender == event_tl_item.sender()
                    && ts_millis.0
                        .checked_sub(prev_event_tl_item.timestamp().0)
                        .is_some_and(|d| d < uint!(600000)) // 10 mins in millis
            }
            _ => false,
        },
        _ => false,
    };

    let has_html_body: bool;

    // Sometimes we need to call this up-front, so we save the result in this variable
    // to avoid having to call it twice.
    let mut set_username_and_get_avatar_retval = None;
    let (item, used_cached_item) = match &msg_like_content.kind {
        MsgLikeKind::Message(msg) => {
            match msg.msgtype() {
                MessageType::Text(TextMessageEventContent { body, formatted, .. }) => {
                     has_html_body = formatted.as_ref().is_some_and(|f| f.format == MessageFormat::Html);
                    let template = if use_compact_view {
                        live_id!(CondensedMessage)
                    } else {
                        live_id!(Message)
                    };
                    let (item, existed) = list.item_with_existed(cx, item_id, template);
                    if existed && item_drawn_status.content_drawn {
                        (item, true)
                    } else {
                        populate_text_message_content(
                            cx,
                            &item.html_or_plaintext(id!(content.message)),
                            body,
                            formatted.as_ref(),
                        );
                        new_drawn_status.content_drawn = true;
                        (item, false)
                    }
                }
                // A notice message is just a message sent by an automated bot,
                // so we treat it just like a message but use a different font color.
                MessageType::Notice(NoticeMessageEventContent{body, formatted, ..}) => {
                    is_notice = true;
                    has_html_body = formatted.as_ref().is_some_and(|f| f.format == MessageFormat::Html);
                    let template = if use_compact_view {
                        live_id!(CondensedMessage)
                    } else {
                        live_id!(Message)
                    };
                    let (item, existed) = list.item_with_existed(cx, item_id, template);
                    if existed && item_drawn_status.content_drawn {
                        (item, true)
                    } else {
                        let html_or_plaintext_ref = item.html_or_plaintext(id!(content.message));
                        html_or_plaintext_ref.apply_over(cx, live!(
                            html_view = {
                                html = {
                                    font_color: (MESSAGE_NOTICE_TEXT_COLOR),
                                    draw_normal:      { color: (MESSAGE_NOTICE_TEXT_COLOR), }
                                    draw_italic:      { color: (MESSAGE_NOTICE_TEXT_COLOR), }
                                    draw_bold:        { color: (MESSAGE_NOTICE_TEXT_COLOR), }
                                    draw_bold_italic: { color: (MESSAGE_NOTICE_TEXT_COLOR), }
                                }
                            }
                        ));
                        populate_text_message_content(
                            cx,
                            &html_or_plaintext_ref,
                            body,
                            formatted.as_ref(),
                        );
                        new_drawn_status.content_drawn = true;
                        (item, false)
                    }
                }
                MessageType::ServerNotice(sn) => {
                    is_server_notice = true;
                    has_html_body = false;
                    let (item, existed) = list.item_with_existed(cx, item_id, live_id!(Message));
                    if existed && item_drawn_status.content_drawn {
                        (item, true)
                    } else {
                        let html_or_plaintext_ref = item.html_or_plaintext(id!(content.message));
                        html_or_plaintext_ref.apply_over(cx, live!(
                            html_view = {
                                html = {
                                    font_color: (COLOR_FG_DANGER_RED),
                                    draw_normal:      { color: (COLOR_FG_DANGER_RED), }
                                    draw_italic:      { color: (COLOR_FG_DANGER_RED), }
                                    draw_bold:        { color: (COLOR_FG_DANGER_RED), }
                                    draw_bold_italic: { color: (COLOR_FG_DANGER_RED), }
                                }
                            }
                        ));
                        let formatted = format!(
                            "<b>Server notice:</b> {}\n\n<i>Notice type:</i>: {}{}{}",
                            sn.body,
                            sn.server_notice_type.as_str(),
                            sn.limit_type.as_ref()
                                .map(|l| format!("\n<i>Limit type:</i> {}", l.as_str()))
                                .unwrap_or_default(),
                            sn.admin_contact.as_ref()
                                .map(|c| format!("\n<i>Admin contact:</i> {}", c))
                                .unwrap_or_default(),
                        );
                        populate_text_message_content(
                            cx,
                            &html_or_plaintext_ref,
                            &sn.body,
                            Some(&FormattedBody {
                                format: MessageFormat::Html,
                                body: formatted,
                            }),
                        );
                        new_drawn_status.content_drawn = true;
                        (item, false)
                    }
                }
                // An emote is just like a message but is prepended with the user's name
                // to indicate that it's an "action" that the user is performing.
                MessageType::Emote(EmoteMessageEventContent { body, formatted, .. }) => {
                    has_html_body = formatted.as_ref().is_some_and(|f| f.format == MessageFormat::Html);
                    let template = if use_compact_view {
                        live_id!(CondensedMessage)
                    } else {
                        live_id!(Message)
                    };
                    let (item, existed) = list.item_with_existed(cx, item_id, template);
                    if existed && item_drawn_status.content_drawn {
                        (item, true)
                    } else {
                        // Draw the profile up front here because we need the username for the emote body.
                        let (username, profile_drawn) = item.avatar(id!(profile.avatar)).set_avatar_and_get_username(
                            cx,
                            room_id,
                            event_tl_item.sender(),
                            Some(event_tl_item.sender_profile()),
                            event_tl_item.event_id(),
                        );

                        // Prepend a "* <username> " to the emote body, as suggested by the Matrix spec.
                        let (body, formatted) = if let Some(fb) = formatted.as_ref() {
                            (
                                Cow::from(&fb.body),
                                Some(FormattedBody {
                                    format: fb.format.clone(),
                                    body: format!("* {} {}", &username, &fb.body),
                                })
                            )
                        } else {
                            (Cow::from(format!("* {} {}", &username, body)), None)
                        };
                        populate_text_message_content(
                            cx,
                            &item.html_or_plaintext(id!(content.message)),
                            &body,
                            formatted.as_ref(),
                        );
                        set_username_and_get_avatar_retval = Some((username, profile_drawn));
                        new_drawn_status.content_drawn = true;
                        (item, false)
                    }
                }
                MessageType::Image(image) => {
                    has_html_body = image.formatted.as_ref()
                        .is_some_and(|f| f.format == MessageFormat::Html);
                    let template = if use_compact_view {
                        live_id!(CondensedImageMessage)
                    } else {
                        live_id!(ImageMessage)
                    };
                    let (item, existed) = list.item_with_existed(cx, item_id, template);
                    if existed && item_drawn_status.content_drawn {
                        (item, true)
                    } else {
                        let image_info = image.info.clone();
                        let is_image_fully_drawn = populate_image_message_content(
                            cx,
                            &item.text_or_image(id!(content.message)),
                            image_info,
                            image.source.clone(),
                            msg.body(),
                            media_cache,
                        );
                        new_drawn_status.content_drawn = is_image_fully_drawn;
                        (item, false)
                    }
                }
                MessageType::Location(location) => {
                    has_html_body = false;
                    let template = if use_compact_view {
                        live_id!(CondensedMessage)
                    } else {
                        live_id!(Message)
                    };
                    let (item, existed) = list.item_with_existed(cx, item_id, template);
                    if existed && item_drawn_status.content_drawn {
                        (item, true)
                    } else {
                        let is_location_fully_drawn = populate_location_message_content(
                            cx,
                            &item.html_or_plaintext(id!(content.message)),
                            location,
                        );
                        new_drawn_status.content_drawn = is_location_fully_drawn;
                        (item, false)
                    }
                }
                MessageType::File(file_content) => {
                    has_html_body = file_content.formatted.as_ref().is_some_and(|f| f.format == MessageFormat::Html);
                    let template = if use_compact_view {
                        live_id!(CondensedMessage)
                    } else {
                        live_id!(Message)
                    };
                    let (item, existed) = list.item_with_existed(cx, item_id, template);
                    if existed && item_drawn_status.content_drawn {
                        (item, true)
                    } else {
                        new_drawn_status.content_drawn = populate_file_message_content(
                            cx,
                            &item.html_or_plaintext(id!(content.message)),
                            file_content,
                        );
                        (item, false)
                    }
                }
                MessageType::Audio(audio) => {
                    has_html_body = audio.formatted.as_ref().is_some_and(|f| f.format == MessageFormat::Html);
                    let template = if use_compact_view {
                        live_id!(CondensedMessage)
                    } else {
                        live_id!(Message)
                    };
                    let (item, existed) = list.item_with_existed(cx, item_id, template);
                    if existed && item_drawn_status.content_drawn {
                        (item, true)
                    } else {
                        new_drawn_status.content_drawn = populate_audio_message_content(
                            cx,
                            &item.html_or_plaintext(id!(content.message)),
                            audio,
                        );
                        (item, false)
                    }
                }
                MessageType::Video(video) => {
                    has_html_body = video.formatted.as_ref().is_some_and(|f| f.format == MessageFormat::Html);
                    let template = if use_compact_view {
                        live_id!(CondensedMessage)
                    } else {
                        live_id!(Message)
                    };
                    let (item, existed) = list.item_with_existed(cx, item_id, template);
                    if existed && item_drawn_status.content_drawn {
                        (item, true)
                    } else {
                        new_drawn_status.content_drawn = populate_video_message_content(
                            cx,
                            &item.html_or_plaintext(id!(content.message)),
                            video,
                        );
                        (item, false)
                    }
                }
                MessageType::VerificationRequest(verification) => {
                    has_html_body = verification.formatted.as_ref().is_some_and(|f| f.format == MessageFormat::Html);
                    let template = live_id!(Message);
                    let (item, existed) = list.item_with_existed(cx, item_id, template);
                    if existed && item_drawn_status.content_drawn {
                        (item, true)
                    } else {
                        // Use `FormattedBody` to hold our custom summary of this verification request.
                        let formatted = FormattedBody {
                            format: MessageFormat::Html,
                            body: format!(
                                "<i>Sent a <b>verification request</b> to {}.<br>(Supported methods: {})</i>",
                                verification.to,
                                verification.methods
                                    .iter()
                                    .map(|m| m.as_str())
                                    .collect::<Vec<_>>()
                                    .join(", "),
                            ),
                        };

                        populate_text_message_content(
                            cx,
                            &item.html_or_plaintext(id!(content.message)),
                            &verification.body,
                            Some(&formatted),
                        );
                        new_drawn_status.content_drawn = true;
                        (item, false)
                    }
                }
                _ => {
                    has_html_body = false;
                    let (item, existed) = list.item_with_existed(cx, item_id, live_id!(Message));
                    if existed && item_drawn_status.content_drawn {
                        (item, true)
                    } else {
                        item.label(id!(content.message)).set_text(
                            cx,
                            &format!("[Unsupported {:?}]", msg_like_content.kind),
                        );
                        new_drawn_status.content_drawn = true;
                        (item, false)
                    }
                }
            }
        }
        // Handle sticker messages that are static images.
        MsgLikeKind::Sticker(sticker) => {
            has_html_body = false;
            let StickerEventContent { body, info, source, .. } = sticker.content();

            let template = if use_compact_view {
                live_id!(CondensedImageMessage)
            } else {
                live_id!(ImageMessage)
            };
            let (item, existed) = list.item_with_existed(cx, item_id, template);

            if existed && item_drawn_status.content_drawn {
                (item, true)
            } else {
                if let StickerMediaSource::Plain(owned_mxc_url) = source {
                    let image_info = info;
                    let is_image_fully_drawn = populate_image_message_content(
                        cx,
                        &item.text_or_image(id!(content.message)),
                        Some(Box::new(image_info.clone())),
                        MediaSource::Plain(owned_mxc_url.clone()),
                        body,
                        media_cache,
                    );
                    new_drawn_status.content_drawn = is_image_fully_drawn;
                    (item, false)
                } else {
                    (item, true)
                }
            }
        }
        other => {
            has_html_body = false;
            let (item, existed) = list.item_with_existed(cx, item_id, live_id!(Message));
            if existed && item_drawn_status.content_drawn {
                (item, true)
            } else {
                item.label(id!(content.message)).set_text(
                    cx,
                    &format!("[Unsupported {:?}] ", other),
                );
                new_drawn_status.content_drawn = true;
                (item, false)
            }
        }
    };

    let mut replied_to_event_id = None;

    // If we didn't use a cached item, we need to draw all other message content: the reply preview and reactions.
    if !used_cached_item {
        item.reaction_list(id!(content.reaction_list)).set_list(
            cx,
            event_tl_item.content().reactions(),
            room_id.to_owned(),
            event_tl_item.identifier(),
            item_id,
        );

        populate_read_receipts(&item, cx, room_id, event_tl_item);
        let (is_reply_fully_drawn, replied_to_ev_id) = draw_replied_to_message(
            cx,
            &item.view(id!(replied_to_message)),
            room_id,
            msg_like_content.in_reply_to.as_ref(),
            event_tl_item.event_id(),
        );
        replied_to_event_id = replied_to_ev_id;
        // The content is only considered to be fully drawn if the logic above marked it as such
        // *and* if the reply preview was also fully drawn.
        new_drawn_status.content_drawn &= is_reply_fully_drawn;
    }

    // If `used_cached_item` is false, we should always redraw the profile, even if profile_drawn is true.
    let skip_draw_profile =
        use_compact_view || (used_cached_item && item_drawn_status.profile_drawn);
    if skip_draw_profile {
        // log!("\t --> populate_message_view(): SKIPPING profile draw for item_id: {item_id}");
        new_drawn_status.profile_drawn = true;
    } else {
        // log!("\t --> populate_message_view(): DRAWING  profile draw for item_id: {item_id}");
        let username_label = item.label(id!(content.username));

        if !is_server_notice { // the normal case

            let (username, profile_drawn) = set_username_and_get_avatar_retval.unwrap_or_else(||
                item.avatar(id!(profile.avatar)).set_avatar_and_get_username(
                    cx,
                    room_id,
                    event_tl_item.sender(),
                    Some(event_tl_item.sender_profile()),
                    event_tl_item.event_id(),
                )
            );
            if is_notice {
                username_label.apply_over(cx, live!(
                    draw_text: {
                        color: (MESSAGE_NOTICE_TEXT_COLOR),
                    }
                ));
            }
            username_label.set_text(cx, &username);
            new_drawn_status.profile_drawn = profile_drawn;
        }
        else {
            // Server notices are drawn with a red color avatar background and username.
            let avatar = item.avatar(id!(profile.avatar));
            avatar.show_text(cx, Some(COLOR_FG_DANGER_RED), None, "⚠");
            username_label.set_text(cx, "Server notice");
            username_label.apply_over(cx, live!(
                draw_text: {
                    color: (COLOR_FG_DANGER_RED),
                }
            ));
            new_drawn_status.profile_drawn = true;
        }
    }

    // If we've previously drawn the item content, skip all other steps.
    if used_cached_item && item_drawn_status.content_drawn && item_drawn_status.profile_drawn {
        return (item, new_drawn_status);
    }

    // Set the Message widget's metadata for reply-handling purposes.
    item.as_message().set_data(MessageDetails {
        event_id: event_tl_item.event_id().map(|id| id.to_owned()),
        item_id,
        related_event_id: replied_to_event_id,
        room_screen_widget_uid,
        abilities: MessageAbilities::from_user_power_and_event(
            user_power_levels,
            event_tl_item,
            msg_like_content,
            has_html_body,
        ),
        should_be_highlighted: event_tl_item.is_highlighted()
    });

    // Set the timestamp.
    if let Some(dt) = unix_time_millis_to_datetime(ts_millis) {
        item.timestamp(id!(profile.timestamp)).set_date_time(cx, dt);
    }

    if msg_like_content.as_message().is_some_and(|m| m.is_edited()) {
        item.edited_indicator(id!(profile.edited_indicator)).set_latest_edit(
            cx,
            event_tl_item,
        );
    }

    (item, new_drawn_status)
}

/// Draws the Html or plaintext body of the given Text or Notice message into the `message_content_widget`.
pub fn populate_text_message_content(
    cx: &mut Cx,
    message_content_widget: &HtmlOrPlaintextRef,
    body: &str,
    formatted_body: Option<&FormattedBody>,
) {
    // The message was HTML-formatted rich text.
    if let Some(fb) = formatted_body.as_ref()
        .and_then(|fb| (fb.format == MessageFormat::Html).then_some(fb))
    {
        message_content_widget.show_html(
            cx,
            utils::linkify(
                utils::trim_start_html_whitespace(&fb.body),
                true,
            )
        );
    }
    // The message was non-HTML plaintext.
    else {
        match utils::linkify(body, false) {
            Cow::Owned(linkified_html) => message_content_widget.show_html(cx, &linkified_html),
            Cow::Borrowed(plaintext) => message_content_widget.show_plaintext(cx, plaintext),
        }
    }
}

/// Draws the given image message's content into the `message_content_widget`.
///
/// Returns whether the image message content was fully drawn.
pub fn populate_image_message_content(
    cx: &mut Cx2d,
    text_or_image_ref: &TextOrImageRef,
    image_info_source: Option<Box<ImageInfo>>,
    original_source: MediaSource,
    body: &str,
    media_cache: &mut MediaCache,
) -> bool {
    // We don't use thumbnails, as their resolution is too low to be visually useful.
    // We also don't trust the provided mimetype, as it can be incorrect.
    let (mimetype, _width, _height) = image_info_source.as_ref()
        .map(|info| (info.mimetype.as_deref(), info.width, info.height))
        .unwrap_or_default();

    // If we have a known mimetype and it's not a static image,
    // then show a message about it being unsupported (e.g., for animated gifs).
    if let Some(mime) = mimetype.as_ref() {
        if ImageFormat::from_mimetype(mime).is_none() {
            text_or_image_ref.show_text(
                cx,
                format!("{body}\n\nImages/Stickers of type {mime:?} are not yet supported."),
            );
            return true; // consider this as fully drawn
        }
    }

    let mut fully_drawn = false;

    // A closure that fetches and shows the image from the given `mxc_uri`,
    // marking it as fully drawn if the image was available.
    let mut fetch_and_show_image_uri = |cx: &mut Cx2d, mxc_uri: OwnedMxcUri, image_info: Box<ImageInfo>| {
        match media_cache.try_get_media_or_fetch(mxc_uri.clone(), MEDIA_THUMBNAIL_FORMAT.into()) {
            (MediaCacheEntry::Loaded(data), _media_format) => {
                let show_image_result = text_or_image_ref.show_image(cx, |cx, img| {
                    utils::load_png_or_jpg(&img, cx, &data)
                        .map(|()| img.size_in_pixels(cx).unwrap_or_default())
                });
                if let Err(e) = show_image_result {
                    let err_str = format!("{body}\n\nFailed to display image: {e:?}");
                    error!("{err_str}");
                    text_or_image_ref.show_text(cx, &err_str);
                }

                // We're done drawing the image, so mark it as fully drawn.
                fully_drawn = true;
            }
            (MediaCacheEntry::Requested, _media_format) => {
                // If the image is being fetched, we try to show its blurhash.
                if let (Some(ref blurhash), Some(width), Some(height)) = (image_info.blurhash.clone(), image_info.width, image_info.height) {
                    let show_image_result = text_or_image_ref.show_image(cx, |cx, img| {
                        let (Ok(width), Ok(height)) = (width.try_into(), height.try_into()) else {
                            return Err(image_cache::ImageError::EmptyData)
                        };
                        let (width, height): (u32, u32) = (width, height);
                        if width == 0 || height == 0 {
                            warning!("Image had an invalid aspect ratio (width or height of 0).");
                            return Err(image_cache::ImageError::EmptyData);
                        }
                        let aspect_ratio: f32 = width as f32 / height as f32;
                        // Cap the blurhash to a max size of 500 pixels in each dimension
                        // because the `blurhash::decode()` function can be rather expensive.
                        let (mut capped_width, mut capped_height) = (width, height);
                        if capped_height > BLURHASH_IMAGE_MAX_SIZE {
                            capped_height = BLURHASH_IMAGE_MAX_SIZE;
                            capped_width = (capped_height as f32 * aspect_ratio).floor() as u32;
                        }
                        if capped_width > BLURHASH_IMAGE_MAX_SIZE {
                            capped_width = BLURHASH_IMAGE_MAX_SIZE;
                            capped_height = (capped_width as f32 / aspect_ratio).floor() as u32;
                        }

                        match blurhash::decode(blurhash, capped_width, capped_height, 1.0) {
                            Ok(data) => {
                                ImageBuffer::new(&data, capped_width as usize, capped_height as usize).map(|img_buff| {
                                    let texture = Some(img_buff.into_new_texture(cx));
                                    img.set_texture(cx, texture);
                                    img.size_in_pixels(cx).unwrap_or_default()
                                })
                            }
                            Err(e) => {
                                error!("Failed to decode blurhash {e:?}");
                                Err(image_cache::ImageError::EmptyData)
                            }   
                        }
                    });
                    if let Err(e) = show_image_result {
                        let err_str = format!("{body}\n\nFailed to display image: {e:?}");
                        error!("{err_str}");
                        text_or_image_ref.show_text(cx, &err_str);
                    }
                }
                fully_drawn = false;
            }
            (MediaCacheEntry::Failed, _media_format) => {
                text_or_image_ref
                    .show_text(cx, format!("{body}\n\nFailed to fetch image from {:?}", mxc_uri));
                // For now, we consider this as being "complete". In the future, we could support
                // retrying to fetch thumbnail of the image on a user click/tap.
                fully_drawn = true;
            }
        }
    };

    let mut fetch_and_show_media_source = |cx: &mut Cx2d, media_source: MediaSource, image_info: Box<ImageInfo>| {
        match media_source {
            MediaSource::Encrypted(encrypted) => {
                // We consider this as "fully drawn" since we don't yet support encryption.
                text_or_image_ref.show_text(
                    cx,
                    format!("{body}\n\n[TODO] fetch encrypted image at {:?}", encrypted.url)
                );
            },
            MediaSource::Plain(mxc_uri) => {
                fetch_and_show_image_uri(cx, mxc_uri, image_info)
            }
        }
    };

    match image_info_source {
        Some(image_info) => {
            // Use the provided thumbnail URI if it exists; otherwise use the original URI.
            let media_source = image_info.thumbnail_source.clone()
                .unwrap_or(original_source);
            fetch_and_show_media_source(cx, media_source, image_info);
        }
        None => {
            text_or_image_ref.show_text(cx, "{body}\n\nImage message had no source URL.");
            fully_drawn = true;
        }
    }

    fully_drawn
}


/// Draws a file message's content into the given `message_content_widget`.
///
/// Returns whether the file message content was fully drawn.
pub fn populate_file_message_content(
    cx: &mut Cx,
    message_content_widget: &HtmlOrPlaintextRef,
    file_content: &FileMessageEventContent,
) -> bool {
    // Display the file name, human-readable size, caption, and a button to download it.
    let filename = file_content.filename();
    let size = file_content
        .info
        .as_ref()
        .and_then(|info| info.size)
        .map(|bytes| format!("  ({})", ByteSize::b(bytes.into())))
        .unwrap_or_default();
    let caption = file_content.formatted_caption()
        .map(|fb| format!("<br><i>{}</i>", fb.body))
        .or_else(|| file_content.caption().map(|c| format!("<br><i>{c}</i>")))
        .unwrap_or_default();

    // TODO: add a button to download the file

    message_content_widget.show_html(
        cx,
        format!("<b>{filename}</b>{size}{caption}<br> → <i>File download not yet supported.</i>"),
    );
    true
}

/// Draws an audio message's content into the given `message_content_widget`.
///
/// Returns whether the audio message content was fully drawn.
pub fn populate_audio_message_content(
    cx: &mut Cx,
    message_content_widget: &HtmlOrPlaintextRef,
    audio: &AudioMessageEventContent,
) -> bool {
    // Display the file name, human-readable size, caption, and a button to download it.
    let filename = audio.filename();
    let (duration, mime, size) = audio
        .info
        .as_ref()
        .map(|info| (
            info.duration
                .map(|d| format!("  {:.2} sec,", d.as_secs_f64()))
                .unwrap_or_default(),
            info.mimetype
                .as_ref()
                .map(|m| format!("  {m},"))
                .unwrap_or_default(),
            info.size
                .map(|bytes| format!("  ({}),", ByteSize::b(bytes.into())))
                .unwrap_or_default(),
        ))
        .unwrap_or_default();
    let caption = audio.formatted_caption()
        .map(|fb| format!("<br><i>{}</i>", fb.body))
        .or_else(|| audio.caption().map(|c| format!("<br><i>{c}</i>")))
        .unwrap_or_default();

    // TODO: add an audio to play the audio file

    message_content_widget.show_html(
        cx,
        format!("Audio: <b>{filename}</b>{mime}{duration}{size}{caption}<br> → <i>Audio playback not yet supported.</i>"),
    );
    true
}


/// Draws a video message's content into the given `message_content_widget`.
///
/// Returns whether the video message content was fully drawn.
fn populate_video_message_content(
    cx: &mut Cx,
    message_content_widget: &HtmlOrPlaintextRef,
    video: &VideoMessageEventContent,
) -> bool {
    // Display the file name, human-readable size, caption, and a button to download it.
    let filename = video.filename();
    let (duration, mime, size, dimensions) = video
        .info
        .as_ref()
        .map(|info| (
            info.duration
                .map(|d| format!("  {:.2} sec,", d.as_secs_f64()))
                .unwrap_or_default(),
            info.mimetype
                .as_ref()
                .map(|m| format!("  {m},"))
                .unwrap_or_default(),
            info.size
                .map(|bytes| format!("  ({}),", ByteSize::b(bytes.into())))
                .unwrap_or_default(),
            info.width.and_then(|width|
                info.height.map(|height| format!("  {width}x{height},"))
            ).unwrap_or_default(),
        ))
        .unwrap_or_default();
    let caption = video.formatted_caption()
        .map(|fb| format!("<br><i>{}</i>", fb.body))
        .or_else(|| video.caption().map(|c| format!("<br><i>{c}</i>")))
        .unwrap_or_default();

    // TODO: add an video to play the video file

    message_content_widget.show_html(
        cx,
        format!("Video: <b>{filename}</b>{mime}{duration}{size}{dimensions}{caption}<br> → <i>Video playback not yet supported.</i>"),
    );
    true
}



/// Draws the given location message's content into the `message_content_widget`.
///
/// Returns whether the location message content was fully drawn.
fn populate_location_message_content(
    cx: &mut Cx,
    message_content_widget: &HtmlOrPlaintextRef,
    location: &LocationMessageEventContent,
) -> bool {
    let coords = location.geo_uri
        .get(GEO_URI_SCHEME.len() ..)
        .and_then(|s| {
            let mut iter = s.split(',');
            if let (Some(lat), Some(long)) = (iter.next(), iter.next()) {
                Some((lat, long))
            } else {
                None
            }
        });
    if let Some((lat, long)) = coords {
        let short_lat = lat.find('.').and_then(|dot| lat.get(..dot + 7)).unwrap_or(lat);
        let short_long = long.find('.').and_then(|dot| long.get(..dot + 7)).unwrap_or(long);
        let html_body = format!(
            "Location: <a href=\"{}\">{short_lat},{short_long}</a><br>\
            <ul>\
            <li><a href=\"https://www.openstreetmap.org/?mlat={lat}&amp;mlon={long}#map=15/{lat}/{long}\">Open in OpenStreetMap</a></li>\
            <li><a href=\"https://www.google.com/maps/search/?api=1&amp;query={lat},{long}\">Open in Google Maps</a></li>\
            <li><a href=\"https://maps.apple.com/?ll={lat},{long}&amp;q={lat},{long}\">Open in Apple Maps</a></li>\
            </ul>",
            location.geo_uri,
        );
        message_content_widget.show_html(cx, html_body);
    } else {
        message_content_widget.show_html(
            cx,
            format!("<i>[Location invalid]</i> {}", location.body)
        );
    }

    // Currently we do not fetch location thumbnail previews, so we consider this as fully drawn.
    // In the future, when we do support this, we'll return false until the thumbnail is fetched,
    // at which point we can return true.
    true
}

/// Draws a ReplyPreview above a message if it was in-reply to another message.
///
/// If the given `in_reply_to` details are `None`,
/// this function will mark the ReplyPreview as non-visible and consider it fully drawn.
///
/// Returns whether the in-reply-to information was available and fully drawn,
/// i.e., whether it can be considered as cached and not needing to be redrawn later.
fn draw_replied_to_message(
    cx: &mut Cx2d,
    replied_to_message_view: &ViewRef,
    room_id: &OwnedRoomId,
    in_reply_to: Option<&InReplyToDetails>,
    message_event_id: Option<&EventId>,
) -> (bool, Option<OwnedEventId>) {
    let fully_drawn: bool;
    let show_reply: bool;
    let mut replied_to_event_id = None;

    if let Some(in_reply_to_details) = in_reply_to {
        replied_to_event_id = Some(in_reply_to_details.event_id.to_owned());
        show_reply = true;

        match &in_reply_to_details.event {
            TimelineDetails::Ready(replied_to_event) => {
                let (in_reply_to_username, is_avatar_fully_drawn) =
                    replied_to_message_view
                        .avatar(id!(replied_to_message_content.reply_preview_avatar))
                        .set_avatar_and_get_username(
                            cx,
                            room_id,
                            &replied_to_event.sender,
                            Some(&replied_to_event.sender_profile),
                            Some(in_reply_to_details.event_id.as_ref()),
                        );

                fully_drawn = is_avatar_fully_drawn;

                replied_to_message_view
                    .label(id!(replied_to_message_content.reply_preview_username))
                    .set_text(cx, in_reply_to_username.as_str());
                let msg_body = replied_to_message_view.html_or_plaintext(id!(reply_preview_body));
                populate_preview_of_timeline_item(
                    cx,
                    &msg_body,
                    &replied_to_event.content,
                    &replied_to_event.sender,
                    &in_reply_to_username,
                );
            }
            TimelineDetails::Error(_e) => {
                fully_drawn = true;
                replied_to_message_view
                    .label(id!(replied_to_message_content.reply_preview_username))
                    .set_text(cx, "[Error fetching username]");
                replied_to_message_view
                    .avatar(id!(replied_to_message_content.reply_preview_avatar))
                    .show_text(cx, None, None, "?");
                replied_to_message_view
                    .html_or_plaintext(id!(replied_to_message_content.reply_preview_body))
                    .show_plaintext(cx, "[Error fetching replied-to event]");
            }
            status @ TimelineDetails::Pending | status @ TimelineDetails::Unavailable => {
                // We don't have the replied-to message yet, so we can't fully draw the preview.
                fully_drawn = false;
                replied_to_message_view
                    .label(id!(replied_to_message_content.reply_preview_username))
                    .set_text(cx, "[Loading username...]");
                replied_to_message_view
                    .avatar(id!(replied_to_message_content.reply_preview_avatar))
                    .show_text(cx, None, None, "?");
                replied_to_message_view
                    .html_or_plaintext(id!(replied_to_message_content.reply_preview_body))
                    .show_plaintext(cx, "[Loading replied-to message...]");

                // Confusingly, we need to fetch the details of the `message` (the event that is the reply),
                // not the details of the original event that this `message` is replying to.
                if matches!(status, TimelineDetails::Unavailable) {
                    if let Some(event_id) = message_event_id {
                        submit_async_request(MatrixRequest::FetchDetailsForEvent {
                            room_id: room_id.to_owned(),
                            event_id: event_id.to_owned(),
                        });
                    }
                }
            }
        }
    } else {
        // This message was not in reply to another message, so we don't need to show a reply.
        show_reply = false;
        fully_drawn = true;
    }

    replied_to_message_view.set_visible(cx, show_reply);
    (fully_drawn, replied_to_event_id)
}

fn populate_preview_of_timeline_item(
    cx: &mut Cx,
    widget_out: &HtmlOrPlaintextRef,
    timeline_item_content: &TimelineItemContent,
    sender_user_id: &UserId,
    sender_username: &str,
) {
    if let Some(m) = timeline_item_content.as_message() {
        match m.msgtype() {
            MessageType::Text(TextMessageEventContent { body, formatted, .. })
            | MessageType::Notice(NoticeMessageEventContent { body, formatted, .. }) => {
                return populate_text_message_content(cx, widget_out, body, formatted.as_ref());
            }
            _ => { } // fall through to the general case for all timeline items below.
        }
    }
    let html = text_preview_of_timeline_item(
        timeline_item_content,
        sender_user_id,
        sender_username,
    ).format_with(sender_username, true);
    widget_out.show_html(cx, html);
}


/// A trait for abstracting over the different types of timeline events
/// that can be displayed in a `SmallStateEvent` widget.
trait SmallStateEventContent {
    /// Populates the *content* (not the profile) of the given `item` with data from
    /// the given `event_tl_item` and `self` (the specific type of event content).
    ///
    /// ## Arguments
    /// * `item`: a `SmallStateEvent` widget that has already been added to
    ///   the given `PortalList` at the given `item_id`.
    ///   This function may either modify that item or completely replace it
    ///   with a different widget if needed.
    /// * `item_drawn_status`: the old (prior) drawn status of the item.
    /// * `new_drawn_status`: the new drawn status of the item, which may have already
    ///   been updated to reflect the item's profile having been drawn right before this function.
    ///
    /// ## Return
    /// Returns a tuple of the drawn `item` and its `new_drawn_status`.
    fn populate_item_content(
        &self,
        cx: &mut Cx,
        list: &mut PortalList,
        item_id: usize,
        item: WidgetRef,
        event_tl_item: &EventTimelineItem,
        username: &str,
        item_drawn_status: ItemDrawnStatus,
        new_drawn_status: ItemDrawnStatus,
    ) -> (WidgetRef, ItemDrawnStatus);
}

/// An empty marker struct used for populating redacted messages.
struct RedactedMessageEventMarker;

impl SmallStateEventContent for RedactedMessageEventMarker {
    fn populate_item_content(
        &self,
        cx: &mut Cx,
        _list: &mut PortalList,
        _item_id: usize,
        item: WidgetRef,
        event_tl_item: &EventTimelineItem,
        original_sender: &str,
        _item_drawn_status: ItemDrawnStatus,
        mut new_drawn_status: ItemDrawnStatus,
    ) -> (WidgetRef, ItemDrawnStatus) {
        item.label(id!(content)).set_text(
            cx,
            &text_preview_of_redacted_message(
                event_tl_item.latest_json(),
                event_tl_item.sender(),
                original_sender,
            ).format_with(original_sender, false),
        );
        new_drawn_status.content_drawn = true;
        (item, new_drawn_status)
    }
}

// For unable to decrypt messages.
impl SmallStateEventContent for EncryptedMessage {
    fn populate_item_content(
        &self,
        cx: &mut Cx,
        _list: &mut PortalList,
        _item_id: usize,
        item: WidgetRef,
        _event_tl_item: &EventTimelineItem,
        username: &str,
        _item_drawn_status: ItemDrawnStatus,
        mut new_drawn_status: ItemDrawnStatus,
    ) -> (WidgetRef, ItemDrawnStatus) {
        item.label(id!(content)).set_text(
            cx,
            &text_preview_of_encrypted_message(self).format_with(username, false),
        );
        new_drawn_status.content_drawn = true;
        (item, new_drawn_status)
    }
}

// TODO: once we properly display polls, we should remove this,
//       because Polls shouldn't be displayed using the SmallStateEvent widget.
impl SmallStateEventContent for PollState {
    fn populate_item_content(
        &self,
        cx: &mut Cx,
        _list: &mut PortalList,
        _item_id: usize,
        item: WidgetRef,
        _event_tl_item: &EventTimelineItem,
        _username: &str,
        _item_drawn_status: ItemDrawnStatus,
        mut new_drawn_status: ItemDrawnStatus,
    ) -> (WidgetRef, ItemDrawnStatus) {
        item.label(id!(content)).set_text(
            cx,
            self.fallback_text().unwrap_or_else(|| self.results().question).as_str(),
        );
        new_drawn_status.content_drawn = true;
        (item, new_drawn_status)
    }
}

impl SmallStateEventContent for timeline::OtherState {
    fn populate_item_content(
        &self,
        cx: &mut Cx,
        list: &mut PortalList,
        item_id: usize,
        item: WidgetRef,
        _event_tl_item: &EventTimelineItem,
        username: &str,
        _item_drawn_status: ItemDrawnStatus,
        mut new_drawn_status: ItemDrawnStatus,
    ) -> (WidgetRef, ItemDrawnStatus) {
        let item = if let Some(text_preview) = text_preview_of_other_state(self, false) {
            item.label(id!(content))
                .set_text(cx, &text_preview.format_with(username, false));
            new_drawn_status.content_drawn = true;
            item
        } else {
            let item = list.item(cx, item_id, live_id!(Empty));
            new_drawn_status = ItemDrawnStatus::new();
            item
        };
        (item, new_drawn_status)
    }
}

impl SmallStateEventContent for MemberProfileChange {
    fn populate_item_content(
        &self,
        cx: &mut Cx,
        _list: &mut PortalList,
        _item_id: usize,
        item: WidgetRef,
        _event_tl_item: &EventTimelineItem,
        username: &str,
        _item_drawn_status: ItemDrawnStatus,
        mut new_drawn_status: ItemDrawnStatus,
    ) -> (WidgetRef, ItemDrawnStatus) {
        item.label(id!(content)).set_text(
            cx,
            &text_preview_of_member_profile_change(self, username, false)
                .format_with(username, false),
        );
        new_drawn_status.content_drawn = true;
        (item, new_drawn_status)
    }
}

impl SmallStateEventContent for RoomMembershipChange {
    fn populate_item_content(
        &self,
        cx: &mut Cx,
        list: &mut PortalList,
        item_id: usize,
        item: WidgetRef,
        _event_tl_item: &EventTimelineItem,
        username: &str,
        _item_drawn_status: ItemDrawnStatus,
        mut new_drawn_status: ItemDrawnStatus,
    ) -> (WidgetRef, ItemDrawnStatus) {
        let Some(preview) = text_preview_of_room_membership_change(self, false) else {
            // Don't actually display anything for nonexistent/unimportant membership changes.
            return (
                list.item(cx, item_id, live_id!(Empty)),
                ItemDrawnStatus::new(),
            );
        };

        item.label(id!(content))
            .set_text(cx, &preview.format_with(username, false));
        new_drawn_status.content_drawn = true;
        (item, new_drawn_status)
    }
}

/// Creates, populates, and adds a SmallStateEvent liveview widget to the given `PortalList`
/// with the given `item_id`.
///
/// The content of the returned widget is populated with data from the
/// given room membership change and its parent `EventTimelineItem`.
fn populate_small_state_event(
    cx: &mut Cx,
    list: &mut PortalList,
    item_id: usize,
    room_id: &OwnedRoomId,
    event_tl_item: &EventTimelineItem,
    event_content: &impl SmallStateEventContent,
    item_drawn_status: ItemDrawnStatus,
) -> (WidgetRef, ItemDrawnStatus) {
    let mut new_drawn_status = item_drawn_status;
    let (item, existed) = list.item_with_existed(cx, item_id, live_id!(SmallStateEvent));
    // The content of a small state event view may depend on the profile info,
    // so we can only mark the content as drawn after the profile has been fully drawn and cached.
    let skip_redrawing_profile = existed && item_drawn_status.profile_drawn;
    let skip_redrawing_content = skip_redrawing_profile && item_drawn_status.content_drawn;
    populate_read_receipts(&item, cx, room_id, event_tl_item);
    if skip_redrawing_content {
        return (item, new_drawn_status);
    }

    // If the profile has been drawn, we can just quickly grab the user's display name
    // instead of having to call `set_avatar_and_get_username` again.
    let username_opt = skip_redrawing_profile
        .then(|| get_profile_display_name(event_tl_item))
        .flatten();

    let username = username_opt.unwrap_or_else(|| {
        // As a fallback, call `set_avatar_and_get_username` to get the user's display name.
        let avatar_ref = item.avatar(id!(avatar));

        let (username, profile_drawn) = avatar_ref.set_avatar_and_get_username(
            cx,
            room_id,
            event_tl_item.sender(),
            Some(event_tl_item.sender_profile()),
            event_tl_item.event_id(),
        );
        // Draw the timestamp as part of the profile.
        if let Some(dt) = unix_time_millis_to_datetime(event_tl_item.timestamp()) {
            item.timestamp(id!(left_container.timestamp)).set_date_time(cx, dt);
        }
        new_drawn_status.profile_drawn = profile_drawn;
        username
    });

    // Proceed to draw the actual event content.
    event_content.populate_item_content(
        cx,
        list,
        item_id,
        item,
        event_tl_item,
        &username,
        item_drawn_status,
        new_drawn_status,
    )
}


/// Returns the display name of the sender of the given `event_tl_item`, if available.
fn get_profile_display_name(event_tl_item: &EventTimelineItem) -> Option<String> {
    if let TimelineDetails::Ready(profile) = event_tl_item.sender_profile() {
        profile.display_name.clone()
    } else {
        None
    }
}


/// Actions related to a specific message within a room timeline.
#[derive(Clone, DefaultNone, Debug)]
pub enum MessageAction {
    /// The user clicked the "react" button on a message
    /// and wants to send the given `reaction` to that message.
    React {
        details: MessageDetails,
        reaction: String,
    },
    /// The user clicked the "reply" button on a message.
    Reply(MessageDetails),
    /// The user clicked the "edit" button on a message.
    Edit(MessageDetails),
    /// The user clicked the "pin" button on a message.
    Pin(MessageDetails),
    /// The user clicked the "unpin" button on a message.
    Unpin(MessageDetails),
    /// The user clicked the "copy text" button on a message.
    CopyText(MessageDetails),
    /// The user clicked the "copy HTML" button on a message.
    CopyHtml(MessageDetails),
    /// The user clicked the "copy link" button on a message.
    CopyLink(MessageDetails),
    /// The user clicked the "view source" button on a message.
    ViewSource(MessageDetails),
    /// The user clicked the "jump to related" button on a message,
    /// indicating that they want to auto-scroll back to the related message,
    /// e.g., a replied-to message.
    JumpToRelated(MessageDetails),
    /// The user clicked the "delete" button on a message.
    #[doc(alias("delete"))]
    Redact {
        details: MessageDetails,
        reason: Option<String>,
    },

    // /// The user clicked the "report" button on a message.
    // Report(MessageDetails),

    /// The message at the given item index in the timeline should be highlighted.
    HighlightMessage(usize),
    /// Scroll to a message in the main room timeline with the given event_id.
    /// Used when navigating from search results to the original message in the timeline.
    ScrollToMessage {
        room_id: matrix_sdk::ruma::OwnedRoomId,
        event_id: matrix_sdk::ruma::OwnedEventId,
    },
    /// The user requested that we show a context menu with actions
    /// that can be performed on a given message.
    OpenMessageContextMenu {
        details: MessageDetails,
        /// The absolute position where we should show the context menu,
        /// in which the (0,0) origin coordinate is the top left corner of the app window.
        abs_pos: DVec2,
    },
    /// The user requested opening the message action bar
    ActionBarOpen {
        /// At the given timeline item index
        item_id: usize,
        /// The message rect, so the action bar can be possitioned relative to it
        message_rect: Rect,
    },
    /// The user requested closing the message action bar
    ActionBarClose,
    None,
}

/// Contains the information needed to jump to a specific message.
/// Used primarily for search results to allow navigation to the original message location.
#[derive(Clone, Debug)]
pub struct JumpOption {
    /// The room ID where the target message is located.
    pub room_id: OwnedRoomId,
    /// The event ID of the target message.
    pub event_id: OwnedEventId,
    /// Whether this jump is from a search across all rooms.
    /// When true, the jump may need to switch to a different room first.
    pub from_all_rooms_search: bool,
}

/// A widget representing a single message of any kind within a room timeline.
#[derive(Live, LiveHook, Widget)]
pub struct Message {
    #[deref] view: View,
    #[animator] animator: Animator,

    #[rust] details: Option<MessageDetails>,
    /// The jump option required for searched messages.
    /// Contains the room ID, event ID for the message, and whether it's from an all-rooms search.
    #[rust] jump_option: Option<JumpOption>,
    #[rust] room_screen_widget_uid: Option<WidgetUid>,
}

impl Widget for Message {
    fn handle_event(&mut self, cx: &mut Cx, event: &Event, scope: &mut Scope) {
        if self.animator_handle_event(cx, event).must_redraw() {
            self.redraw(cx);
        }

        if !self.animator.is_track_animating(cx, id!(highlight))
            && self.animator_in_state(cx, id!(highlight.on))
        {
            self.animator_play(cx, id!(highlight.off));
        }
        if let Event::Actions(actions) = event {
            if let (Some(widget_uid), Some(jump_option)) = (self.room_screen_widget_uid, &self.jump_option) {
                
                if self.view.button(id!(jump_button_view.jump_button)).clicked(actions) {
                    if jump_option.from_all_rooms_search {
                        if let Some(selected_room) = {
                            let app_state = scope.data.get::<AppState>().unwrap();
                            app_state.selected_room.clone()
                        } {
                            // If room_id is not the selected room, select the room and open its dock tab
                            if selected_room.room_id() != &jump_option.room_id {
                                let room_name: Option<String> = {
                                    let rooms_list_ref = cx.get_global::<RoomsListRef>();
                                    rooms_list_ref.get_room_name(&jump_option.room_id)
                                };
                                
                                let target_selected_room = SelectedRoom::JoinedRoom {
                                    room_id: jump_option.room_id.clone().into(),
                                    room_name,
                                };
                                
                                // Dispatch action to select the room and open its dock tab
                                cx.widget_action(
                                    self.widget_uid(),
                                    &scope.path,
                                    RoomsListAction::Selected(target_selected_room)
                                );
                            }
                        }
                    }
                    
                    // Always scroll to the message after room selection (if needed)
                    cx.widget_action(
                        widget_uid,
                        &scope.path,
                        MessageAction::ScrollToMessage {
                            room_id: jump_option.room_id.clone(),
                            event_id: jump_option.event_id.clone(),
                        }
                    );
                }
            }
        }
        self.view.handle_event(cx, event, scope);
        let Some(details) = self.details.clone() else { return };

        // We first handle a click on the replied-to message preview, if present,
        // because we don't want any widgets within the replied-to message to be
        // clickable or otherwise interactive.
        match event.hits(cx, self.view(id!(replied_to_message)).area()) {
            Hit::FingerDown(fe) => {
                cx.set_key_focus(self.view(id!(replied_to_message)).area());
                if fe.device.mouse_button().is_some_and(|b| b.is_secondary()) {
                    cx.widget_action(
                        details.room_screen_widget_uid,
                        &scope.path,
                        MessageAction::OpenMessageContextMenu {
                            details: details.clone(),
                            abs_pos: fe.abs,
                        }
                    );
                }
            }
            Hit::FingerLongPress(lp) => {
                cx.widget_action(
                    details.room_screen_widget_uid,
                    &scope.path,
                    MessageAction::OpenMessageContextMenu {
                        details: details.clone(),
                        abs_pos: lp.abs,
                    }
                );
            }
            // If the hit occurred on the replied-to message preview, jump to it.
            Hit::FingerUp(fe) if fe.is_over && fe.is_primary_hit() && fe.was_tap() => {
                // TODO: move this to the event handler for any reply preview content,
                //       since we also want this jump-to-reply behavior for the reply preview
                //       that appears above the message input box when you click the reply button.
                cx.widget_action(
                    details.room_screen_widget_uid,
                    &scope.path,
                    MessageAction::JumpToRelated(details.clone()),
                );
            }
            _ => { }
        }

        // Next, we forward the event to the child view such that it has the chance
        // to handle it before the Message widget handles it.
        // This ensures that events like right-clicking/long-pressing a reaction button
        // or a link within a message will be treated as an action upon that child view
        // rather than an action upon the message itself.
        

        // Finally, handle any hits on the rest of the message body itself.
        let message_view_area = self.view.area();
        match event.hits(cx, message_view_area) {
            Hit::FingerDown(fe) => {
                cx.set_key_focus(message_view_area);
                // A right click means we should display the context menu.
                if fe.device.mouse_button().is_some_and(|b| b.is_secondary()) {
                    cx.widget_action(
                        details.room_screen_widget_uid,
                        &scope.path,
                        MessageAction::OpenMessageContextMenu {
                            details: details.clone(),
                            abs_pos: fe.abs,
                        }
                    );
                }
                // Event Hits is not captured when Message is in a stack navigation. Hence, cannot implement jump when clicking the message.
                // if let (Some(widget_uid), Some((room_id, event_id))) = (self.room_screen_widget_uid, &self.jump_option) {
                //     cx.widget_action(
                //         widget_uid,
                //         &scope.path,
                //         MessageAction::ScrollToMessage {
                //             room_id: room_id.clone(),
                //             event_id: event_id.clone(),
                //         }
                //     );
                // }
            }
            Hit::FingerLongPress(lp) => {
                cx.widget_action(
                    details.room_screen_widget_uid,
                    &scope.path,
                    MessageAction::OpenMessageContextMenu {
                        details: details.clone(),
                        abs_pos: lp.abs,
                    }
                );
            }
            Hit::FingerHoverIn(..) => {
                self.animator_play(cx, id!(hover.on));
                // TODO: here, show the "action bar" buttons upon hover-in
            }
            Hit::FingerHoverOut(_fho) => {
                self.animator_play(cx, id!(hover.off));
                // TODO: here, hide the "action bar" buttons upon hover-out
            }
            _ => { }
        }

        if let Event::Actions(actions) = event {
            for action in actions {
                match action.as_widget_action().cast() {
                    MessageAction::HighlightMessage(id) if id == details.item_id => {
                        self.animator_play(cx, id!(highlight.on));
                        self.redraw(cx);
                    }
                    _ => {}
                }
            }
        }
    }

    fn draw_walk(&mut self, cx: &mut Cx2d, scope: &mut Scope, walk: Walk) -> DrawStep {
        if self.details.as_ref().is_some_and(|d| d.should_be_highlighted) {
            self.view.apply_over(
                cx, live!(
                    draw_bg: {
                        color: (vec4(1.0, 1.0, 0.82, 1.0))
                        mentions_bar_color: #ffd54f
                    }
                )
            )
        }

        self.view.draw_walk(cx, scope, walk)
    }
}

impl Message {
    fn set_data(&mut self, details: MessageDetails) {
        self.details = Some(details);
    }

    fn set_jump_option(&mut self, cx: &mut Cx, jump_option: Option<JumpOption>) {
        let is_visible = jump_option.is_some();
        self.jump_option = jump_option;
        self.view.view(id!(jump_button_view))
            .set_visible(cx, is_visible);
        
        // Event Hit is not captured when Message is in a stack navigation. Hence, cannot implement jump when clicking the message.
        // Add a pointer to hand cursor when jump option is available.
        // if is_visible {
        //     self.view.apply_over(cx, live! {
        //         cursor: Hand
        //     });
        // } else {
        //     self.view.apply_over(cx, live! {
        //         cursor: Default
        //     });
        // }
    }

    fn set_room_screen_widget_uid(&mut self, room_screen_widget_uid: Option<WidgetUid>) {
        self.room_screen_widget_uid = room_screen_widget_uid;
    }
}

impl MessageRef {
    fn set_data(&self, details: MessageDetails) {
        let Some(mut inner) = self.borrow_mut() else { return };
        inner.set_data(details);
    }

    pub fn set_jump_option(&self, cx: &mut Cx, jump_option: Option<JumpOption>) {
        let Some(mut inner) = self.borrow_mut() else { return };
        inner.set_jump_option(cx, jump_option);
    }

    pub fn set_room_screen_widget_uid(&self, room_screen_widget_uid: Option<WidgetUid>) {
        let Some(mut inner) = self.borrow_mut() else { return };
        inner.set_room_screen_widget_uid(room_screen_widget_uid);
    }
}<|MERGE_RESOLUTION|>--- conflicted
+++ resolved
@@ -58,7 +58,7 @@
 /// The time required to scroll to the targeted message in seconds.
 /// 
 /// This value cannot be zero.
-const SMOOTH_SCROLL_TIME: f64 = 1.0;
+const SMOOTH_SCROLL_TIME: f64 = 0.5;
 
 /// The max size (width or height) of a blurhash image to decode.
 const BLURHASH_IMAGE_MAX_SIZE: u32 = 500;
@@ -1358,12 +1358,7 @@
 
         let room_screen_widget_uid = self.widget_uid();
         while let Some(subview) = self.view.draw_walk(cx, scope, walk).step() {
-<<<<<<< HEAD
-            
-            // We only care about drawing the portal list.
-=======
             // Here, we only need to handle drawing the portal list.
->>>>>>> c0ccb7c8
             let portal_list_ref = subview.as_portal_list();
             let Some(mut list_ref) = portal_list_ref.borrow_mut() else {
                 error!("!!! RoomScreen::draw_walk(): BUG: expected a PortalList widget, but got something else");
