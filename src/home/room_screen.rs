--- conflicted
+++ resolved
@@ -2107,7 +2107,6 @@
                     &item.html_or_plaintext(id!(content.message)),
                     text,
                 );
-<<<<<<< HEAD
                 let is_reply_fully_drawn = draw_replied_to_message(
                     cx,
                     &item.view(id!(replied_to_message)),
@@ -2115,16 +2114,10 @@
                     message,
                     event_tl_item.event_id(),
                 );
-                
-                item.reaction_list(id!(content.reaction_list))
-                    .set_list(event_tl_item.reactions(), room_id.to_owned(), unique_id);
-                
+                draw_reactions(cx, &item, event_tl_item.reactions(), item_id);
                 // We're done drawing the message content, so mark it as fully drawn
                 // *if and only if* the reply preview was also fully drawn.
                 new_drawn_status.content_drawn = is_reply_fully_drawn;
-=======
-                new_drawn_status.content_drawn = true;
->>>>>>> df4f3726
                 (item, false)
             }
         }
@@ -2138,7 +2131,6 @@
             if existed && item_drawn_status.content_drawn {
                 (item, true)
             } else {
-<<<<<<< HEAD
                 // Draw the ReplyPreview and reactions, if any are present.
                 let is_reply_fully_drawn = draw_replied_to_message(
                     cx,
@@ -2147,11 +2139,7 @@
                     message,
                     event_tl_item.event_id(),
                 );
-                item.reaction_list(id!(content.reaction_list))
-                    .set_list(event_tl_item.reactions(), room_id.to_owned(), unique_id);
-                
-=======
->>>>>>> df4f3726
+                draw_reactions(cx, &item, event_tl_item.reactions(), item_id);
                 let is_image_fully_drawn = populate_image_message_content(
                     cx,
                     &item.text_or_image(id!(content.message)),
@@ -2170,7 +2158,6 @@
                 let kind = other.msgtype();
                 item.label(id!(content.message))
                     .set_text(&format!("[TODO {kind:?}] {}", other.body()));
-<<<<<<< HEAD
                 // Draw the ReplyPreview and reactions, if any are present.
                 let is_reply_fully_drawn = draw_replied_to_message(
                     cx,
@@ -2179,36 +2166,12 @@
                     message,
                     event_tl_item.event_id(),
                 );
-                
-                item.reaction_list(id!(content.reaction_list))
-                    .set_list(event_tl_item.reactions(), room_id.to_owned(), unique_id);
-                
+                draw_reactions(cx, &item, event_tl_item.reactions(), item_id);
                 new_drawn_status.content_drawn = is_reply_fully_drawn;
-=======
-                new_drawn_status.content_drawn = true;
->>>>>>> df4f3726
                 (item, false)
             }
         }
     };
-
-    let mut replied_to_event_id = None;
-
-    // If we didn't use a cached item, we need to draw all other message content: the reply preview and reactions.
-    if !used_cached_item {
-        draw_reactions(cx, &item, event_tl_item.reactions(), item_id);
-        let (is_reply_fully_drawn, replied_to_ev_id) = draw_replied_to_message(
-            cx,
-            &item.view(id!(replied_to_message)),
-            room_id,
-            message,
-            event_tl_item.event_id(),
-        );
-        replied_to_event_id = replied_to_ev_id;
-        // The content is only considered to be fully drawn if the logic above marked it as such
-        // *and* if the reply preview was also fully drawn.
-        new_drawn_status.content_drawn &= is_reply_fully_drawn;
-    }
 
     // If `used_cached_item` is false, we should always redraw the profile, even if profile_drawn is true.
     let skip_draw_profile =
