--- conflicted
+++ resolved
@@ -26,15 +26,10 @@
         user_profile::{AvatarState, ShowUserProfileAction, UserProfile, UserProfileAndRoomId, UserProfilePaneInfo, UserProfileSlidingPaneRef, UserProfileSlidingPaneWidgetExt},
         user_profile_cache,
     }, shared::{
-<<<<<<< HEAD
-        avatar::{AvatarRef, AvatarWidgetRefExt}, html_or_plaintext::{HtmlOrPlaintextRef, HtmlOrPlaintextWidgetRefExt}, jump_to_bottom_button::JumpToBottomButtonWidgetExt, text_or_image::{TextOrImageRef, TextOrImageWidgetRefExt}, typing_animation::TypingAnimationWidgetExt
-    }, sliding_sync::{get_client, submit_async_request, take_timeline_endpoints, BackwardsPaginateUntilEventRequest, MatrixRequest, PaginationDirection, TimelineRequestSender}, utils::{self, unix_time_millis_to_datetime, MediaFormatConst},
+        avatar::{AvatarRef, AvatarWidgetRefExt}, html_or_plaintext::{HtmlOrPlaintextRef, HtmlOrPlaintextWidgetRefExt}, jump_to_bottom_button::{JumpToBottomButtonWidgetExt, UnreadMessageCount}, text_or_image::{TextOrImageRef, TextOrImageWidgetRefExt}, typing_animation::TypingAnimationWidgetExt
+    }, sliding_sync::{self, get_client, submit_async_request, take_timeline_endpoints, BackwardsPaginateUntilEventRequest, MatrixRequest, PaginationDirection, TimelineRequestSender}, utils::{self, unix_time_millis_to_datetime, ImageFormat, MediaFormatConst}, 
     home::message_context_menu::MessageContextMenuWidgetExt,
     home::message_context_menu::MessageActionBarWidgetRefExt,
-=======
-        avatar::{AvatarRef, AvatarWidgetRefExt}, html_or_plaintext::{HtmlOrPlaintextRef, HtmlOrPlaintextWidgetRefExt}, jump_to_bottom_button::{JumpToBottomButtonWidgetExt, UnreadMessageCount}, text_or_image::{TextOrImageRef, TextOrImageWidgetRefExt}, typing_animation::TypingAnimationWidgetExt
-    }, sliding_sync::{self, get_client, submit_async_request, take_timeline_endpoints, BackwardsPaginateUntilEventRequest, MatrixRequest, PaginationDirection, TimelineRequestSender}, utils::{self, unix_time_millis_to_datetime, ImageFormat, MediaFormatConst}
->>>>>>> b4d16f0f
 };
 use rangemap::RangeSet;
 
@@ -47,24 +42,6 @@
 
 
 live_design! {
-<<<<<<< HEAD
-    import makepad_draw::shader::std::*;
-    import makepad_widgets::base::*;
-    import makepad_widgets::theme_desktop_dark::*;
-
-    import crate::shared::styles::*;
-    import crate::shared::helpers::*;
-    import crate::shared::search_bar::SearchBar;
-    import crate::shared::avatar::Avatar;
-    import crate::shared::text_or_image::TextOrImage;
-    import crate::shared::html_or_plaintext::*;
-    import crate::profile::user_profile::UserProfileSlidingPane;
-    import crate::shared::typing_animation::TypingAnimation;
-    import crate::shared::icon_button::*;
-    import crate::shared::jump_to_bottom_button::*;
-    import crate::home::loading_modal::*;
-    import crate::home::message_context_menu::*;
-=======
     use link::theme::*;
     use link::shaders::*;
     use link::widgets::*;
@@ -81,7 +58,7 @@
     use crate::shared::icon_button::*;
     use crate::shared::jump_to_bottom_button::*;
     use crate::home::loading_modal::*;
->>>>>>> b4d16f0f
+    use crate::home::message_context_menu::*;
 
     IMG_DEFAULT_AVATAR = dep("crate://self/resources/img/default_avatar.png")
     ICO_FAV = dep("crate://self/resources/icon_favorite.svg")
@@ -1128,90 +1105,6 @@
                         );
                     }
                 }
-<<<<<<< HEAD
-
-                // Handle a link being clicked.
-                if let HtmlLinkAction::Clicked { url, .. } = action.as_widget_action().cast() {
-                    // A closure that handles both MatrixToUri and MatrixUri links.
-                    let mut handle_uri = |id: &MatrixId, _via: &[OwnedServerName]| -> bool {
-                        match id {
-                            MatrixId::Room(room_id) => {
-                                if self.room_id.as_ref() == Some(room_id) {
-                                    return true;
-                                }
-                                if let Some(_known_room) = get_client().and_then(|c| c.get_room(room_id)) {
-                                    log!("TODO: jump to known room {}", room_id);
-                                } else {
-                                    log!("TODO: fetch and display room preview for room {}", room_id);
-                                }
-                                true
-                            }
-                            MatrixId::RoomAlias(room_alias) => {
-                                log!("TODO: open room alias {}", room_alias);
-                                // TODO: open a room loading screen that shows a spinner
-                                //       while our background async task calls Client::resolve_room_alias()
-                                //       and then either jumps to the room if known, or fetches and displays
-                                //       a room preview for that room.
-                                true
-                            }
-                            MatrixId::User(user_id) => {
-                                log!("Opening matrix.to user link for {}", user_id);
-
-                                // There is no synchronous way to get the user's full profile info
-                                // including the details of their room membership,
-                                // so we fill in with the details we *do* know currently,
-                                // show the UserProfileSlidingPane, and then after that,
-                                // the UserProfileSlidingPane itself will fire off
-                                // an async request to get the rest of the details.
-                                self.show_user_profile(
-                                    cx,
-                                    &pane,
-                                    UserProfilePaneInfo {
-                                        profile_and_room_id: UserProfileAndRoomId {
-                                            user_profile: UserProfile {
-                                                user_id: user_id.to_owned(),
-                                                username: None,
-                                                avatar_state: AvatarState::Unknown,
-                                            },
-                                            room_id: self.room_id.clone().unwrap(),
-                                        },
-                                        room_name: self.room_name.clone(),
-                                        // TODO: use the extra `via` parameters
-                                        room_member: None,
-                                    },
-                                );
-                                true
-                            }
-                            MatrixId::Event(room_id, event_id) => {
-                                log!("TODO: open event {} in room {}", event_id, room_id);
-                                // TODO: this requires the same first step as the `MatrixId::Room` case above,
-                                //       but then we need to call Room::event_with_context() to get the event
-                                //       and its context (surrounding events ?).
-                                true
-                            }
-                            _ => false,
-                        }
-                    };
-
-                    let mut link_was_handled = false;
-                    if let Ok(matrix_to_uri) = MatrixToUri::parse(&url) {
-                        link_was_handled |= handle_uri(matrix_to_uri.id(), matrix_to_uri.via());
-                    }
-                    if let Ok(matrix_uri) = MatrixUri::parse(&url) {
-                        link_was_handled |= handle_uri(matrix_uri.id(), matrix_uri.via());
-                    }
-
-                    if !link_was_handled {
-                        log!("Opening URL \"{}\"", url);
-                        if let Err(e) = robius_open::Uri::new(&url).open() {
-                            error!("Failed to open URL {:?}. Error: {:?}", url, e);
-                        }
-                    }
-                }
-
-                if let LoadingModalAction::Close = action.as_widget_action().cast() {
-                    self.modal(id!(loading_modal)).close(cx);
-                }
 
                 match action.as_widget_action().cast() {
                     MessageAction::ContextMenuClose => {
@@ -1273,14 +1166,12 @@
                     }
                     _ => {}
                 }
-            }
+	    }
 
             // close message action bar if scrolled.
             if portal_list.scrolled(actions) {
                 let message_action_bar_popup = self.popup_notification(id!(message_action_bar_popup));
                 message_action_bar_popup.close(cx);
-=======
->>>>>>> b4d16f0f
             }
 
             // Set visibility of loading message banner based of pagination logic
@@ -4049,7 +3940,7 @@
         let message_widget_uid = self.widget_uid();
 
         // push timer handling
-        let push_total_duration = 0.04;
+        let push_total_duration = 1.0;
         if let Hit::FingerDown(fe) = event.hits(cx, self.view(id!(body)).area()) {
             if let PushStatus::None = self.push_status {
                 self.push_status = PushStatus::Pushing(fe.abs);
