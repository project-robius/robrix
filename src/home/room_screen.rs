--- conflicted
+++ resolved
@@ -29,18 +29,12 @@
     app::AppStateAction, avatar_cache, event_preview::{plaintext_body_of_timeline_item, text_preview_of_encrypted_message, text_preview_of_member_profile_change, text_preview_of_other_message_like, text_preview_of_other_state, text_preview_of_redacted_message, text_preview_of_room_membership_change, text_preview_of_timeline_item}, home::{edited_indicator::EditedIndicatorWidgetRefExt, link_preview::{LinkPreviewCache, LinkPreviewRef, LinkPreviewWidgetRefExt}, loading_pane::{LoadingPaneState, LoadingPaneWidgetExt}, rooms_list::RoomsListRef, tombstone_footer::SuccessorRoomDetails}, media_cache::{MediaCache, MediaCacheEntry}, profile::{
         user_profile::{AvatarState, ShowUserProfileAction, UserProfile, UserProfileAndRoomId, UserProfilePaneInfo, UserProfileSlidingPaneRef, UserProfileSlidingPaneWidgetExt},
         user_profile_cache,
-<<<<<<< HEAD
-    }, room::typing_notice::TypingNoticeWidgetExt, shared::{
-        avatar::AvatarWidgetRefExt, callout_tooltip::TooltipAction, html_or_plaintext::{HtmlOrPlaintextRef, HtmlOrPlaintextWidgetRefExt, RobrixHtmlLinkAction}, jump_to_bottom_button::{JumpToBottomButtonWidgetExt, UnreadMessageCount}, membership_transitions::{convert_to_timeline_event, generate_summary, is_small_state_event, TransitionType, UserEvent}, popup_list::{enqueue_popup_notification, PopupItem, PopupKind}, restore_status_view::RestoreStatusViewWidgetExt, styles::*, text_or_image::{TextOrImageRef, TextOrImageWidgetRefExt}, timestamp::TimestampWidgetRefExt
-    }, sliding_sync::{get_client, submit_async_request, take_timeline_endpoints, BackwardsPaginateUntilEventRequest, MatrixRequest, PaginationDirection, TimelineEndpoints, TimelineRequestSender, UserPowerLevels}, utils::{self, room_name_or_id, unix_time_millis_to_datetime, ImageFormat, MEDIA_THUMBNAIL_FORMAT}
-=======
     },
     room::{room_input_bar::RoomInputBarState, typing_notice::TypingNoticeWidgetExt},
     shared::{
-        avatar::AvatarWidgetRefExt, callout_tooltip::TooltipAction, html_or_plaintext::{HtmlOrPlaintextRef, HtmlOrPlaintextWidgetRefExt, RobrixHtmlLinkAction}, jump_to_bottom_button::{JumpToBottomButtonWidgetExt, UnreadMessageCount}, popup_list::{enqueue_popup_notification, PopupItem, PopupKind}, restore_status_view::RestoreStatusViewWidgetExt, styles::*, text_or_image::{TextOrImageRef, TextOrImageWidgetRefExt}, timestamp::TimestampWidgetRefExt
+        avatar::AvatarWidgetRefExt, callout_tooltip::TooltipAction, html_or_plaintext::{HtmlOrPlaintextRef, HtmlOrPlaintextWidgetRefExt, RobrixHtmlLinkAction}, jump_to_bottom_button::{JumpToBottomButtonWidgetExt, UnreadMessageCount}, membership_transitions::{TransitionType, UserEvent, convert_to_timeline_event, generate_summary, is_small_state_event}, popup_list::{PopupItem, PopupKind, enqueue_popup_notification}, restore_status_view::RestoreStatusViewWidgetExt, styles::*, text_or_image::{TextOrImageRef, TextOrImageWidgetRefExt}, timestamp::TimestampWidgetRefExt
     },
-    sliding_sync::{get_client, submit_async_request, take_timeline_endpoints, BackwardsPaginateUntilEventRequest, MatrixRequest, PaginationDirection, TimelineEndpoints, TimelineRequestSender, UserPowerLevels}, utils::{self, room_name_or_id, unix_time_millis_to_datetime, ImageFormat, MEDIA_THUMBNAIL_FORMAT}
->>>>>>> e6cfab44
+    sliding_sync::{BackwardsPaginateUntilEventRequest, MatrixRequest, PaginationDirection, TimelineEndpoints, TimelineRequestSender, UserPowerLevels, get_client, submit_async_request, take_timeline_endpoints}, utils::{self, ImageFormat, MEDIA_THUMBNAIL_FORMAT, room_name_or_id, unix_time_millis_to_datetime}
 };
 use crate::home::event_reaction_list::ReactionListWidgetRefExt;
 use crate::home::room_read_receipt::AvatarRowWidgetRefExt;
@@ -646,13 +640,8 @@
         // we want to handle those before processing any updates that might change
         // the set of timeline indices (which would invalidate the index values in any actions).
         if let Event::Actions(actions) = event {
-<<<<<<< HEAD
             for (item_id, wr) in portal_list.items_with_actions(actions) {
-                let reaction_list = wr.reaction_list(id!(reaction_list));
-=======
-            for (_, wr) in portal_list.items_with_actions(actions) {
                 let reaction_list = wr.reaction_list(ids!(reaction_list));
->>>>>>> e6cfab44
                 if let RoomScreenTooltipActions::HoverInReactionButton {
                     widget_rect,
                     bg_color,
@@ -712,7 +701,7 @@
                 }
 
                 // Handle collapsible button click in SmallStateEvent
-                if wr.button(id!(collapsible_button)).clicked(actions) {
+                if wr.button(ids!(collapsible_button)).clicked(actions) {
                     if let Some(tl_state) = &mut self.tl_state {
                         println!("item_id: {} collapsible_button clicked tl_state.creation_event {:?} small_state_groups {:?}", item_id, tl_state.creation_event, tl_state.small_state_groups);
                         let mut is_creation_group = false;
@@ -732,7 +721,7 @@
                                     // ▲ (up arrow) = expanded/open - items are visible
                                     // ▼ (down arrow) = collapsed/closed - items are hidden
                                     let button_text = if *open { "▲" } else { "▼" };
-                                    wr.button(id!(collapsible_button)).set_text(cx, button_text);
+                                    wr.button(ids!(collapsible_button)).set_text(cx, button_text);
                                     // If the last item is a group of small state events, scroll to the end when it is expanded.
                                     if range.end == tl_state.items.len() && *open {
                                         portal_list.smooth_scroll_to_end(cx, 90.0, None);
@@ -756,7 +745,7 @@
                                     // ▲ (up arrow) = expanded/open - items are visible
                                     // ▼ (down arrow) = collapsed/closed - items are hidden
                                     let button_text = if *open { "▲" } else { "▼" };
-                                    wr.button(id!(collapsible_button)).set_text(cx, button_text);
+                                    wr.button(ids!(collapsible_button)).set_text(cx, button_text);
                                     // If the last item is a group of small state events, scroll to the end when it is expanded.
                                     if range.end == tl_state.items.len() && *open {
                                         portal_list.smooth_scroll_to_end(cx, 90.0, None);
@@ -825,125 +814,6 @@
             // Handle sending any read receipts for the current logged-in user.
             self.send_user_read_receipts_based_on_scroll_pos(cx, actions, &portal_list);
 
-<<<<<<< HEAD
-            // Clear the replying-to preview pane if the "cancel reply" button was clicked
-            // or if the `Escape` key was pressed within the message input box.
-            if self.button(id!(cancel_reply_button)).clicked(actions)
-                || text_input.escaped(actions)
-            {
-                self.clear_replying_to(cx);
-                self.redraw(cx);
-            }
-
-            // Handle the add location button being clicked.
-            if self.button(id!(location_button)).clicked(actions) {
-                log!("Add location button clicked; requesting current location...");
-                if let Err(_e) = init_location_subscriber(cx) {
-                    error!("Failed to initialize location subscriber");
-                    enqueue_popup_notification(PopupItem {
-                        message: String::from("Failed to initialize location services."),
-                        kind: PopupKind::Error,
-                        auto_dismissal_duration: None
-                    });
-                }
-                self.show_location_preview(cx);
-            }
-
-            // Handle the send location button being clicked.
-            if self.button(id!(location_preview.send_location_button)).clicked(actions) {
-                let location_preview = self.location_preview(id!(location_preview));
-                if let Some((coords, _system_time_opt)) = location_preview.get_current_data() {
-                    let geo_uri = format!("{}{},{}", GEO_URI_SCHEME, coords.latitude, coords.longitude);
-                    let message = RoomMessageEventContent::new(
-                        MessageType::Location(
-                            LocationMessageEventContent::new(geo_uri.clone(), geo_uri)
-                        )
-                    );
-                    submit_async_request(MatrixRequest::SendMessage {
-                        room_id: self.room_id.clone().unwrap(),
-                        message,
-                        replied_to: self.tl_state.as_mut().and_then(|tl|
-                            tl.replying_to.take().and_then(|(event_tl_item, _rep)|
-                                event_tl_item.event_id().map(|event_id|
-                                    Reply {
-                                        event_id: event_id.to_owned(),
-                                        enforce_thread: EnforceThread::MaybeThreaded,
-                                    }
-                                )
-                            )
-                        ),
-                        #[cfg(feature = "tsp")]
-                        sign_with_tsp: room_input_bar.is_tsp_signing_enabled(cx),
-                    });
-
-                    self.clear_replying_to(cx);
-                    location_preview.clear();
-                    location_preview.redraw(cx);
-                }
-            }
-
-            // Handle the send message button being clicked or Cmd/Ctrl + Return being pressed.
-            if self.button(id!(send_message_button)).clicked(actions)
-                || text_input.returned(actions).is_some_and(|(_, m)| m.is_primary())
-            {
-                let entered_text = message_input.text().trim().to_string();
-                if !entered_text.is_empty() {
-                    let room_id = self.room_id.clone().unwrap();
-
-                    // Create message with mentions using the unified API
-                    let message_with_mentions = message_input.create_message_with_mentions(&entered_text);
-
-                    submit_async_request(MatrixRequest::SendMessage {
-                        room_id,
-                        message: message_with_mentions,
-                        replied_to: self.tl_state.as_mut().and_then(|tl|
-                            tl.replying_to.take().and_then(|(event_tl_item, _rep)|
-                                event_tl_item.event_id().map(|event_id|
-                                    Reply {
-                                        event_id: event_id.to_owned(),
-                                        enforce_thread: EnforceThread::MaybeThreaded,
-                                    }
-                                )
-                            )
-                        ),
-                        #[cfg(feature = "tsp")]
-                        sign_with_tsp: room_input_bar.is_tsp_signing_enabled(cx),
-                    });
-
-                    self.clear_replying_to(cx);
-                    message_input.set_text(cx, "");
-                    room_input_bar.enable_send_message_button(cx, false);
-                }
-            }
-
-            let is_message_input_empty = message_input.text().is_empty();
-            room_input_bar.enable_send_message_button(cx, !is_message_input_empty);
-
-            // Handle the user pressing the up arrow in an empty message input box
-            // to edit their latest sent message.
-            if is_message_input_empty {
-                if let Some(KeyEvent {
-                    key_code: KeyCode::ArrowUp,
-                    modifiers: KeyModifiers { shift: false, control: false, alt: false, logo: false },
-                    ..
-                }) = text_input.key_down_unhandled(actions) {
-                    let Some(tl) = self.tl_state.as_mut() else { return };
-                    if let Some(latest_sent_msg) = tl.items
-                        .iter()
-                        .rev()
-                        .take(MAX_ITEMS_TO_SEARCH_THROUGH)
-                        .find_map(|item| item.as_event().filter(|ev| ev.is_editable()).cloned())
-                    {
-                        let room_id = tl.room_id.clone();
-                        self.show_editing_pane(cx, latest_sent_msg, room_id);
-                    } else {
-                        enqueue_popup_notification(PopupItem { message: "No recent message available to edit.".to_string(), kind: PopupKind::Error, auto_dismissal_duration: Some(3.0) });
-                    }
-                }
-            }
-
-=======
->>>>>>> e6cfab44
             // Handle the jump to bottom button: update its visibility, and handle clicks.
             self.jump_to_bottom_button(ids!(jump_to_bottom)).update_from_actions(
                 cx,
@@ -1485,7 +1355,6 @@
                     } else {
                         tl.content_drawn_since_last_update.remove(changed_indices.clone());
                         tl.profile_drawn_since_last_update.remove(changed_indices.clone());
-<<<<<<< HEAD
                     }
                     // Handles item_id changes whenever there is a backward pagination.  
                     if !is_append {
@@ -1519,9 +1388,6 @@
                         if let Some(creation_event) = creation_event {
                             creation_event.index = (creation_event.index as i32 + shift).max(0) as usize;
                         }
-=======
-                        // log!("process_timeline_updates(): changed_indices: {changed_indices:?}, items len: {}\ncontent drawn: {:#?}\nprofile drawn: {:#?}", items.len(), tl.content_drawn_since_last_update, tl.profile_drawn_since_last_update);
->>>>>>> e6cfab44
                     }
                     tl.items = new_items;
                     done_loading = true;
@@ -2285,13 +2151,9 @@
                 prev_first_index: None,
                 scrolled_past_read_marker: false,
                 latest_own_user_receipt: None,
-<<<<<<< HEAD
-                tombstone_info: successor_room,
+                tombstone_info,
                 small_state_groups: Vec::new(),
                 creation_event: (HashMap::new(), None, false),
-=======
-                tombstone_info,
->>>>>>> e6cfab44
             };
             (tl_state, true)
         };
@@ -2847,21 +2709,14 @@
     scrolled_past_read_marker: bool,
     latest_own_user_receipt: Option<Receipt>,
 
-<<<<<<< HEAD
-    /// If this room has been tombstoned, this contains the details of the tombstone.
-    /// If the room is not tombstoned, then this is `None`.
-    ///
-    tombstone_info: Option<SuccessorRoom>,
+    /// If `Some`, this room has been tombstoned and the details of its successor room
+    /// are contained within. If `None`, the room has not been tombstoned.
+    tombstone_info: Option<SuccessorRoomDetails>,
     /// A vector of ranges of small state items that are grouped together in the UI.
     /// 
     /// There is a collapsible to the right of the message of the first item in the group. 
     small_state_groups: Vec<(std::ops::Range<usize>, bool, HashMap<usize, (String, Vec<UserEvent>)>)>,
     creation_event: (HashMap<std::string::String, std::ops::Range<usize>>, std::option::Option<UserEvent>, bool),
-=======
-    /// If `Some`, this room has been tombstoned and the details of its successor room
-    /// are contained within. If `None`, the room has not been tombstoned.
-    tombstone_info: Option<SuccessorRoomDetails>,
->>>>>>> e6cfab44
 }
 
 #[derive(Default, Debug)]
@@ -4461,7 +4316,7 @@
     );
     println!("populate_small_state_event: item_id: {}, opened: {}, show_collapsible_button: {} creation_event: {:?}", item_id, opened, show_collapsible_button, creation_event);
     // Only show the collapsible button on the first item of each group
-    item.button(id!(collapsible_button))
+    item.button(ids!(collapsible_button))
         .set_visible(cx, show_collapsible_button);
     let (item, mut new_drawn_status) = event_content.populate_item_content(
         cx,
@@ -4481,16 +4336,16 @@
             // ▲ = group is expanded (click to collapse)
             // ▼ = group is collapsed (click to expand)
             let button_text = if expanded { "▲" } else { "▼" };
-            item.button(id!(collapsible_button))
+            item.button(ids!(collapsible_button))
                 .set_text(cx, button_text);
             if let Some(creation_user_event) = &creation_event.1 {
                 for (user_id, creation_range) in creation_event.0.iter() {
                     if event_tl_item.sender().to_string() == *user_id {
                         if creation_range.start == item_id {
                             let summary_text = format!("{} created and configured the room", creation_user_event.display_name);
-                            item.view(id!(small_state_header)).set_visible(cx, true);
-                            item.label(id!(small_state_header.summary_text)).set_text(cx, &summary_text);
-                            item.view(id!(body)).set_visible(cx, false);
+                            item.view(ids!(small_state_header)).set_visible(cx, true);
+                            item.label(ids!(small_state_header.summary_text)).set_text(cx, &summary_text);
+                            item.view(ids!(body)).set_visible(cx, false);
                             return (item, new_drawn_status);
                         }
                     }
@@ -4501,19 +4356,19 @@
                 if range.start == item_id {
                     // Pass HashMap directly to generate_summary
                     let summary_text = generate_summary(&user_events_map, 4);
-                    item.view(id!(small_state_header)).set_visible(cx, true);
-                    item.label(id!(small_state_header.summary_text)).set_text(cx, &summary_text);
+                    item.view(ids!(small_state_header)).set_visible(cx, true);
+                    item.label(ids!(small_state_header.summary_text)).set_text(cx, &summary_text);
                     break;
                 }
             }
-            item.view(id!(body)).set_visible(cx, expanded);
+            item.view(ids!(body)).set_visible(cx, expanded);
         } else {
-            item.view(id!(small_state_header)).set_visible(cx, false);
-            item.view(id!(body)).set_visible(cx, true);
+            item.view(ids!(small_state_header)).set_visible(cx, false);
+            item.view(ids!(body)).set_visible(cx, true);
         }
     } else {
-        item.view(id!(small_state_header)).set_visible(cx, false);
-        item.view(id!(body)).set_visible(cx, false);
+        item.view(ids!(small_state_header)).set_visible(cx, false);
+        item.view(ids!(body)).set_visible(cx, false);
     }
     //println!("to_redraw: {:?} item_id: {} content_drawn_since_last_update:{:?}", to_redraw, item_id ,content_drawn_since_last_update);
     if !to_redraw.is_empty() && to_redraw.end > to_redraw.start {
