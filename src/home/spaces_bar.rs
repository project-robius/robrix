//! The SpacesBar shows a scrollable strip of avatars,
//! one per space that the user has currently joined.
//!
//! Like the NavigationTabBar, this widget uses AdaptiveView to show:
//! 1. a narrow vertical strip, when in Desktop (widescreen) mode,
//! 2. a wide, short horizontal strip, when in Mobile (narrowscreen) mode.

use std::collections::HashMap;

use crossbeam_queue::SegQueue;
use makepad_widgets::*;
use matrix_sdk::RoomState;
use ruma::{OwnedRoomAliasId, OwnedRoomId, room::JoinRuleSummary};

use crate::{
    home::navigation_tab_bar::{NavigationBarAction, SelectedTab}, room::{FetchedRoomAvatar, room_display_filter::{RoomDisplayFilter, RoomDisplayFilterBuilder, RoomFilterCriteria}}, shared::{avatar::AvatarWidgetRefExt, callout_tooltip::{CalloutTooltipOptions, TooltipAction, TooltipPosition}, room_filter_input_bar::RoomFilterAction}, utils
};

live_design! {
    use link::theme::*;
    use link::shaders::*;
    use link::widgets::*;

    use crate::shared::styles::*;
    use crate::shared::helpers::*;
    use crate::shared::avatar::*;

    // The duration of the animation when showing/hiding the SpacesBar (in Mobile view mode only).
    pub SPACES_BAR_ANIMATION_DURATION_SECS = 0.25

    // An entry in the list of all spaces, which shown the Space's avatar and name.
    SpacesBarEntry = {{SpacesBarEntry}}<RoundedView> {
        width: (NAVIGATION_TAB_BAR_SIZE - 5),
        height: (NAVIGATION_TAB_BAR_SIZE - 5),
        flow: Down
        padding: 5,
        margin: 3,
        align: {x: 0.5, y: 0.5}
        cursor: Hand

        show_bg: true
        draw_bg: {
            instance hover: 0.0
            instance active: 0.0

            color: #0000
            uniform color_hover: (COLOR_NAVIGATION_TAB_BG_HOVER)
            uniform color_active: (COLOR_NAVIGATION_TAB_BG_ACTIVE)

            border_size: 0.0
            border_color: #0000
            uniform inset: vec4(0.0, 0.0, 0.0, 0.0)
            border_radius: 4.0

            fn get_color(self) -> vec4 {
                return mix(
                    mix(
                        self.color,
                        self.color_hover,
                        self.hover
                    ),
                    self.color_active,
                    self.active
                )
            }

            fn get_border_color(self) -> vec4 {
                return self.border_color
            }

            fn pixel(self) -> vec4 {
                let sdf = Sdf2d::viewport(self.pos * self.rect_size)
                sdf.box(
                    self.inset.x + self.border_size,
                    self.inset.y + self.border_size,
                    self.rect_size.x - (self.inset.x + self.inset.z + self.border_size * 2.0),
                    self.rect_size.y - (self.inset.y + self.inset.w + self.border_size * 2.0),
                    max(1.0, self.border_radius)
                )
                sdf.fill_keep(self.get_color())
                if self.border_size > 0.0 {
                    sdf.stroke(self.get_border_color(), self.border_size)
                }
                return sdf.result;
            }
        }

        avatar = <Avatar> {
            width: 45, height: 45
            // If no avatar picture, use white text on a dark background.
            text_view = {
                draw_bg: {
                    background_color: (COLOR_FG_DISABLED),
                }
                text = { draw_text: {
                    text_style: { font_size: 16.0 },
                    color: (COLOR_PRIMARY),
                } }
            }
        }

        space_name = <Label> {
            width: Fill,
            // height: Fit
            height: 0,
            flow: RightWrap, // do not wrap
            padding: 0,
            align: {x: 0.5}
            draw_text: {
                instance active: 0.0
                instance hover: 0.0
                instance down: 0.0

                color: (COLOR_NAVIGATION_TAB_FG)
                uniform color_hover: (COLOR_NAVIGATION_TAB_FG_HOVER)
                uniform color_active: (COLOR_NAVIGATION_TAB_FG_ACTIVE)

                // text_style: <THEME_FONT_BOLD>{font_size: 9}
                text_style: <REGULAR_TEXT>{font_size: 9}
                wrap: Word,

                fn get_color(self) -> vec4 {
                    return mix(
                        mix(
                            self.color,
                            self.color_hover,
                            self.hover
                        ),
                        self.color_active,
                        self.active
                    )
                }
            }
        }

        animator: {
            hover = {
                default: off
                off = {
                    from: {all: Forward {duration: 0.15}}
                    apply: {
                        draw_bg: {down: [{time: 0.0, value: 0.0}], hover: 0.0}
                        space_name = { draw_text: {down: [{time: 0.0, value: 0.0}], hover: 0.0} }
                    }
                }
                on = {
                    from: {all: Snap}
                    apply: {
                        draw_bg: {down: [{time: 0.0, value: 0.0}], hover: 1.0}
                        space_name = { draw_text: {down: [{time: 0.0, value: 0.0}], hover: 1.0} }
                    }
                }
                down = {
                    from: {all: Forward {duration: 0.2}}
                    apply: {
                        draw_bg: {down: [{time: 0.0, value: 1.0}], hover: 1.0,}
                        space_name = { draw_text: {down: [{time: 0.0, value: 1.0}], hover: 1.0,} }
                    }
                }
            }
        }
    }

    StatusLabel = <View> {
        width: (NAVIGATION_TAB_BAR_SIZE),
        height: (NAVIGATION_TAB_BAR_SIZE),
        align: { x: 0.5, y: 0.5 }
        margin: {top: 9, left: 2, bottom: 5}
        // padding: 5.0,

        label = <Label> {
            padding: 0
            margin: 0
            width: Fill,
            height: Fill
            align: { x: 0.5, y: 0.5 }
            draw_text: {
                wrap: Word,
                color: (MESSAGE_TEXT_COLOR),
                text_style: <REGULAR_TEXT>{font_size: 9}
            }
        }
    }

    SpacesList = <PortalList> {
        height: Fill,
        width: Fill,
        flow: Down,
        spacing: 0.0

        auto_tail: false, 
        max_pull_down: 0.0,
        scroll_bar: {  // hide the scroll bar
            bar_size: 0.0,
            min_handle_size: 0.0
        }

        SpacesBarEntry = <SpacesBarEntry> {}
        StatusLabel = <StatusLabel> {}
        BottomFiller = <View> {
            width: (NAVIGATION_TAB_BAR_SIZE)
            height: (NAVIGATION_TAB_BAR_SIZE)
        }
    }

    pub SpacesBar = {{SpacesBar}}<AdaptiveView> {
        Desktop = {
            align: {x: 0.5, y: 0.5}
            padding: 0,
            width: (NAVIGATION_TAB_BAR_SIZE), 
            height: Fill

            show_bg: false

            <CachedWidget> {
                spaces_list = <SpacesList> {
                    // Note: this doesn't work properly, so this is re-overwritten
                    // in the `SpacesBar::draw_walk()` function.
                    flow: Down,
                }
            }
        }

        Mobile = {
            align: {x: 0.5, y: 0.5}
            width: Fill,
            height: (NAVIGATION_TAB_BAR_SIZE)

            show_bg: false

            <CachedWidget> {
                spaces_list = <SpacesList> {
                    // Note: this doesn't work properly, so this is re-overwritten
                    // in the `SpacesBar::draw_walk()` function.
                    flow: Right,
                }
            }
        }
    }
}


/// Actions emitted by and handled by the SpacesBar widget (and its children).
#[derive(Clone, Debug, DefaultNone)]
pub enum SpacesBarAction {
    /// The user primary-clicked/tapped a space entry in the SpacesBar.
    ButtonClicked { space_id: OwnedRoomId, space_name: String },
    /// The user secondary-clicked/long-pressed a space entry in the SpacesBar.
    ButtonSecondaryClicked { space_id: OwnedRoomId, space_name: String },
    None,
}


#[derive(Live, LiveHook, Widget)]
pub struct SpacesBarEntry {
    #[deref] view: View,
    #[animator] animator: Animator,

    #[rust] space_id_and_name: Option<(OwnedRoomId, String)>,
}

impl Widget for SpacesBarEntry {
    fn handle_event(&mut self, cx: &mut Cx, event: &Event, scope: &mut Scope) {
        if self.animator_handle_event(cx, event).must_redraw() {
            self.redraw(cx);
        }

        let area = self.draw_bg.area();
        let emit_hover_in_action = |this: &Self, cx: &mut Cx| {
            let is_desktop = cx.display_context.is_desktop();
            cx.widget_action(
                this.widget_uid(),
                &scope.path,
                TooltipAction::HoverIn {
<<<<<<< HEAD
                    widget_rect: area.rect(cx),
                    text: this.space_id_and_name.as_ref().map_or(
                        String::from("Unknown Space Name"),
                        |(_id, sn)| sn.clone(),
                    ),
                    bg_color: None,
                    text_color: None,
=======
                    text: this.space_name.clone(),
                    widget_rect: area.rect(cx),
                    options: CalloutTooltipOptions {
                        position: if is_desktop {
                            TooltipPosition::Right
                        } else {
                            TooltipPosition::Top
                        },
                        ..Default::default()
                    },
>>>>>>> 9d9b144b
                },
            );
        };

        match event.hits(cx, area) {
            Hit::FingerHoverIn(_) => {
                self.animator_play(cx, ids!(hover.on));
                emit_hover_in_action(self, cx);
            }
            Hit::FingerHoverOver(_) => {
                emit_hover_in_action(self, cx);
            }
            Hit::FingerHoverOut(_) => {
                self.animator_play(cx, ids!(hover.off));
                cx.widget_action(
                    self.widget_uid(),
                    &scope.path,
                    TooltipAction::HoverOut,
                );
            }
            Hit::FingerDown(fe) => {
                self.animator_play(cx, ids!(hover.down));
                if fe.device.mouse_button().is_some_and(|b| b.is_secondary()) {
                    if let Some((space_id, space_name)) = self.space_id_and_name.clone() {
                        cx.widget_action(
                            self.widget_uid(),
                            &scope.path,
                            SpacesBarAction::ButtonSecondaryClicked { space_id, space_name },
                        );
                    }
                }
            }
            Hit::FingerLongPress(_lp) => {
                self.animator_play(cx, ids!(hover.down));
                emit_hover_in_action(self, cx);
                if let Some((space_id, space_name)) = self.space_id_and_name.clone() {
                    cx.widget_action(
                        self.widget_uid(),
                        &scope.path,
                        SpacesBarAction::ButtonSecondaryClicked { space_id, space_name },
                    );
                }
            }
            Hit::FingerUp(fe) if fe.is_over && fe.is_primary_hit() && fe.was_tap() => {
                self.animator_play(cx, ids!(hover.on));
                if let Some((space_id, space_name)) = self.space_id_and_name.clone() {
                    cx.widget_action(
                        self.widget_uid(),
                        &scope.path,
                        SpacesBarAction::ButtonClicked { space_id, space_name },
                    );
                }
            }
            Hit::FingerUp(fe) if !fe.is_over => {
                self.animator_play(cx, ids!(hover.off));
            }
            Hit::FingerMove(_fe) => { }
            _ => {}
        }
    }
    
    fn draw_walk(&mut self, cx: &mut Cx2d, scope: &mut Scope, walk: Walk) -> DrawStep {
        self.view.draw_walk(cx, scope, walk)
    }
}

impl SpacesBarEntry {
    fn set_metadata(&mut self, cx: &mut Cx, space_id: OwnedRoomId, space_name: String, is_selected: bool) {
        self.space_id_and_name = Some((space_id, space_name));
        let active_val = is_selected as u8 as f64;
        self.apply_over(cx, live!{
            draw_bg: { active: (active_val) },
            space_name = { draw_text: { active: (active_val) } }
        });
    }
}
impl SpacesBarEntryRef {
    pub fn set_metadata(&self, cx: &mut Cx, space_id: OwnedRoomId, space_name: String, is_selected: bool) {
        let Some(mut inner) = self.borrow_mut() else { return };
        inner.set_metadata(cx, space_id, space_name, is_selected);
    }
}

pub struct JoinedSpaceInfo {
    /// The ID of the space.
    pub space_id: OwnedRoomId,
    /// The canonical alias of the space, if any.
    pub canonical_alias: Option<OwnedRoomAliasId>,
    /// Calculated display name based on the space's name, aliases, and members.
    pub display_name: String,
    /// The topic of the space, if any.
    pub topic: Option<String>,
    /// The fully-fetched avatar for this space.
    pub space_avatar: FetchedRoomAvatar,
    /// The number of members joined to the space.
    pub num_joined_members: u64,
    /// The join rule of the space.
    pub join_rule: Option<JoinRuleSummary>,
    /// Whether the space may be viewed by users without joining.
    pub world_readable: Option<bool>,
    /// Whether guest users may join the space and participate in it.
    pub guest_can_join: bool,
    /// The number of children rooms this space has.
    pub children_count: u64,
}



/// The possible updates that should be displayed by the single list of all spaces.
///
/// These updates are enqueued by the `enqueue_spaces_list_update` function
/// (which is called from background async tasks that receive updates from the matrix server),
/// and then dequeued by the `SpacesList` widget's `handle_event` function.
pub enum SpacesListUpdate {
    /// Add a new space to the list of all spaces that the user has joined.
    AddJoinedSpace(JoinedSpaceInfo),
    /// Update the canonical alias for the given space.
    UpdateCanonicalAlias {
        space_id: OwnedRoomId,
        new_canonical_alias: Option<OwnedRoomAliasId>,
    },
    /// Update the displayable name for the given space.
    UpdateSpaceName {
        space_id: OwnedRoomId,
        new_space_name: String,
    },
    /// Update the topic for the given space.
    UpdateSpaceTopic {
        space_id: OwnedRoomId,
        topic: Option<String>,
    },
    /// Update the avatar for the given space.
    UpdateSpaceAvatar {
        space_id: OwnedRoomId,
        avatar: FetchedRoomAvatar,
    },
    /// Update the number of joined members for the given space.
    UpdateNumJoinedMembers {
        space_id: OwnedRoomId,
        num_joined_members: u64,
    },
    /// Update the join rule for the given space.
    UpdateJoinRule {
        space_id: OwnedRoomId,
        join_rule: Option<JoinRuleSummary>,
    },
    /// Update whether the given space is world-readable.
    UpdateWorldReadable {
        space_id: OwnedRoomId,
        world_readable: Option<bool>,
    },
    /// Update whether guest users can join the given space.
    UpdateGuestCanJoin {
        space_id: OwnedRoomId,
        guest_can_join: bool,
    },
    /// Update how many child rooms this space has.
    UpdateChildrenCount {
        space_id: OwnedRoomId,
        children_count: u64,
    },
    /// Remove the given space from the spaces list.
    RemoveSpace {
        space_id: OwnedRoomId,
        /// The new state of the space (which caused its removal).
        new_state: Option<RoomState>,
    },
    /// Clear all spaces in the list of all spaces.
    ClearSpaces,
    /// Scroll to the given space.
    ScrollToSpace(OwnedRoomId),
}


static PENDING_SPACE_UPDATES: SegQueue<SpacesListUpdate> = SegQueue::new();

/// Enqueue a new room update for the list of all spaces
/// and signals the UI that a new update is available to be handled.
pub fn enqueue_spaces_list_update(update: SpacesListUpdate) {
    PENDING_SPACE_UPDATES.push(update);
    SignalToUI::set_ui_signal();
}


/// The tab bar with buttons that navigate through top-level app pages.
///
/// * In the "desktop" (wide) layout, this is a vertical bar on the left.
/// * In the "mobile" (narrow) layout, this is a horizontal bar on the bottom.
#[derive(Live, LiveHook, Widget)]
pub struct SpacesBar {
    #[deref] view: AdaptiveView,

    /// The set of all joined spaces, keyed by the space ID.
    #[rust] all_joined_spaces: HashMap<OwnedRoomId, JoinedSpaceInfo>,

    /// The currently-active filter function for the list of spaces.
    ///
    /// Note: for performance reasons, this does not get automatically applied
    /// when its value changes. Instead, you must manually invoke it on the set of `all_joined_spaces`
    /// in order to update the set of `displayed_spaces` accordingly.
    #[rust] display_filter: RoomDisplayFilter,

    /// The list of spaces currently displayed in the UI, in order from top to bottom.
    /// This is a strict subset of the rooms in `all_joined_spaces`, and should be determined
    /// by applying the `display_filter` to the set of `all_joined_spaces`.
    #[rust] displayed_spaces: Vec<OwnedRoomId>,

    /// Whether the list of `displayed_spaces` is currently filtered:
    /// `true` if filtered, `false` if showing everything.
    #[rust] is_filtered: bool,

    /// The ID of the currently-selected space in this SpacesBar.
    /// Only one space can be selected at once.
    #[rust] selected_space: Option<OwnedRoomId>,
}

impl Widget for SpacesBar {
    fn handle_event(&mut self, cx: &mut Cx, event: &Event, scope: &mut Scope) {
        self.view.handle_event(cx, event, scope);

        // Process all pending updates to the spaces list.
        if matches!(event, Event::Signal) {
            self.handle_spaces_list_updates(cx, event, scope);
        }

        if let Event::Actions(actions) = event {
            for action in actions {
                // The room filter input bar is also used to filter which spaces are visible.
                if let RoomFilterAction::Changed(keywords) = action.as_widget_action().cast() {
                    self.update_displayed_spaces(cx, &keywords);
                    continue;
                }

                // Update which space is currently selected.
                if let SpacesBarAction::ButtonClicked { space_id, space_name } = action.as_widget_action().cast() {
                    self.selected_space = Some(space_id.clone());
                    self.redraw(cx);
                    cx.action(NavigationBarAction::GoToSpace { space_id, space_name });
                    continue;
                }

                // If another widget programmatically selected a new tab,
                // we must unselect/deselect the currently-selected space.
                if let Some(NavigationBarAction::TabSelected(tab)) = action.downcast_ref() {
                    match tab {
                        SelectedTab::Space { space_id, .. } => {
                            self.selected_space = Some(space_id.clone());
                            self.redraw(cx);
                        }
                        _ => {
                            self.selected_space = None;
                            self.redraw(cx);
                        }
                    }
                    continue;
                }
            }
        }
    }

    fn draw_walk(&mut self, cx: &mut Cx2d, scope: &mut Scope, walk: Walk) -> DrawStep {
        while let Some(widget_to_draw) = self.view.draw_walk(cx, scope, walk).step() {
            // We only care about drawing the portal list.
            let portal_list_ref = widget_to_draw.as_portal_list();
            let Some(mut list) = portal_list_ref.borrow_mut() else { continue };

            // AdaptiveView + CachedWidget does not properly handle DSL-level style overrides,
            // so we must manually apply the different style choices here when drawing it.
            if cx.display_context.is_desktop() {
                list.apply_over(cx, live! {
                    flow: Down,
                });
            } else {
                list.apply_over(cx, live! {
                    flow: Right,
                });
            }

            let len = self.displayed_spaces.len();
            if len == 0 {
                list.set_item_range(cx, 0, 1);
                while let Some(portal_list_index) = list.next_visible_item(cx) {
                    let item = if portal_list_index == 0 {
                        let item = list.item(cx, portal_list_index, id!(StatusLabel));
                        item.label(ids!(label)).set_text(
                            cx,
                            if self.is_filtered {
                                "Found no\nmatching spaces."
                            } else {
                                "Found no\njoined spaces."
                            }
                        );
                        item
                    } else {
                        list.item(cx, portal_list_index, id!(BottomFiller))
                    };
                    item.draw_all(cx, scope);
                }
            }
            else {
                list.set_item_range(cx, 0, len + 1);
                while let Some(portal_list_index) = list.next_visible_item(cx) {
                    let item = if let Some(space) = self.displayed_spaces
                        .get(portal_list_index)
                        .and_then(|space_id| self.all_joined_spaces.get(space_id))
                    {
                        let item = list.item(cx, portal_list_index, id!(SpacesBarEntry));
                        // Populate the space name and avatar (although this isn't visible by default).
                        item.label(ids!(space_name)).set_text(cx, &space.display_name);
                        let avatar_ref = item.avatar(ids!(avatar));
                        match &space.space_avatar {
                            FetchedRoomAvatar::Text(text) => {
                                avatar_ref.show_text(cx, None, None, text);
                            }
                            FetchedRoomAvatar::Image(image_data) => {
                                let res = avatar_ref.show_image(
                                    cx,
                                    None,
                                    |cx, img_ref| utils::load_png_or_jpg(&img_ref, cx, image_data),
                                );
                                if res.is_err() {
                                    avatar_ref.show_text(
                                        cx,
                                        None,
                                        None,
                                        &space.display_name,
                                    );
                                }
                            }
                        }
                        item.as_spaces_bar_entry().set_metadata(
                            cx,
                            space.space_id.clone(),
                            space.display_name.clone(),
                            self.selected_space.as_ref().is_some_and(|id| id == &space.space_id),
                        );
                        item
                    }
                    else if portal_list_index == len {
                        let item = list.item(cx, portal_list_index, id!(StatusLabel));
                        let descriptor = if self.is_filtered { "matching" } else { "joined" }; 
                        let text = match len {
                            0      => format!("Found no\n{descriptor} spaces."),
                            1      => format!("Found 1\n{descriptor} space."),
                            2..100 => format!("Found {len}\n{descriptor} spaces."),
                            100..  => format!("Found 99+\n{descriptor} spaces."),
                        };
                        item.label(ids!(label)).set_text(cx, &text);
                        item
                    }
                    else {
                        list.item(cx, portal_list_index, id!(BottomFiller))
                    };
                    item.draw_all(cx, scope);
                }
            }
        }

        DrawStep::done()
    }
}

impl SpacesBar {
     /// Handle all pending updates to the spaces list.
    fn handle_spaces_list_updates(&mut self, cx: &mut Cx, _event: &Event, _scope: &mut Scope) {

        fn adjust_displayed_spaces(
            was_displayed: bool,
            should_display: bool,
            space_id: OwnedRoomId,
            displayed_spaces: &mut Vec<OwnedRoomId>,
        ) {
            match (was_displayed, should_display) {
                // No need to update anything
                (true, true) | (false, false) => { }
                // Space was displayed but should no longer be displayed.
                (true, false) => {
                    displayed_spaces.iter()
                        .position(|s| s == &space_id)
                        .map(|index| displayed_spaces.remove(index));
                }
                // Space was not displayed but should now be displayed.
                (false, true) => {
                    displayed_spaces.push(space_id);
                }
            }
        }


        let mut num_updates: usize = 0;
        while let Some(update) = PENDING_SPACE_UPDATES.pop() {
            num_updates += 1;
            match update {
                SpacesListUpdate::AddJoinedSpace(joined_space) => {
                    let space_id = joined_space.space_id.clone();
                    let should_display = (self.display_filter)(&joined_space);
                    let replaced = self.all_joined_spaces.insert(space_id.clone(), joined_space);
                    if replaced.is_none() {
                        adjust_displayed_spaces(false, should_display, space_id, &mut self.displayed_spaces);
                    } else {
                        error!("BUG: Added joined space {space_id} that already existed");
                    }
                }

                SpacesListUpdate::UpdateCanonicalAlias { space_id, new_canonical_alias } => {
                    if let Some(space) = self.all_joined_spaces.get_mut(&space_id) {
                        let was_displayed = (self.display_filter)(space);
                        space.canonical_alias = new_canonical_alias;
                        let should_display = (self.display_filter)(space);
                        adjust_displayed_spaces(was_displayed, should_display, space_id, &mut self.displayed_spaces);
                    } else {
                        error!("Error: couldn't find space {space_id} to update space canonical alias");
                    }
                }

                SpacesListUpdate::UpdateSpaceName { space_id, new_space_name } => {
                    if let Some(space) = self.all_joined_spaces.get_mut(&space_id) {
                        let was_displayed = (self.display_filter)(space);
                        space.display_name = new_space_name;
                        let should_display = (self.display_filter)(space);
                        adjust_displayed_spaces(was_displayed, should_display, space_id, &mut self.displayed_spaces);
                    } else {
                        error!("Error: couldn't find space {space_id} to update space name");
                    }
                }

                SpacesListUpdate::UpdateSpaceTopic { space_id, topic } => {
                    if let Some(space) = self.all_joined_spaces.get_mut(&space_id) {
                        // We don't currently support filtering by topic.
                        // let was_displayed = (self.display_filter)(space);
                        space.topic = topic;
                        // let should_display = (self.display_filter)(space);
                        // adjust_displayed_spaces(was_displayed, should_display, space_id, &mut self.displayed_spaces);
                    } else {
                        error!("Error: couldn't find space {space_id} to update space topic");
                    }
                }

                SpacesListUpdate::UpdateSpaceAvatar { space_id, avatar } => {
                    if let Some(space) = self.all_joined_spaces.get_mut(&space_id) {
                        space.space_avatar = avatar;
                    } else {
                        error!("Error: couldn't find space {space_id} to update space name");
                    }
                }

                SpacesListUpdate::UpdateNumJoinedMembers { space_id, num_joined_members } => {
                    if let Some(space) = self.all_joined_spaces.get_mut(&space_id) {
                        space.num_joined_members = num_joined_members;
                    } else {
                        error!("Error: couldn't find space {space_id} to update space num_joined_members");
                    }
                }

                SpacesListUpdate::UpdateJoinRule { space_id, join_rule } => {
                    if let Some(space) = self.all_joined_spaces.get_mut(&space_id) {
                        space.join_rule = join_rule;
                    } else {
                        error!("Error: couldn't find space {space_id} to update space join_rule");
                    }
                }

                SpacesListUpdate::UpdateWorldReadable { space_id, world_readable } => {
                    if let Some(space) = self.all_joined_spaces.get_mut(&space_id) {
                        space.world_readable = world_readable;
                    } else {
                        error!("Error: couldn't find space {space_id} to update space world_readable");
                    }
                }

                SpacesListUpdate::UpdateGuestCanJoin { space_id, guest_can_join } => {
                    if let Some(space) = self.all_joined_spaces.get_mut(&space_id) {
                        space.guest_can_join = guest_can_join;
                    } else {
                        error!("Error: couldn't find space {space_id} to update space guest_can_join");
                    }
                }

                SpacesListUpdate::UpdateChildrenCount { space_id, children_count } => {
                    if let Some(space) = self.all_joined_spaces.get_mut(&space_id) {
                        space.children_count = children_count;
                    } else {
                        error!("Error: couldn't find space {space_id} to update space children_count");
                    }
                }

                SpacesListUpdate::RemoveSpace { space_id, .. } => {
                    self.all_joined_spaces.remove(&space_id);
                    adjust_displayed_spaces(true, false, space_id, &mut self.displayed_spaces);
                }

                SpacesListUpdate::ClearSpaces => {
                    self.all_joined_spaces.clear();
                    self.displayed_spaces.clear();
                }

                SpacesListUpdate::ScrollToSpace(space_id) => {
                    if let Some(index) = self.displayed_spaces.iter().position(|s| s == &space_id) {
                        let portal_list = self.view.portal_list(ids!(spaces_list));
                        let speed = 40.0;
                        // Scroll to just above the space to make it more visible.
                        portal_list.smooth_scroll_to(cx, index.saturating_sub(1), speed, Some(10));
                    }
                }
            }
        }
        if num_updates > 0 {
            self.redraw(cx);
        }
    }


    /// Updates the lists of displayed spaces based on the current search filter.
    fn update_displayed_spaces(&mut self, cx: &mut Cx, keywords: &str) {
        let portal_list = self.view.portal_list(ids!(spaces_list));
        if keywords.is_empty() {
            // Reset each of the displayed_* lists to show all rooms.
            self.is_filtered = false;
            self.display_filter = RoomDisplayFilter::default();
            self.displayed_spaces = self.all_joined_spaces.keys().cloned().collect();
            portal_list.set_first_id_and_scroll(0, 0.0);
            self.redraw(cx);
            return;
        }

        // Create a new filter function based on the given keywords
        // and store it in this RoomsList such that we can apply it to newly-added rooms.
        let (filter, sort_fn) = RoomDisplayFilterBuilder::new()
            .set_keywords(keywords.to_owned())
            .set_filter_criteria(RoomFilterCriteria::All)
            .build();
        self.display_filter = filter;
        self.is_filtered = true;

        let filtered_spaces_iter = self.all_joined_spaces.iter()
            .filter(|(_, space)| (self.display_filter)(*space));

        self.displayed_spaces = if let Some(sort_fn) = sort_fn {
            let mut filtered_spaces = filtered_spaces_iter
                .collect::<Vec<_>>();
            filtered_spaces.sort_by(|(_, space_a), (_, space_b)| sort_fn(*space_a, *space_b));
            filtered_spaces
                .into_iter()
                .map(|(space_id, _)| space_id.clone()).collect()
        } else {
            filtered_spaces_iter.map(|(space_id, _)| space_id.clone()).collect()
        };

        portal_list.set_first_id_and_scroll(0, 0.0);
        self.redraw(cx);
    }
}<|MERGE_RESOLUTION|>--- conflicted
+++ resolved
@@ -9,11 +9,11 @@
 
 use crossbeam_queue::SegQueue;
 use makepad_widgets::*;
-use matrix_sdk::RoomState;
+use matrix_sdk::{RoomDisplayName, RoomState};
 use ruma::{OwnedRoomAliasId, OwnedRoomId, room::JoinRuleSummary};
 
 use crate::{
-    home::navigation_tab_bar::{NavigationBarAction, SelectedTab}, room::{FetchedRoomAvatar, room_display_filter::{RoomDisplayFilter, RoomDisplayFilterBuilder, RoomFilterCriteria}}, shared::{avatar::AvatarWidgetRefExt, callout_tooltip::{CalloutTooltipOptions, TooltipAction, TooltipPosition}, room_filter_input_bar::RoomFilterAction}, utils
+    home::navigation_tab_bar::{NavigationBarAction, SelectedTab}, room::{FetchedRoomAvatar, room_display_filter::{RoomDisplayFilter, RoomDisplayFilterBuilder, RoomFilterCriteria}}, shared::{avatar::AvatarWidgetRefExt, callout_tooltip::{CalloutTooltipOptions, TooltipAction, TooltipPosition}, room_filter_input_bar::RoomFilterAction}, utils::{self, RoomNameId}
 };
 
 live_design! {
@@ -244,9 +244,9 @@
 #[derive(Clone, Debug, DefaultNone)]
 pub enum SpacesBarAction {
     /// The user primary-clicked/tapped a space entry in the SpacesBar.
-    ButtonClicked { space_id: OwnedRoomId, space_name: String },
+    ButtonClicked { space_name_id: RoomNameId },
     /// The user secondary-clicked/long-pressed a space entry in the SpacesBar.
-    ButtonSecondaryClicked { space_id: OwnedRoomId, space_name: String },
+    ButtonSecondaryClicked { space_name_id: RoomNameId },
     None,
 }
 
@@ -256,7 +256,7 @@
     #[deref] view: View,
     #[animator] animator: Animator,
 
-    #[rust] space_id_and_name: Option<(OwnedRoomId, String)>,
+    #[rust] space_name_id: Option<RoomNameId>,
 }
 
 impl Widget for SpacesBarEntry {
@@ -272,17 +272,11 @@
                 this.widget_uid(),
                 &scope.path,
                 TooltipAction::HoverIn {
-<<<<<<< HEAD
                     widget_rect: area.rect(cx),
-                    text: this.space_id_and_name.as_ref().map_or(
+                    text: this.space_name_id.as_ref().map_or(
                         String::from("Unknown Space Name"),
-                        |(_id, sn)| sn.clone(),
+                        |sni| sni.to_string(),
                     ),
-                    bg_color: None,
-                    text_color: None,
-=======
-                    text: this.space_name.clone(),
-                    widget_rect: area.rect(cx),
                     options: CalloutTooltipOptions {
                         position: if is_desktop {
                             TooltipPosition::Right
@@ -291,7 +285,6 @@
                         },
                         ..Default::default()
                     },
->>>>>>> 9d9b144b
                 },
             );
         };
@@ -315,11 +308,11 @@
             Hit::FingerDown(fe) => {
                 self.animator_play(cx, ids!(hover.down));
                 if fe.device.mouse_button().is_some_and(|b| b.is_secondary()) {
-                    if let Some((space_id, space_name)) = self.space_id_and_name.clone() {
+                    if let Some(space_name_id) = self.space_name_id.clone() {
                         cx.widget_action(
                             self.widget_uid(),
                             &scope.path,
-                            SpacesBarAction::ButtonSecondaryClicked { space_id, space_name },
+                            SpacesBarAction::ButtonSecondaryClicked { space_name_id },
                         );
                     }
                 }
@@ -327,21 +320,21 @@
             Hit::FingerLongPress(_lp) => {
                 self.animator_play(cx, ids!(hover.down));
                 emit_hover_in_action(self, cx);
-                if let Some((space_id, space_name)) = self.space_id_and_name.clone() {
+                if let Some(space_name_id) = self.space_name_id.clone() {
                     cx.widget_action(
                         self.widget_uid(),
                         &scope.path,
-                        SpacesBarAction::ButtonSecondaryClicked { space_id, space_name },
+                        SpacesBarAction::ButtonSecondaryClicked { space_name_id },
                     );
                 }
             }
             Hit::FingerUp(fe) if fe.is_over && fe.is_primary_hit() && fe.was_tap() => {
                 self.animator_play(cx, ids!(hover.on));
-                if let Some((space_id, space_name)) = self.space_id_and_name.clone() {
+                if let Some(space_name_id) = self.space_name_id.clone() {
                     cx.widget_action(
                         self.widget_uid(),
                         &scope.path,
-                        SpacesBarAction::ButtonClicked { space_id, space_name },
+                        SpacesBarAction::ButtonClicked { space_name_id },
                     );
                 }
             }
@@ -359,8 +352,8 @@
 }
 
 impl SpacesBarEntry {
-    fn set_metadata(&mut self, cx: &mut Cx, space_id: OwnedRoomId, space_name: String, is_selected: bool) {
-        self.space_id_and_name = Some((space_id, space_name));
+    fn set_metadata(&mut self, cx: &mut Cx, space_name_id: RoomNameId, is_selected: bool) {
+        self.space_name_id = Some(space_name_id);
         let active_val = is_selected as u8 as f64;
         self.apply_over(cx, live!{
             draw_bg: { active: (active_val) },
@@ -369,19 +362,17 @@
     }
 }
 impl SpacesBarEntryRef {
-    pub fn set_metadata(&self, cx: &mut Cx, space_id: OwnedRoomId, space_name: String, is_selected: bool) {
+    pub fn set_metadata(&self, cx: &mut Cx, space_name_id: RoomNameId, is_selected: bool) {
         let Some(mut inner) = self.borrow_mut() else { return };
-        inner.set_metadata(cx, space_id, space_name, is_selected);
+        inner.set_metadata(cx, space_name_id, is_selected);
     }
 }
 
 pub struct JoinedSpaceInfo {
-    /// The ID of the space.
-    pub space_id: OwnedRoomId,
+    /// The display name and ID of the space.
+    pub space_name_id: RoomNameId,
     /// The canonical alias of the space, if any.
     pub canonical_alias: Option<OwnedRoomAliasId>,
-    /// Calculated display name based on the space's name, aliases, and members.
-    pub display_name: String,
     /// The topic of the space, if any.
     pub topic: Option<String>,
     /// The fully-fetched avatar for this space.
@@ -526,10 +517,10 @@
                 }
 
                 // Update which space is currently selected.
-                if let SpacesBarAction::ButtonClicked { space_id, space_name } = action.as_widget_action().cast() {
-                    self.selected_space = Some(space_id.clone());
+                if let SpacesBarAction::ButtonClicked { space_name_id } = action.as_widget_action().cast() {
+                    self.selected_space = Some(space_name_id.room_id().clone());
                     self.redraw(cx);
-                    cx.action(NavigationBarAction::GoToSpace { space_id, space_name });
+                    cx.action(NavigationBarAction::GoToSpace { space_name_id });
                     continue;
                 }
 
@@ -537,8 +528,8 @@
                 // we must unselect/deselect the currently-selected space.
                 if let Some(NavigationBarAction::TabSelected(tab)) = action.downcast_ref() {
                     match tab {
-                        SelectedTab::Space { space_id, .. } => {
-                            self.selected_space = Some(space_id.clone());
+                        SelectedTab::Space { space_name_id } => {
+                            self.selected_space = Some(space_name_id.room_id().clone());
                             self.redraw(cx);
                         }
                         _ => {
@@ -600,7 +591,8 @@
                     {
                         let item = list.item(cx, portal_list_index, id!(SpacesBarEntry));
                         // Populate the space name and avatar (although this isn't visible by default).
-                        item.label(ids!(space_name)).set_text(cx, &space.display_name);
+                        let space_name = space.space_name_id.to_string();
+                        item.label(ids!(space_name)).set_text(cx, &space_name);
                         let avatar_ref = item.avatar(ids!(avatar));
                         match &space.space_avatar {
                             FetchedRoomAvatar::Text(text) => {
@@ -617,16 +609,15 @@
                                         cx,
                                         None,
                                         None,
-                                        &space.display_name,
+                                        &space_name,
                                     );
                                 }
                             }
                         }
                         item.as_spaces_bar_entry().set_metadata(
                             cx,
-                            space.space_id.clone(),
-                            space.display_name.clone(),
-                            self.selected_space.as_ref().is_some_and(|id| id == &space.space_id),
+                            space.space_name_id.clone(),
+                            self.selected_space.as_ref().is_some_and(|id| id == space.space_name_id.room_id()),
                         );
                         item
                     }
@@ -686,7 +677,7 @@
             num_updates += 1;
             match update {
                 SpacesListUpdate::AddJoinedSpace(joined_space) => {
-                    let space_id = joined_space.space_id.clone();
+                    let space_id = joined_space.space_name_id.room_id().clone();
                     let should_display = (self.display_filter)(&joined_space);
                     let replaced = self.all_joined_spaces.insert(space_id.clone(), joined_space);
                     if replaced.is_none() {
@@ -710,7 +701,10 @@
                 SpacesListUpdate::UpdateSpaceName { space_id, new_space_name } => {
                     if let Some(space) = self.all_joined_spaces.get_mut(&space_id) {
                         let was_displayed = (self.display_filter)(space);
-                        space.display_name = new_space_name;
+                        space.space_name_id = RoomNameId::new(
+                            RoomDisplayName::Named(new_space_name),
+                            space_id.clone(),
+                        );
                         let should_display = (self.display_filter)(space);
                         adjust_displayed_spaces(was_displayed, should_display, space_id, &mut self.displayed_spaces);
                     } else {
