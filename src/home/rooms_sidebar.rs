//! The RoomsSideBar is the widget that contains the RoomsList and other items.
//!
//! It differs in what content it includes based on the adaptive view:
//! * On a narrow mobile view, it acts as the root_view of StackNavigation
//!   * It includes a title label, a search bar, and the RoomsList.
//! * On a wide desktop view, it acts as a permanent tab that is on the left side of the dock.
//!   * It only includes a title label and the RoomsList, because the SearcBar
//!     is at the top of the HomeScreen in Desktop view.

<<<<<<< HEAD
use crate::shared::search_bar::{SearchBarAction, SearchBarWidgetExt};
=======
use makepad_widgets::*;
>>>>>>> 42ff1a7b

live_design! {
    use link::theme::*;
    use link::shaders::*;
    use link::widgets::*;

    use crate::shared::styles::*;
    use crate::shared::helpers::*;
    use crate::shared::room_filter_input_bar::RoomFilterInputBar;

    use crate::home::rooms_list::RoomsList;

    pub RoomsSideBar = <AdaptiveView> {
        Desktop = <View> {
            padding: {top: 20, left: 10, right: 10}
            flow: Down, spacing: 10
            width: Fill, height: Fill

            show_bg: true,
            draw_bg: {
                instance bg_color: (COLOR_PRIMARY)
                instance border_color: #f2f2f2
                instance border_size: 0.003

                // Draws a right-side border
                fn pixel(self) -> vec4 {
                    if self.pos.x > 1.0 - self.border_size {
                        return self.border_color;
                    } else {
                        return self.bg_color;
                    }
                }
            }

            sidebar_title = <Label> {
                text: "All Rooms"
                draw_text: {
                    color: #x0
                    text_style: <TITLE_TEXT>{}
                }
            }
            <CachedWidget> {
                rooms_list = <RoomsList> {}
            }
        },

        Mobile = <View> {
            padding: {top: 17, left: 17, right: 17}
            flow: Down, spacing: 7
            width: Fill, height: Fill

<<<<<<< HEAD
impl Widget for RoomsView {
    fn handle_event(&mut self, cx: &mut Cx, event: &Event, scope: &mut Scope) {
        self.view.handle_event(cx, event, scope);
        self.widget_match_event(cx, event, scope);
    }
    
    fn draw_walk(&mut self, cx: &mut Cx2d, scope: &mut Scope, walk: Walk) -> DrawStep {
        self.view.draw_walk(cx, scope, walk)
    }
}

impl WidgetMatchEvent for RoomsView {
    fn handle_actions(&mut self, cx: &mut Cx, actions: &Actions, scope: &mut Scope) {
        let widget_uid = self.widget_uid();
        let search_bar_widget_uid = self.view.search_bar(id!(search_bar)).widget_uid();
        if let Some(search_widget_action) = actions.find_widget_action(search_bar_widget_uid) {
            match search_widget_action.cast() {
                SearchBarAction::Search(keywords) => {
                    cx.widget_action(widget_uid, &scope.path, RoomsViewAction::Search(keywords.clone()));
=======
            sidebar_title = <Label> {
                text: "All Rooms"
                draw_text: {
                    color: #x0
                    text_style: <TITLE_TEXT>{}
>>>>>>> 42ff1a7b
                }
            }
            <CachedWidget> {
                <RoomFilterInputBar> { }
            }
            <CachedWidget> {
                rooms_list = <RoomsList> {}
            }
        }
    }
}<|MERGE_RESOLUTION|>--- conflicted
+++ resolved
@@ -7,11 +7,9 @@
 //!   * It only includes a title label and the RoomsList, because the SearcBar
 //!     is at the top of the HomeScreen in Desktop view.
 
-<<<<<<< HEAD
+use makepad_widgets::*;
+
 use crate::shared::search_bar::{SearchBarAction, SearchBarWidgetExt};
-=======
-use makepad_widgets::*;
->>>>>>> 42ff1a7b
 
 live_design! {
     use link::theme::*;
@@ -63,33 +61,11 @@
             flow: Down, spacing: 7
             width: Fill, height: Fill
 
-<<<<<<< HEAD
-impl Widget for RoomsView {
-    fn handle_event(&mut self, cx: &mut Cx, event: &Event, scope: &mut Scope) {
-        self.view.handle_event(cx, event, scope);
-        self.widget_match_event(cx, event, scope);
-    }
-    
-    fn draw_walk(&mut self, cx: &mut Cx2d, scope: &mut Scope, walk: Walk) -> DrawStep {
-        self.view.draw_walk(cx, scope, walk)
-    }
-}
-
-impl WidgetMatchEvent for RoomsView {
-    fn handle_actions(&mut self, cx: &mut Cx, actions: &Actions, scope: &mut Scope) {
-        let widget_uid = self.widget_uid();
-        let search_bar_widget_uid = self.view.search_bar(id!(search_bar)).widget_uid();
-        if let Some(search_widget_action) = actions.find_widget_action(search_bar_widget_uid) {
-            match search_widget_action.cast() {
-                SearchBarAction::Search(keywords) => {
-                    cx.widget_action(widget_uid, &scope.path, RoomsViewAction::Search(keywords.clone()));
-=======
             sidebar_title = <Label> {
                 text: "All Rooms"
                 draw_text: {
                     color: #x0
                     text_style: <TITLE_TEXT>{}
->>>>>>> 42ff1a7b
                 }
             }
             <CachedWidget> {
