--- conflicted
+++ resolved
@@ -12,9 +12,7 @@
     import crate::shared::adaptive_view::AdaptiveView;
 
     import crate::home::rooms_list::RoomsList;
-<<<<<<< HEAD
     import crate::shared::cached_widget::CachedWidget;
-    import crate::shared::search_bar::SearchBar;
 
     ICON_COLLAPSE = dep("crate://self/resources/icons/collapse.svg")
     ICON_ADD = dep("crate://self/resources/icons/add.svg")
@@ -93,8 +91,6 @@
             }
         }
     }
-=======
->>>>>>> 0730eb5b
 
     RoomsView = {{RoomsView}} {
         show_bg: true,
@@ -119,49 +115,11 @@
                 text_style: <TITLE_TEXT>{}
             }
         }
-<<<<<<< HEAD
         <SearchBar> {
             input = {
                 empty_message: "Search for rooms..."
             }
         }
-        <View> {
-            flow: Down, spacing: 20
-            padding: {top: 20}
-            width: Fill, height: Fit
-            <CollapsableTitle> {
-                title = {
-                    text: "People"
-                    draw_text: {
-                        color: (COLOR_TEXT_IDLE)
-                    }
-                }
-            }
-            <CollapsableTitle> {
-                title = {
-                    text: "Channels"
-                    draw_text: {
-                        color: (COLOR_TEXT_IDLE)
-                    }
-                }
-            }
-            <CollapsableTitle> {
-                title = {
-                    text: "Rooms"
-                    draw_text: {
-                        color: #666666
-                    }
-                }
-                collapse_icon = {
-                    draw_icon: { rotation_angle: 0. }
-                }
-                add_icon = {
-                    visible: true
-                }
-            }
-        }
-=======
->>>>>>> 0730eb5b
         <CachedWidget> {
             rooms_list = <RoomsList> {}
         }
