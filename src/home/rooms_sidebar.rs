use makepad_widgets::*;

use crate::{home::rooms_list::RoomsListWidgetExt, shared::{adaptive_layout_view::AdaptiveLayoutView, search_bar::SearchBarAction}};

live_design! {
    import makepad_widgets::base::*;
    import makepad_widgets::theme_desktop_dark::*;
    import makepad_draw::shader::std::*;

    import crate::shared::styles::*;
    import crate::shared::helpers::*;
<<<<<<< HEAD
    import crate::shared::adaptive_layout_view::AdaptiveLayoutView;
    import crate::shared::search_bar::SearchBar;
=======
    import crate::shared::adaptive_view::AdaptiveView;
>>>>>>> bf820725

    import crate::home::rooms_list::RoomsList;
    import crate::shared::cached_widget::CachedWidget;

    ICON_COLLAPSE = dep("crate://self/resources/icons/collapse.svg")
    ICON_ADD = dep("crate://self/resources/icons/add.svg")

    CollapsableTitle = <View> {
        width: Fill, height: Fit
        flow: Right, spacing: 10.
        align: {x: 0.0, y: 0.5}
        collapse_icon = <Icon> {
            draw_icon: {
                svg_file: (ICON_COLLAPSE),
                uniform rotation_angle: -90.0,
                fn get_color(self) -> vec4 {
                    // return #666;
                    return (COLOR_TEXT_IDLE);
                }

                // Support rotation of the icon
                fn clip_and_transform_vertex(self, rect_pos: vec2, rect_size: vec2) -> vec4 {
                    let clipped: vec2 = clamp(
                        self.geom_pos * rect_size + rect_pos,
                        self.draw_clip.xy,
                        self.draw_clip.zw
                    )
                    self.pos = (clipped - rect_pos) / rect_size

                    // Calculate the texture coordinates based on the rotation angle
                    let angle_rad = self.rotation_angle * 3.14159265359 / 180.0;
                    let cos_angle = cos(angle_rad);
                    let sin_angle = sin(angle_rad);
                    let rot_matrix = mat2(
                        cos_angle, -sin_angle,
                        sin_angle, cos_angle
                    );
                    self.tex_coord1 = mix(
                        self.icon_t1.xy,
                        self.icon_t2.xy,
                        (rot_matrix * (self.pos.xy - vec2(0.5))) + vec2(0.5)
                    );

                    return self.camera_projection * (self.camera_view * (self.view_transform * vec4(
                        clipped.x,
                        clipped.y,
                        self.draw_depth + self.draw_zbias,
                        1.
                    )))
                }
            }
            icon_walk: {width: 12, height: 12}
        }

        title = <Label> {
            draw_text: {
                color: #x0,
                text_style: <TITLE_TEXT>{ font_size: 11}
            }
        }

        <View> {
            width: Fill
        }

        add_icon = <View> {
            width: Fit
            visible: false
            padding: {right: 10}
            align: {x: 0.5, y: 0.5}
            <Icon> {
                icon_walk: {width: 10, height: 10}
                draw_icon: {
                    svg_file: (ICON_ADD),
                    fn get_color(self) -> vec4 {
                        return (COLOR_TEXT_IDLE);
                    }
                }
            }
        }
    }

<<<<<<< HEAD
    RoomsSideBar = {{RoomsSideBar}} {
        composition: {
            desktop: {
                padding: {top: 20., left: 10., right: 10.}
                flow: Down, spacing: 10
                width: 350, height: Fill
                visibility: Visible
            },
            mobile: {
                padding: {top: 17., left: 17., right: 17.}
                flow: Down, spacing: 7
                width: Fill, height: Fill
                visibility: Visible
            }
        }
=======
    RoomsView = {{RoomsView}} {
>>>>>>> bf820725
        show_bg: true,
        draw_bg: {
            instance bg_color: (COLOR_PRIMARY)
            instance border_color: #f2f2f2
            instance border_width: 0.003

            // Draws a right-side border
            fn pixel(self) -> vec4 {
                if self.pos.x > 1.0 - self.border_width {
                    return self.border_color;
                } else {
                    return self.bg_color;
                }
            }
        }
        <Label> {
            text: "Home"
            draw_text: {
                color: #x0
                text_style: <TITLE_TEXT>{}
            }
        }
        <SearchBar> {
            placeholder: "Please enter room name, alias or id..."
        }
        <View> {
            flow: Down, spacing: 20
            padding: {top: 20}
            width: Fill, height: Fit
            <CollapsableTitle> {
                title = {
                    text: "People"
                    draw_text: {
                        color: (COLOR_TEXT_IDLE)
                    }
                }
            }
            <CollapsableTitle> {
                title = {
                    text: "Channels"
                    draw_text: {
                        color: (COLOR_TEXT_IDLE)
                    }
                }
            }
            <CollapsableTitle> {
                title = {
                    text: "Rooms"
                    draw_text: {
                        color: #666666
                    }
                }
                collapse_icon = {
                    draw_icon: { rotation_angle: 0. }
                }
                add_icon = {
                    visible: true
                }
            }
        }
<<<<<<< HEAD
        room_list = <RoomsList> {}
    }
}

#[derive(Live, LiveHook, Widget)]
pub struct RoomsSideBar {
    #[deref] view: AdaptiveLayoutView,
}

impl Widget for RoomsSideBar {

    fn handle_event(&mut self, cx: &mut Cx, event: &Event, scope: &mut Scope) {
        for rooms_sidebar_action in cx.capture_actions(|cx| self.view.handle_event(cx, event, scope)) {
            if let SearchBarAction::Change(value) = rooms_sidebar_action.as_widget_action().cast() {

                log!("Search value: {}", value);

                // pass the search value to the rooms list widget
                self.view.rooms_list(id!(room_list)).handle_event(cx, event, &mut Scope::with_data(&mut value.clone()));

            }
            // also can handle collapsable title actions here, open or close the collapsable content.
        }
    }

=======
        <CachedWidget> {
            rooms_list = <RoomsList> {}
        }
    }

    RoomsSideBar = <AdaptiveView> {
        Desktop = <RoomsView> {
            padding: {top: 20., left: 10., right: 10.}
            flow: Down, spacing: 10
            width: 280, height: Fill
        },
        Mobile = <RoomsView> {
            padding: {top: 17., left: 17., right: 17.}
            flow: Down, spacing: 7
            width: Fill, height: Fill
        }        
    }
}

#[derive(Widget, Live, LiveHook)]
pub struct RoomsView {
    #[deref]
    view: View,
}

impl Widget for RoomsView {
    fn handle_event(&mut self, cx: &mut Cx, event: &Event, scope: &mut Scope) {
        self.view.handle_event(cx, event, scope);
    }
    
>>>>>>> bf820725
    fn draw_walk(&mut self, cx: &mut Cx2d, scope: &mut Scope, walk: Walk) -> DrawStep {
        self.view.draw_walk(cx, scope, walk)
    }
}<|MERGE_RESOLUTION|>--- conflicted
+++ resolved
@@ -9,12 +9,9 @@
 
     import crate::shared::styles::*;
     import crate::shared::helpers::*;
-<<<<<<< HEAD
     import crate::shared::adaptive_layout_view::AdaptiveLayoutView;
     import crate::shared::search_bar::SearchBar;
-=======
     import crate::shared::adaptive_view::AdaptiveView;
->>>>>>> bf820725
 
     import crate::home::rooms_list::RoomsList;
     import crate::shared::cached_widget::CachedWidget;
@@ -97,25 +94,8 @@
         }
     }
 
-<<<<<<< HEAD
-    RoomsSideBar = {{RoomsSideBar}} {
-        composition: {
-            desktop: {
-                padding: {top: 20., left: 10., right: 10.}
-                flow: Down, spacing: 10
-                width: 350, height: Fill
-                visibility: Visible
-            },
-            mobile: {
-                padding: {top: 17., left: 17., right: 17.}
-                flow: Down, spacing: 7
-                width: Fill, height: Fill
-                visibility: Visible
-            }
-        }
-=======
+
     RoomsView = {{RoomsView}} {
->>>>>>> bf820725
         show_bg: true,
         draw_bg: {
             instance bg_color: (COLOR_PRIMARY)
@@ -176,33 +156,6 @@
                 }
             }
         }
-<<<<<<< HEAD
-        room_list = <RoomsList> {}
-    }
-}
-
-#[derive(Live, LiveHook, Widget)]
-pub struct RoomsSideBar {
-    #[deref] view: AdaptiveLayoutView,
-}
-
-impl Widget for RoomsSideBar {
-
-    fn handle_event(&mut self, cx: &mut Cx, event: &Event, scope: &mut Scope) {
-        for rooms_sidebar_action in cx.capture_actions(|cx| self.view.handle_event(cx, event, scope)) {
-            if let SearchBarAction::Change(value) = rooms_sidebar_action.as_widget_action().cast() {
-
-                log!("Search value: {}", value);
-
-                // pass the search value to the rooms list widget
-                self.view.rooms_list(id!(room_list)).handle_event(cx, event, &mut Scope::with_data(&mut value.clone()));
-
-            }
-            // also can handle collapsable title actions here, open or close the collapsable content.
-        }
-    }
-
-=======
         <CachedWidget> {
             rooms_list = <RoomsList> {}
         }
@@ -233,8 +186,33 @@
         self.view.handle_event(cx, event, scope);
     }
     
->>>>>>> bf820725
     fn draw_walk(&mut self, cx: &mut Cx2d, scope: &mut Scope, walk: Walk) -> DrawStep {
         self.view.draw_walk(cx, scope, walk)
     }
+}
+
+#[derive(Live, LiveHook, Widget)]
+pub struct RoomsSideBar {
+    #[deref] view: AdaptiveLayoutView,
+}
+
+impl Widget for RoomsSideBar {
+
+    fn handle_event(&mut self, cx: &mut Cx, event: &Event, scope: &mut Scope) {
+        for rooms_sidebar_action in cx.capture_actions(|cx| self.view.handle_event(cx, event, scope)) {
+            if let SearchBarAction::Change(value) = rooms_sidebar_action.as_widget_action().cast() {
+
+                log!("Search value: {}", value);
+
+                // pass the search value to the rooms list widget
+                self.view.rooms_list(id!(room_list)).handle_event(cx, event, &mut Scope::with_data(&mut value.clone()));
+
+            }
+            // also can handle collapsable title actions here, open or close the collapsable content.
+        }
+    }
+
+    fn draw_walk(&mut self, cx: &mut Cx2d, scope: &mut Scope, walk: Walk) -> DrawStep {
+        self.view.draw_walk(cx, scope, walk)
+    }
 }