//! The RoomsSideBar is the widget that contains the RoomsList and other items.
//!
//! It differs in what content it includes based on the adaptive view:
//! * On a narrow mobile view, it acts as the root_view of StackNavigation
//!   * It includes a title label, a search bar, and the RoomsList.
//! * On a wide desktop view, it acts as a permanent tab that is on the left side of the dock.
//!   * It only includes a title label and the RoomsList, because the SearcBar
//!     is at the top of the HomeScreen in Desktop view.

use makepad_widgets::*;

use crate::home::rooms_list::RoomsListWidgetExt;

live_design! {
    use link::theme::*;
    use link::shaders::*;
    use link::widgets::*;

    use crate::shared::styles::*;
    use crate::shared::helpers::*;
    use crate::shared::room_filter_input_bar::RoomFilterInputBar;

    use crate::home::rooms_list::RoomsList;
    use crate::home::rooms_list_header::RoomsListHeader;

    pub RoomsSideBar = {{RoomsSideBar}}<AdaptiveView> {
        Desktop = <View> {
            padding: {top: 20, left: 10, right: 10}
            flow: Down, spacing: 10
            width: Fill, height: Fill

            show_bg: true,
            draw_bg: {
                instance bg_color: (COLOR_PRIMARY_DARKER)
                instance border_color: #f2f2f2
                instance border_size: 0.003

                // Draws a right-side border
                fn pixel(self) -> vec4 {
                    if self.pos.x > 1.0 - self.border_size {
                        return self.border_color;
                    } else {
                        return self.bg_color;
                    }
                }
            }

            <CachedWidget> {
                rooms_list_header = <RoomsListHeader> {}
            }
            <CachedWidget> {
                rooms_list = <RoomsList> {}
            }
        },

        Mobile = <View> {
            padding: {top: 17, left: 17, right: 17}
            flow: Down, spacing: 7
            width: Fill, height: Fill

            <CachedWidget> {
                rooms_list_header = <RoomsListHeader> {}
            }
            <CachedWidget> {
                <RoomFilterInputBar> {
                    draw_bg: {
                        border_size: 1.0,
                    }
                }
            }
            <CachedWidget> {
                rooms_list = <RoomsList> {}
            }
        }
    }
}

<<<<<<< HEAD
#[derive(Live, LiveHook, Widget)]
struct RoomsSideBar {
    #[deref] view: AdaptiveView,
}

impl Widget for RoomsSideBar {
    fn handle_event(&mut self, cx: &mut Cx, event: &Event, scope: &mut Scope) {
        if let Event::Actions(actions) = event {
            for action in actions {
                if let Some(SyncStatusAction::IsSyncing(is_syncing)) = action.downcast_ref() {
                    self.view(id!(rooms_list_header))
                        .view(id!(loading_spinner))
                        .set_visible(cx, *is_syncing);
                    self.redraw(cx);
                }
            }
        }
        
=======
/// A simple wrapper around `AdaptiveView` that contains several global singleton widgets.
///
/// * In the mobile view, it serves as the root view of the StackNavigation,
///   showing the title label, the search bar, and the RoomsList.
/// * In the desktop view, it is a permanent tab in the dock,
///   showing only the title label and the RoomsList
///   (because the search bar is at the top of the HomeScreen).
#[derive(Live, Widget)]
pub struct RoomsSideBar {
    #[deref] view: AdaptiveView,
}

impl LiveHook for RoomsSideBar {
    fn after_new_from_doc(&mut self, cx: &mut Cx) {
        // Here we set the global singleton for the RoomsList widget,
        // which is used to access the list of rooms from anywhere in the app.
        Cx::set_global(cx, self.view.rooms_list(id!(rooms_list)));
    }
}

impl Widget for RoomsSideBar {
    fn handle_event(&mut self, cx: &mut Cx, event: &Event, scope: &mut Scope) {
>>>>>>> b17c495e
        self.view.handle_event(cx, event, scope);
    }

    fn draw_walk(&mut self, cx: &mut Cx2d, scope: &mut Scope, walk: Walk) -> DrawStep {
        self.view.draw_walk(cx, scope, walk)
    }
<<<<<<< HEAD
}

/// ADD DOCS HERE
#[derive(Debug)]
pub enum SyncStatusAction {
    IsSyncing(bool),
=======
>>>>>>> b17c495e
}<|MERGE_RESOLUTION|>--- conflicted
+++ resolved
@@ -75,12 +75,24 @@
     }
 }
 
-<<<<<<< HEAD
-#[derive(Live, LiveHook, Widget)]
+/// A simple wrapper around `AdaptiveView` that contains several global singleton widgets.
+///
+/// * In the mobile view, it serves as the root view of the StackNavigation,
+///   showing the title label, the search bar, and the RoomsList.
+/// * In the desktop view, it is a permanent tab in the dock,
+///   showing only the title label and the RoomsList
+///   (because the search bar is at the top of the HomeScreen).
+#[derive(Live, Widget)]
 struct RoomsSideBar {
     #[deref] view: AdaptiveView,
 }
-
+impl LiveHook for RoomsSideBar {
+    fn after_new_from_doc(&mut self, cx: &mut Cx) {
+        // Here we set the global singleton for the RoomsList widget,
+        // which is used to access the list of rooms from anywhere in the app.
+        Cx::set_global(cx, self.view.rooms_list(id!(rooms_list)));
+    }
+}
 impl Widget for RoomsSideBar {
     fn handle_event(&mut self, cx: &mut Cx, event: &Event, scope: &mut Scope) {
         if let Event::Actions(actions) = event {
@@ -94,43 +106,16 @@
             }
         }
         
-=======
-/// A simple wrapper around `AdaptiveView` that contains several global singleton widgets.
-///
-/// * In the mobile view, it serves as the root view of the StackNavigation,
-///   showing the title label, the search bar, and the RoomsList.
-/// * In the desktop view, it is a permanent tab in the dock,
-///   showing only the title label and the RoomsList
-///   (because the search bar is at the top of the HomeScreen).
-#[derive(Live, Widget)]
-pub struct RoomsSideBar {
-    #[deref] view: AdaptiveView,
-}
-
-impl LiveHook for RoomsSideBar {
-    fn after_new_from_doc(&mut self, cx: &mut Cx) {
-        // Here we set the global singleton for the RoomsList widget,
-        // which is used to access the list of rooms from anywhere in the app.
-        Cx::set_global(cx, self.view.rooms_list(id!(rooms_list)));
-    }
-}
-
-impl Widget for RoomsSideBar {
-    fn handle_event(&mut self, cx: &mut Cx, event: &Event, scope: &mut Scope) {
->>>>>>> b17c495e
         self.view.handle_event(cx, event, scope);
     }
 
     fn draw_walk(&mut self, cx: &mut Cx2d, scope: &mut Scope, walk: Walk) -> DrawStep {
         self.view.draw_walk(cx, scope, walk)
     }
-<<<<<<< HEAD
 }
 
 /// ADD DOCS HERE
 #[derive(Debug)]
 pub enum SyncStatusAction {
     IsSyncing(bool),
-=======
->>>>>>> b17c495e
 }