--- conflicted
+++ resolved
@@ -57,20 +57,7 @@
             spacing: 10,
             flow: Down,
 
-<<<<<<< HEAD
-            <View> {
-                width: Fill, height: Fit
-                align: {x: 0.5, y: 0}
-                spacing: 10
-                inviter_avatar = <Avatar> {
-                    width: 30,
-                    height: 30,
-
-                    text_view = { text = { draw_text: {
-                        text_style: <TITLE_TEXT>{ font_size: 10.0 }
-                    }}}
-                }
-=======
+
             inviter_avatar = <Avatar> {
                 width: 30,
                 height: 30,
@@ -78,7 +65,7 @@
                     text_style: <TITLE_TEXT>{ font_size: 10.0 }
                 }}}
             }
->>>>>>> b84f56e4
+
 
             inviter_name = <Label> {
                 width: Fill, height: Fit,
