--- conflicted
+++ resolved
@@ -402,13 +402,8 @@
             .unwrap_or_else(|| self.room_name.to_string());
 
         if !self.is_loaded {
-<<<<<<< HEAD
-            let mut restore_status_view = self.view.restore_status_view(id!(restore_status_view));
+            let mut restore_status_view = self.view.restore_status_view(ids!(restore_status_view));
             restore_status_view.set_content(cx, self.all_rooms_loaded, &room_display_text);
-=======
-            let mut restore_status_view = self.view.restore_status_view(ids!(restore_status_view));
-            restore_status_view.set_content(cx, self.all_rooms_loaded, &self.room_name);
->>>>>>> dd6747f3
             return restore_status_view.draw(cx, scope);
         }
         let Some(info) = self.info.as_ref() else {
@@ -478,15 +473,8 @@
                 );
             }
         }
-<<<<<<< HEAD
         let invite_room_label = room_name_or_id(&info.room_name, &info.room_id);
-        room_view.label(id!(room_name)).set_text(cx, &invite_room_label);
-=======
-        room_view.label(ids!(room_name)).set_text(
-            cx,
-            info.room_name.as_deref().unwrap_or_else(|| info.room_id.as_str()),
-        );
->>>>>>> dd6747f3
+        room_view.label(ids!(room_name)).set_text(cx, &invite_room_label);
 
         // Third, set the buttons' text based on the invite state.
         let cancel_button = self.view.button(ids!(cancel_button));
@@ -555,16 +543,12 @@
             self.all_rooms_loaded = true;
             self.redraw(cx);
         }
-<<<<<<< HEAD
         self.view
-            .restore_status_view(id!(restore_status_view))
+            .restore_status_view(ids!(restore_status_view))
             .set_content(cx, self.all_rooms_loaded, &room_display_text);
         self.view
-            .restore_status_view(id!(restore_status_view))
+            .restore_status_view(ids!(restore_status_view))
             .set_visible(cx, !self.is_loaded);
-=======
-        self.view.restore_status_view(ids!(restore_status_view)).set_visible(cx, !self.is_loaded);
->>>>>>> dd6747f3
     }
 }
 
