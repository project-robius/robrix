--- conflicted
+++ resolved
@@ -79,26 +79,16 @@
                 show_invite = false;
                 // Get a reference to the `RoomScreen` widget and tell it which room's data to show.
                 self.view
-<<<<<<< HEAD
-                    .room_screen(id!(room_screen))
+                    .room_screen(ids!(room_screen))
                     .set_displayed_room(cx, room_id.clone().into(), room_name.clone().into());
-=======
-                    .room_screen(ids!(room_screen))
-                    .set_displayed_room(cx, room_id.clone().into(), room_name.clone());
->>>>>>> dd6747f3
             }
             Some(SelectedRoom::InvitedRoom { room_id, room_name }) => {
                 show_welcome = false;
                 show_room = false;
                 show_invite = true;
                 self.view
-<<<<<<< HEAD
-                    .invite_screen(id!(invite_screen))
+                    .invite_screen(ids!(invite_screen))
                     .set_displayed_invite(cx, room_id.clone().into(), room_name.clone().into());
-=======
-                    .invite_screen(ids!(invite_screen))
-                    .set_displayed_invite(cx, room_id.clone().into(), room_name.clone());
->>>>>>> dd6747f3
             }
             None => {
                 show_welcome = true;
