use makepad_widgets::{text::selection::Cursor, *};
use matrix_sdk::{
    room::edit::EditedContent,
    ruma::{
        OwnedRoomId,
        events::{
            poll::unstable_start::{UnstablePollAnswer, UnstablePollStartContentBlock},
            room::message::{FormattedBody, MessageType, RoomMessageEventContentWithoutRelation},
        },
    },
};
use matrix_sdk_ui::timeline::{EventTimelineItem, MsgLikeKind, TimelineEventItemId, TimelineItemContent};

use crate::shared::mentionable_text_input::MentionableTextInputWidgetExt;
use crate::{
    shared::popup_list::{enqueue_popup_notification, PopupItem, PopupKind}, sliding_sync::{submit_async_request, MatrixRequest}
};

live_design! {
    use link::theme::*;
    use link::shaders::*;
    use link::widgets::*;

    use crate::shared::helpers::*;
    use crate::shared::styles::*;
    use crate::shared::avatar::*;
    use crate::shared::icon_button::*;
    use crate::shared::mentionable_text_input::MentionableTextInput;

    EditingContent = <View> {
        width: Fill,
        height: Fit,
        align: {x: 0.5, y: 1.0}, // centered horizontally, bottom-aligned
        padding: { left: 20, right: 20, top: 10, bottom: 10 }
        spacing: 10,
        flow: Down,

        show_bg: true,
        draw_bg: {
            color: (COLOR_PRIMARY)
        }

        <View> {
            width: Fill
            height: Fit
            flow: Right
            align: {y: 0.5}
            padding: {left: 5, right: 5}

            <Label> {
                width: Fill,
                draw_text: {
                    text_style: <USERNAME_TEXT_STYLE> {},
                    color: #222,
                    wrap: Ellipsis,
                }
                text: "Editing message:"
            }

            cancel_button = <RobrixIconButton> {
                width: Fit,
                height: Fit,
                padding: 13,
                spacing: 0,
                margin: {left: 5, right: 5},

                draw_bg: {
                    border_color: (COLOR_DANGER_RED),
                    color: #fff0f0 // light red
                    border_radius: 5
                }
                draw_icon: {
                    svg_file: (ICON_CLOSE),
                    color: (COLOR_DANGER_RED)
                }
                icon_walk: {width: 16, height: 16, margin: 0}
            }

            accept_button = <RobrixIconButton> {
                width: Fit,
                height: Fit,
                padding: 13,
                spacing: 0,
                margin: {left: 5, right: 5},

                draw_bg: {
                    border_color: (COLOR_ACCEPT_GREEN),
                    color: #f0fff0 // light green
                    border_radius: 5
                }
                draw_icon: {
                    svg_file: (ICON_CHECKMARK)
                    color: (COLOR_ACCEPT_GREEN),
                }
                icon_walk: {width: 16, height: 16, margin: 0}
            }
        }

        <LineH> { }

        edit_text_input = <MentionableTextInput> {
            width: Fill, height: Fit,
            margin: { bottom: 5 }
            padding: { top: 3 }
            align: {y: 0.5}
            persistent = {
                center = {
                    text_input = {
                        empty_text: "Enter edited message..."
                    }
                }
            }
        }
    }


    pub EditingPane = {{EditingPane}} {
        visible: false,
        width: Fill,
        height: Fit,
        align: {x: 0.5, y: 1.0}
        // TODO: FIXME: this is a hack to make the editing pane
        //              able to slide out of the bottom of the screen.
        //              (Waiting on a Makepad-level fix for this.)
        margin: {top: 1000}

        editing_content = <EditingContent> { }

        animator: {
            panel = {
                default: hide,
                show = {
                    redraw: true,
                    from: {all: Forward {duration: 0.8}}
                    ease: ExpDecay {d1: 0.80, d2: 0.97}
                    apply: { margin: {top: 0} }
                }
                hide = {
                    redraw: true,
                    from: {all: Forward {duration: 0.8}}
                    ease: ExpDecay {d1: 0.80, d2: 0.97}
                    // TODO: FIXME: this is a hack to make the editing pane
                    //              able to slide out of the bottom of the screen.
                    //              (Waiting on a Makepad-level fix for this.)
                    apply: { margin: {top: 1000} }
                }
            }
        }
    }
}

/// Action emitted by the EditingPane widget.
#[derive(Clone, DefaultNone, Debug)]
pub enum EditingPaneAction {
    /// The editing pane has been closed/hidden.
    Hide,
    None,
}

/// The information maintained by the EditingPane widget.
struct EditingPaneInfo {
    event_tl_item: EventTimelineItem,
    room_id: OwnedRoomId,
}

/// A view that slides in from the bottom of the screen to allow editing a message.
#[derive(Live, LiveHook, Widget)]
pub struct EditingPane {
    #[deref]
    view: View,
    #[animator]
    animator: Animator,

    #[rust]
    info: Option<EditingPaneInfo>,
    #[rust]
    is_animating_out: bool,
}

impl Widget for EditingPane {
    fn handle_event(&mut self, cx: &mut Cx, event: &Event, scope: &mut Scope) {
        self.view.handle_event(cx, event, scope);

        if !self.visible {
            return;
        }

        let animator_action = self.animator_handle_event(cx, event);
        if animator_action.must_redraw() {
            self.redraw(cx);
        }
        // If the animator is in the `hide` state and has finished animating out,
        // that means it has fully animated off-screen and can be set to invisible.
        if self.animator_in_state(cx, id!(panel.hide)) {
            match (self.is_animating_out, animator_action.is_animating()) {
                (true, false) => {
                    self.visible = false;
                    self.info = None;
                    cx.widget_action(self.widget_uid(), &scope.path, EditingPaneAction::Hide);
                    cx.revert_key_focus();
                    self.redraw(cx);
                    return;
                },
                (false, true) => {
                    self.is_animating_out = true;
                    return;
                },
                _ => {},
            }
        }

        if let Event::Actions(actions) = event {

            let edit_text_input = self.mentionable_text_input(id!(editing_content.edit_text_input)).text_input_ref();

            // Hide the editing pane if the cancel button was clicked
            // or if the `Escape` key was pressed within the edit text input.
            if self.button(id!(cancel_button)).clicked(actions)
                || edit_text_input.escaped(actions)
            {
                self.animator_play(cx, id!(panel.hide));
                self.redraw(cx);
                return;
            }

            let Some(info) = self.info.as_ref() else { return };

            if self.button(id!(accept_button)).clicked(actions)
                || edit_text_input.returned(actions).is_some_and(|(_, m)| m.is_primary())
            {
                let edited_text = edit_text_input.text().trim().to_string();
                let edited_content = match info.event_tl_item.content() {
                    TimelineItemContent::MsgLike(msg_like_content) => {
                        match &msg_like_content.kind {
                            MsgLikeKind::Message(message) => {
                                // Only these types of messages can be edited.
                                let mut edited_content = match message.msgtype() {
                                    // TODO: try to distinguish between plaintext, markdown, and html messages,
                                    //       For now, we just assume that all messages are markdown.
                                    //       But this is a problem, since the body of the text/emote message might not be markdown.

                                    // TODO: also handle "/html" or "/plain" prefixes, just like when sending new messages.
                                    MessageType::Text(_text) => EditedContent::RoomMessage(
                                        RoomMessageEventContentWithoutRelation::text_markdown(&edited_text),
                                    ),
                                    MessageType::Emote(_emote) => EditedContent::RoomMessage(
                                        RoomMessageEventContentWithoutRelation::emote_markdown(
                                            &edited_text,
                                        ),
                                    ),
                                    // TODO: support adding/removing attachments.
                                    //       For now, we just support modifying the body/formatted body of the message.
                                    // TODO: once we update the matrix-sdk dependency, we can use the new
                                    //       `EditedContent::MediaCaption` variant to edit media messages captions only.
                                    MessageType::Image(image) => {
                                        let mut new_image_msg = image.clone();
                                        if image.formatted.is_some() {
                                            new_image_msg.formatted = FormattedBody::markdown(&edited_text);
                                        }
                                        new_image_msg.body = edited_text.clone();
                                        EditedContent::RoomMessage(
                                            RoomMessageEventContentWithoutRelation::new(
                                                MessageType::Image(new_image_msg),
                                            ),
                                        )
                                    },
                                    MessageType::Audio(audio) => {
                                        let mut new_audio_msg = audio.clone();
                                        if audio.formatted.is_some() {
                                            new_audio_msg.formatted = FormattedBody::markdown(&edited_text);
                                        }
                                        new_audio_msg.body = edited_text.clone();
                                        EditedContent::RoomMessage(
                                            RoomMessageEventContentWithoutRelation::new(
                                                MessageType::Audio(new_audio_msg),
                                            ),
                                        )
                                    },
                                    MessageType::File(file) => {
                                        let mut new_file_msg = file.clone();
                                        if file.formatted.is_some() {
                                            new_file_msg.formatted = FormattedBody::markdown(&edited_text);
                                        }
                                        new_file_msg.body = edited_text.clone();
                                        EditedContent::RoomMessage(
                                            RoomMessageEventContentWithoutRelation::new(MessageType::File(
                                                new_file_msg,
                                            )),
                                        )
                                    },
                                    MessageType::Video(video) => {
                                        let mut new_video_msg = video.clone();
                                        if video.formatted.is_some() {
                                            new_video_msg.formatted = FormattedBody::markdown(&edited_text);
                                        }
                                        new_video_msg.body = edited_text.clone();
                                        EditedContent::RoomMessage(
                                            RoomMessageEventContentWithoutRelation::new(
                                                MessageType::Video(new_video_msg),
                                            ),
                                        )
                                    },
                                    _non_editable => {
                                        enqueue_popup_notification(PopupItem { message: "That message type cannot be edited.".into(), kind: PopupKind::Error, auto_dismissal_duration: None });
                                        self.animator_play(cx, id!(panel.hide));
                                        self.redraw(cx);
                                        return;
                                    },
                                };

                                // TODO: extract mentions out of the new edited text and use them here.
                                if let Some(existing_mentions) = message.mentions() {
                                    if let EditedContent::RoomMessage(new_message_content) =
                                        &mut edited_content
                                    {
                                        new_message_content.mentions = Some(existing_mentions.clone());
                                    }
                                    // TODO: once we update the matrix-sdk dependency, uncomment this.
                                    // EditedContent::MediaCaption { mentions, .. }) => {
                                    //     mentions = Some(existing_mentions);
                                    // }
                                }

                                edited_content
                            }

                            MsgLikeKind::Poll(poll) => {
                                let poll_result = poll.results();
                                let poll_answers = poll_result.answers;
                                // TODO: support editing poll answers. For now, just keep the same answers.
                                let Ok(new_poll_answers) = poll_answers
                                    .into_iter()
                                    .map(|answer| UnstablePollAnswer::new(answer.id, answer.text))
                                    .collect::<Vec<_>>()
                                    .try_into()
                                else {
                                    enqueue_popup_notification(
                                        PopupItem { message: "Failed to obtain existing poll answers while editing poll.".into(),
                                        kind: PopupKind::Error,
                                        auto_dismissal_duration: None
                                    });
                                    return;
                                };
                                let mut new_content_block = UnstablePollStartContentBlock::new(
                                    edited_text.clone(),
                                    new_poll_answers,
                                );
                                new_content_block.kind = poll_result.kind;
                                new_content_block.max_selections = poll_result.max_selections
                                    .try_into()
                                    .inspect_err(|e| error!("BUG: failed to obtain existing poll max selections while editing: {}", e))
                                    .unwrap_or_default();
                                EditedContent::PollStart {
                                    fallback_text: edited_text,
                                    new_content: new_content_block,
                                }

                            }
                            _ => {
                                enqueue_popup_notification(PopupItem { message: "That event type cannot be edited.".into(), kind: PopupKind::Error, auto_dismissal_duration: None });
                                return;
                            }
                        }
                    }
                    _ => {
                        enqueue_popup_notification(PopupItem { message: "That event type cannot be edited.".into(), kind: PopupKind::Error, auto_dismissal_duration: None });
                        return;
                    },
                };

                submit_async_request(MatrixRequest::EditMessage {
                    room_id: info.room_id.clone(),
                    timeline_event_item_id: info.event_tl_item.identifier(),
                    edited_content,
                });

                // TODO: show a loading spinner within the accept button.
            }
        }
    }

    fn draw_walk(&mut self, cx: &mut Cx2d, scope: &mut Scope, walk: Walk) -> DrawStep {
        if self.info.is_none() {
            self.visible = false;
        };
        self.view.draw_walk(cx, scope, walk)
    }
}

impl EditingPane {
    /// Returns `true` if this pane is currently being shown.
    pub fn is_currently_shown(&self, _cx: &mut Cx) -> bool {
        self.visible
    }

    /// Call this when the result of an edit operation is received.
    ///
    /// This will handle the result, and either show a success message
    /// and hide this editing pane, or show an error message.
    pub fn handle_edit_result(
        &mut self,
        cx: &mut Cx,
        timeline_event_item_id: TimelineEventItemId,
        edit_result: Result<(), matrix_sdk_ui::timeline::Error>,
    ) {
        let Some(info) = self.info.as_ref() else {
            error!("Editing pane received and edit result but had no info set.");
            return;
        };
        if info.event_tl_item.identifier() != timeline_event_item_id {
            error!("Editing pane received an edit result for a different event.");
            return;
        }
        match edit_result {
            Ok(()) => {
                self.animator_play(cx, id!(panel.hide));
            },
            Err(e) => {
                enqueue_popup_notification(PopupItem { message: format!("Failed to edit message: {}", e), kind: PopupKind::Error, auto_dismissal_duration: None });
            },
        }
    }

    /// Shows the editing pane and sets it up to edit the given `event`'s content.
    pub fn show(&mut self, cx: &mut Cx, event_tl_item: EventTimelineItem, room_id: OwnedRoomId) {
        if !event_tl_item.is_editable() {
            enqueue_popup_notification(PopupItem { message: "That message cannot be edited.".into(), kind: PopupKind::Error, auto_dismissal_duration: None });
            return;
        }

        let edit_text_input = self.mentionable_text_input(id!(editing_content.edit_text_input));

        if let Some(message) = event_tl_item.content().as_message() {
            edit_text_input.set_text(cx, message.body());
        } else if let Some(poll) = event_tl_item.content().as_poll() {
            edit_text_input.set_text(cx, &poll.results().question);
        } else {
<<<<<<< HEAD
            enqueue_popup_notification(PopupItem { message: "That message cannot be edited.".into(), kind: PopupKind::Error, auto_dismissal_duration: None });
            return;
=======
             enqueue_popup_notification(PopupItem { message: "That message cannot be edited.".into(), auto_dismissal_duration: None });
             return;
>>>>>>> b17c495e
        }


        self.info = Some(EditingPaneInfo { event_tl_item, room_id: room_id.clone() });

        self.visible = true;
        self.button(id!(accept_button)).reset_hover(cx);
        self.button(id!(cancel_button)).reset_hover(cx);
        self.animator_play(cx, id!(panel.show));

        // Set the text input's cursor to the end and give it key focus.
        let inner_text_input = edit_text_input.text_input_ref();
        let text_len = edit_text_input.text().len();
        inner_text_input.set_cursor(
            cx,
            Cursor { index: text_len, prefer_next_row: false },
            false,
        );
        inner_text_input.set_key_focus(cx);
        self.redraw(cx);
    }

    /// Returns the state of this `EditingPane`, if any.
    pub fn save_state(&self) -> Option<EditingPaneState> {
        self.info.as_ref().map(|info| EditingPaneState {
            event_tl_item: info.event_tl_item.clone(),
            text_input_state: self
                .mentionable_text_input(id!(editing_content.edit_text_input))
                .text_input_ref()
                .save_state(),
        })
    }

    /// Restores the state of this `EditingPane` from the given `editing_pane_state`.
    pub fn restore_state(
        &mut self,
        cx: &mut Cx,
        editing_pane_state: EditingPaneState,
        room_id: OwnedRoomId,
    ) {
        let EditingPaneState { event_tl_item, text_input_state } = editing_pane_state;
        self.mentionable_text_input(id!(editing_content.edit_text_input))
            .text_input_ref()
            .restore_state(cx, text_input_state);
        self.info = Some(EditingPaneInfo { event_tl_item, room_id: room_id.clone() });
        self.visible = true;
        self.button(id!(accept_button)).reset_hover(cx);
        self.button(id!(cancel_button)).reset_hover(cx);
        self.animator_play(cx, id!(panel.show));
        self.redraw(cx);

        // In this function, we do not give key focus to the text input,
        // because we don't want the IME/soft keyboard to pop up immediately
        // when the user navigates back to a room they were previously editing a message in.
        // That soft-keyboard pop-up effect is jarring and unpleasant.
    }
}

impl EditingPaneRef {
    /// See [`EditingPane::is_currently_shown()`].
    pub fn is_currently_shown(&self, cx: &mut Cx) -> bool {
        let Some(inner) = self.borrow() else {
            return false;
        };
        inner.is_currently_shown(cx)
    }

    /// See [`EditingPane::handle_edit_result()`].
    pub fn handle_edit_result(
        &self,
        cx: &mut Cx,
        timeline_event_item_id: TimelineEventItemId,
        edit_result: Result<(), matrix_sdk_ui::timeline::Error>,
    ) {
        let Some(mut inner) = self.borrow_mut() else {
            return;
        };
        inner.handle_edit_result(cx, timeline_event_item_id, edit_result);
    }

    /// See [`EditingPane::show()`].
    pub fn show(&self, cx: &mut Cx, event_tl_item: EventTimelineItem, room_id: OwnedRoomId) {
        let Some(mut inner) = self.borrow_mut() else {
            return;
        };
        inner.show(cx, event_tl_item, room_id);
    }

    /// See [`EditingPane::save_state()`].
    pub fn save_state(&self) -> Option<EditingPaneState> {
        self.borrow()?.save_state()
    }

    /// Restores the state of this `EditingPane` from the given `event_tl_item` and `text_input_state`.
    ///
    /// The arguments should be the result of a previous call to [`Self::save_state()`].
    pub fn restore_state(
        &self,
        cx: &mut Cx,
        editing_pane_state: EditingPaneState,
        room_id: OwnedRoomId,
    ) {
        if let Some(mut inner) = self.borrow_mut() {
            inner.restore_state(cx, editing_pane_state, room_id);
        }
    }

    /// Hides the editing pane immediately and clears its state without animating it out.
    pub fn force_reset_hide(&self, cx: &mut Cx) {
        let Some(mut inner) = self.borrow_mut() else { return };
        inner.visible = false;
        inner.animator_cut(cx, id!(panel.hide));
        inner.is_animating_out = false;
        inner.info = None;
        inner.redraw(cx);
    }
}

/// The state of the EditingPane, used for saving/restoring its state.
pub struct EditingPaneState {
    event_tl_item: EventTimelineItem,
    text_input_state: TextInputState,
}<|MERGE_RESOLUTION|>--- conflicted
+++ resolved
@@ -435,13 +435,8 @@
         } else if let Some(poll) = event_tl_item.content().as_poll() {
             edit_text_input.set_text(cx, &poll.results().question);
         } else {
-<<<<<<< HEAD
             enqueue_popup_notification(PopupItem { message: "That message cannot be edited.".into(), kind: PopupKind::Error, auto_dismissal_duration: None });
             return;
-=======
-             enqueue_popup_notification(PopupItem { message: "That message cannot be edited.".into(), auto_dismissal_duration: None });
-             return;
->>>>>>> b17c495e
         }
 
 
