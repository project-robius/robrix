use makepad_widgets::{text::selection::Cursor, *};
use matrix_sdk::{
    room::edit::EditedContent,
    ruma::{
        OwnedRoomId,
        events::{
            poll::unstable_start::{UnstablePollAnswer, UnstablePollStartContentBlock},
            room::message::{FormattedBody, MessageType, RoomMessageEventContentWithoutRelation},
        },
    },
};
use matrix_sdk_ui::timeline::{EventTimelineItem, MsgLikeKind, TimelineEventItemId, TimelineItemContent};

use crate::shared::mentionable_text_input::MentionableTextInputWidgetExt;
use crate::{
    shared::popup_list::{enqueue_popup_notification, PopupItem}, sliding_sync::{submit_async_request, MatrixRequest}
};

live_design! {
    use link::theme::*;
    use link::shaders::*;
    use link::widgets::*;

    use crate::shared::helpers::*;
    use crate::shared::styles::*;
    use crate::shared::avatar::*;
    use crate::shared::icon_button::*;
    use crate::shared::mentionable_text_input::MentionableTextInput;

    EditingContent = <View> {
        width: Fill,
        height: Fit,
        align: {x: 0.5, y: 1.0}, // centered horizontally, bottom-aligned
        padding: { left: 20, right: 20, top: 10, bottom: 10 }
        spacing: 10,
        flow: Down,

        show_bg: true,
        draw_bg: {
            color: (COLOR_PRIMARY)
        }

        <View> {
            width: Fill
            height: Fit
            flow: Right
            align: {y: 0.5}
            padding: {left: 5, right: 5}

            <Label> {
                width: Fill,
                draw_text: {
                    text_style: <USERNAME_TEXT_STYLE> {},
                    color: #222,
                    wrap: Ellipsis,
                }
                text: "Editing message:"
            }

            cancel_button = <RobrixIconButton> {
                width: Fit,
                height: Fit,
                padding: 13,
                spacing: 0,
                margin: {left: 5, right: 5},

                draw_bg: {
                    border_color: (COLOR_DANGER_RED),
                    color: #fff0f0 // light red
                    border_radius: 5
                }
                draw_icon: {
                    svg_file: (ICON_CLOSE),
                    color: (COLOR_DANGER_RED)
                }
                icon_walk: {width: 16, height: 16, margin: 0}
            }

            accept_button = <RobrixIconButton> {
                width: Fit,
                height: Fit,
                padding: 13,
                spacing: 0,
                margin: {left: 5, right: 5},

                draw_bg: {
                    border_color: (COLOR_ACCEPT_GREEN),
                    color: #f0fff0 // light green
                    border_radius: 5
                }
                draw_icon: {
                    svg_file: (ICON_CHECKMARK)
                    color: (COLOR_ACCEPT_GREEN),
                }
                icon_walk: {width: 16, height: 16, margin: 0}
            }
        }

        <LineH> {
            draw_bg: {color: (COLOR_DIVIDER_DARK)}
        }

        edit_text_input = <MentionableTextInput> {
            width: Fill, height: Fit,
            margin: { bottom: 5 }
            padding: { top: 3 }
            align: {y: 0.5}
            persistent = {
                center = {
                    text_input = {
                        empty_text: "Enter edited message..."
                    }
                }
            }
        }
    }


    pub EditingPane = {{EditingPane}} {
        visible: false,
        width: Fill,
        height: Fit,
        align: {x: 0.5, y: 1.0}
        // TODO: FIXME: this is a hack to make the editing pane
        //              able to slide out of the bottom of the screen.
        //              (Waiting on a Makepad-level fix for this.)
        margin: {top: 1000}

        editing_content = <EditingContent> { }

        animator: {
            panel = {
                default: hide,
                show = {
                    redraw: true,
                    from: {all: Forward {duration: 0.8}}
                    ease: ExpDecay {d1: 0.80, d2: 0.97}
                    apply: { margin: {top: 0} }
                }
                hide = {
                    redraw: true,
                    from: {all: Forward {duration: 0.8}}
                    ease: ExpDecay {d1: 0.80, d2: 0.97}
                    // TODO: FIXME: this is a hack to make the editing pane
                    //              able to slide out of the bottom of the screen.
                    //              (Waiting on a Makepad-level fix for this.)
                    apply: { margin: {top: 1000} }
                }
            }
        }
    }
}

/// Action emitted by the EditingPane widget.
#[derive(Clone, DefaultNone, Debug)]
pub enum EditingPaneAction {
    /// The editing pane has been closed/hidden.
    Hide,
    None,
}

/// The information maintained by the EditingPane widget.
struct EditingPaneInfo {
    event_tl_item: EventTimelineItem,
    room_id: OwnedRoomId,
}

/// A view that slides in from the bottom of the screen to allow editing a message.
#[derive(Live, LiveHook, Widget)]
pub struct EditingPane {
    #[deref]
    view: View,
    #[animator]
    animator: Animator,

    #[rust]
    info: Option<EditingPaneInfo>,
    #[rust]
    is_animating_out: bool,
}

impl Widget for EditingPane {
    fn handle_event(&mut self, cx: &mut Cx, event: &Event, scope: &mut Scope) {
        self.view.handle_event(cx, event, scope);

        if !self.visible {
            return;
        }

        let animator_action = self.animator_handle_event(cx, event);
        if animator_action.must_redraw() {
            self.redraw(cx);
        }
        // If the animator is in the `hide` state and has finished animating out,
        // that means it has fully animated off-screen and can be set to invisible.
        if self.animator_in_state(cx, id!(panel.hide)) {
            match (self.is_animating_out, animator_action.is_animating()) {
                (true, false) => {
                    self.visible = false;
                    self.info = None;
                    cx.widget_action(self.widget_uid(), &scope.path, EditingPaneAction::Hide);
                    cx.revert_key_focus();
                    self.redraw(cx);
                    return;
                },
                (false, true) => {
                    self.is_animating_out = true;
                    return;
                },
                _ => {},
            }
        }

        if let Event::Actions(actions) = event {

            let edit_text_input = self.mentionable_text_input(id!(editing_content.edit_text_input)).text_input_ref();

            // Hide the editing pane if the cancel button was clicked
            // or if the `Escape` key was pressed within the edit text input.
            if self.button(id!(cancel_button)).clicked(actions)
                || edit_text_input.escaped(actions)
            {
                self.animator_play(cx, id!(panel.hide));
                self.redraw(cx);
                return;
            }

            let Some(info) = self.info.as_ref() else { return };

            if self.button(id!(accept_button)).clicked(actions)
                || edit_text_input.returned(actions).is_some_and(|(_, m)| m.is_primary())
            {
                let edited_text = edit_text_input.text().trim().to_string();
                let edited_content = match info.event_tl_item.content() {
                    TimelineItemContent::MsgLike(msg_like_content) => {
                        match &msg_like_content.kind {
                            MsgLikeKind::Message(message) => {
                                // Only these types of messages can be edited.
                                let mut edited_content = match message.msgtype() {
                                    // TODO: try to distinguish between plaintext, markdown, and html messages,
                                    //       For now, we just assume that all messages are markdown.
                                    //       But this is a problem, since the body of the text/emote message might not be markdown.

                                    // TODO: also handle "/html" or "/plain" prefixes, just like when sending new messages.
                                    MessageType::Text(_text) => EditedContent::RoomMessage(
                                        RoomMessageEventContentWithoutRelation::text_markdown(&edited_text),
                                    ),
                                    MessageType::Emote(_emote) => EditedContent::RoomMessage(
                                        RoomMessageEventContentWithoutRelation::emote_markdown(
                                            &edited_text,
                                        ),
                                    ),
                                    // TODO: support adding/removing attachments.
                                    //       For now, we just support modifying the body/formatted body of the message.
                                    // TODO: once we update the matrix-sdk dependency, we can use the new
                                    //       `EditedContent::MediaCaption` variant to edit media messages captions only.
                                    MessageType::Image(image) => {
                                        let mut new_image_msg = image.clone();
                                        if image.formatted.is_some() {
                                            new_image_msg.formatted = FormattedBody::markdown(&edited_text);
                                        }
                                        new_image_msg.body = edited_text.clone();
                                        EditedContent::RoomMessage(
                                            RoomMessageEventContentWithoutRelation::new(
                                                MessageType::Image(new_image_msg),
                                            ),
                                        )
                                    },
                                    MessageType::Audio(audio) => {
                                        let mut new_audio_msg = audio.clone();
                                        if audio.formatted.is_some() {
                                            new_audio_msg.formatted = FormattedBody::markdown(&edited_text);
                                        }
                                        new_audio_msg.body = edited_text.clone();
                                        EditedContent::RoomMessage(
                                            RoomMessageEventContentWithoutRelation::new(
                                                MessageType::Audio(new_audio_msg),
                                            ),
                                        )
                                    },
                                    MessageType::File(file) => {
                                        let mut new_file_msg = file.clone();
                                        if file.formatted.is_some() {
                                            new_file_msg.formatted = FormattedBody::markdown(&edited_text);
                                        }
                                        new_file_msg.body = edited_text.clone();
                                        EditedContent::RoomMessage(
                                            RoomMessageEventContentWithoutRelation::new(MessageType::File(
                                                new_file_msg,
                                            )),
                                        )
                                    },
                                    MessageType::Video(video) => {
                                        let mut new_video_msg = video.clone();
                                        if video.formatted.is_some() {
                                            new_video_msg.formatted = FormattedBody::markdown(&edited_text);
                                        }
                                        new_video_msg.body = edited_text.clone();
                                        EditedContent::RoomMessage(
                                            RoomMessageEventContentWithoutRelation::new(
                                                MessageType::Video(new_video_msg),
                                            ),
                                        )
                                    },
                                    _non_editable => {
                                        enqueue_popup_notification(PopupItem { message: "That message type cannot be edited.".into(), auto_dismissal_duration: None });
                                        self.animator_play(cx, id!(panel.hide));
                                        self.redraw(cx);
                                        return;
                                    },
                                };

                                // TODO: extract mentions out of the new edited text and use them here.
                                if let Some(existing_mentions) = message.mentions() {
                                    if let EditedContent::RoomMessage(new_message_content) =
                                        &mut edited_content
                                    {
                                        new_message_content.mentions = Some(existing_mentions.clone());
                                    }
                                    // TODO: once we update the matrix-sdk dependency, uncomment this.
                                    // EditedContent::MediaCaption { mentions, .. }) => {
                                    //     mentions = Some(existing_mentions);
                                    // }
                                }

                                edited_content
                            }
                        
                            MsgLikeKind::Poll(poll) => {
                                let poll_result = poll.results();
                                let poll_answers = poll_result.answers;
                                // TODO: support editing poll answers. For now, just keep the same answers.
                                let Ok(new_poll_answers) = poll_answers
                                    .into_iter()
                                    .map(|answer| UnstablePollAnswer::new(answer.id, answer.text))
                                    .collect::<Vec<_>>()
                                    .try_into()
                                else {
                                    enqueue_popup_notification(
                                        PopupItem { message: "Failed to obtain existing poll answers while editing poll.".into(), auto_dismissal_duration: None }
                                    );
                                    return;
                                };
                                let mut new_content_block = UnstablePollStartContentBlock::new(
                                    edited_text.clone(),
                                    new_poll_answers,
                                );
                                new_content_block.kind = poll_result.kind;
                                new_content_block.max_selections = poll_result.max_selections
                                    .try_into()
                                    .inspect_err(|e| error!("BUG: failed to obtain existing poll max selections while editing: {}", e))
                                    .unwrap_or_default();
                                EditedContent::PollStart {
                                    fallback_text: edited_text,
                                    new_content: new_content_block,
                                }
<<<<<<< HEAD
                                new_video_msg.body = edited_text.clone();
                                EditedContent::RoomMessage(
                                    RoomMessageEventContentWithoutRelation::new(
                                        MessageType::Video(new_video_msg),
                                    ),
                                )
                            },
                            _non_editable => {
                                enqueue_popup_notification(PopupItem {
                                    message: "That message type cannot be edited.".into(),
                                    auto_dismissal_duration: None
                                });
                                self.animator_play(cx, id!(panel.hide));
                                self.redraw(cx);
                                return;
                            },
                        };

                        // Mentions are now properly extracted from the original event by
                        // extract_existing_mentions_from_event() called above during editing pane setup.

                        let edit_text_input_widget = self.mentionable_text_input(id!(editing_content.edit_text_input));
                        let message_with_mentions = edit_text_input_widget.create_message_with_mentions(&edited_text);

                        if let EditedContent::RoomMessage(new_message_content) = &mut edited_content {
                            // Use the mentions from the newly created message
                            new_message_content.mentions = message_with_mentions.mentions;
                        }
                        // TODO: once we update the matrix-sdk dependency, uncomment this.
                        // EditedContent::MediaCaption { mentions, .. }) => {
                        //     mentions = message_with_mentions.mentions;
                        // }

                        edited_content
                    },

                    TimelineItemContent::Poll(poll) => {
                        let poll_result = poll.results();
                        let poll_answers = poll_result.answers;
                        // TODO: support editing poll answers. For now, just keep the same answers.
                        let Ok(new_poll_answers) = poll_answers
                            .into_iter()
                            .map(|answer| UnstablePollAnswer::new(answer.id, answer.text))
                            .collect::<Vec<_>>()
                            .try_into()
                        else {
                            enqueue_popup_notification(PopupItem { message: "Failed to obtain existing poll answers while editing poll.".into(), auto_dismissal_duration: None });
                            return;
                        };
                        let mut new_content_block = UnstablePollStartContentBlock::new(
                            edited_text.clone(),
                            new_poll_answers,
                        );
                        new_content_block.kind = poll_result.kind;
                        new_content_block.max_selections = poll_result.max_selections
                            .try_into()
                            .inspect_err(|e| error!("BUG: failed to obtain existing poll max selections while editing: {}", e))
                            .unwrap_or_default();
                        EditedContent::PollStart {
                            fallback_text: edited_text,
                            new_content: new_content_block,
                        }
                    },
=======
                            }
                            _ => {
                                enqueue_popup_notification(PopupItem { message: "That event type cannot be edited.".into(), auto_dismissal_duration: None });
                                return;
                            }
                        }
                    }
>>>>>>> 616de031
                    _ => {
                        enqueue_popup_notification(PopupItem { message: "That event type cannot be edited.".into(), auto_dismissal_duration: None });
                        return;
                    },
                };

                submit_async_request(MatrixRequest::EditMessage {
                    room_id: info.room_id.clone(),
                    timeline_event_item_id: info.event_tl_item.identifier(),
                    edited_content,
                });

                // TODO: show a loading spinner within the accept button.
            }
        }
    }

    fn draw_walk(&mut self, cx: &mut Cx2d, scope: &mut Scope, walk: Walk) -> DrawStep {
        if self.info.is_none() {
            self.visible = false;
        };
        self.view.draw_walk(cx, scope, walk)
    }
}

impl EditingPane {
    /// Returns `true` if this pane is currently being shown.
    pub fn is_currently_shown(&self, _cx: &mut Cx) -> bool {
        self.visible
    }

    /// Call this when the result of an edit operation is received.
    ///
    /// This will handle the result, and either show a success message
    /// and hide this editing pane, or show an error message.
    pub fn handle_edit_result(
        &mut self,
        cx: &mut Cx,
        timeline_event_item_id: TimelineEventItemId,
        edit_result: Result<(), matrix_sdk_ui::timeline::Error>,
    ) {
        let Some(info) = self.info.as_ref() else {
            error!("Editing pane received and edit result but had no info set.");
            return;
        };
        if info.event_tl_item.identifier() != timeline_event_item_id {
            error!("Editing pane received an edit result for a different event.");
            return;
        }
        match edit_result {
            Ok(()) => {
                self.animator_play(cx, id!(panel.hide));
            },
            Err(e) => {
                enqueue_popup_notification(PopupItem { message: format!("Failed to edit message: {}", e), auto_dismissal_duration: None});
            },
        }
    }

    /// Shows the editing pane and sets it up to edit the given `event`'s content.
    pub fn show(&mut self, cx: &mut Cx, event_tl_item: EventTimelineItem, room_id: OwnedRoomId) {
        if !event_tl_item.is_editable() {
            enqueue_popup_notification(PopupItem { message: "That message cannot be edited.".into(), auto_dismissal_duration: None });
            return;
        }

        let edit_text_input = self.mentionable_text_input(id!(editing_content.edit_text_input));
<<<<<<< HEAD

        match event_tl_item.content() {
            TimelineItemContent::Message(message) => {
                let initial_text = if let MessageType::Text(text_content) = message.msgtype() {
                    text_content.formatted.as_ref().map_or(message.body(), |fb| &fb.body)
                } else {
                    message.body()
                };
                edit_text_input.set_text(cx, initial_text);
            },
            TimelineItemContent::Poll(poll) => {
                edit_text_input.set_text(cx, &poll.results().question);
            },
            _ => {
                enqueue_popup_notification(PopupItem { message: "That message cannot be edited.".into(), auto_dismissal_duration: None });
=======
        if let Some(message) = event_tl_item.content().as_message() {
            edit_text_input.set_text(cx, message.body());
        } else if let Some(poll) = event_tl_item.content().as_poll() {
            edit_text_input.set_text(cx, &poll.results().question);
        } else {
             enqueue_popup_notification(PopupItem { message: "That message cannot be edited.".into(), auto_dismissal_duration: None });
>>>>>>> 616de031
                return;
        }

        // Extract existing @room and user mentions from the original event and text content
        edit_text_input.extract_existing_mentions_from_event(cx, &event_tl_item);

        self.info = Some(EditingPaneInfo { event_tl_item, room_id: room_id.clone() });

        self.visible = true;
        self.button(id!(accept_button)).reset_hover(cx);
        self.button(id!(cancel_button)).reset_hover(cx);
        self.animator_play(cx, id!(panel.show));

        // Set the text input's cursor to the end and give it key focus.
        let inner_text_input = edit_text_input.text_input_ref();
        let text_len = edit_text_input.text().len();
        inner_text_input.set_cursor(
            cx,
            Cursor { index: text_len, prefer_next_row: false },
            false,
        );
        inner_text_input.set_key_focus(cx);
        self.redraw(cx);
    }

    /// Returns the state of this `EditingPane`, if any.
    pub fn save_state(&self) -> Option<EditingPaneState> {
        self.info.as_ref().map(|info| EditingPaneState {
            event_tl_item: info.event_tl_item.clone(),
            text_input_state: self
                .mentionable_text_input(id!(editing_content.edit_text_input))
                .text_input_ref()
                .save_state(),
        })
    }

    /// Restores the state of this `EditingPane` from the given `editing_pane_state`.
    pub fn restore_state(
        &mut self,
        cx: &mut Cx,
        editing_pane_state: EditingPaneState,
        room_id: OwnedRoomId,
    ) {
        let EditingPaneState { event_tl_item, text_input_state } = editing_pane_state;
        self.mentionable_text_input(id!(editing_content.edit_text_input))
            .text_input_ref()
            .restore_state(cx, text_input_state);
        self.info = Some(EditingPaneInfo { event_tl_item, room_id: room_id.clone() });
        self.visible = true;
        self.button(id!(accept_button)).reset_hover(cx);
        self.button(id!(cancel_button)).reset_hover(cx);
        self.animator_play(cx, id!(panel.show));
        self.redraw(cx);

        // In this function, we do not give key focus to the text input,
        // because we don't want the IME/soft keyboard to pop up immediately
        // when the user navigates back to a room they were previously editing a message in.
        // That soft-keyboard pop-up effect is jarring and unpleasant.
    }
}

impl EditingPaneRef {
    /// See [`EditingPane::is_currently_shown()`].
    pub fn is_currently_shown(&self, cx: &mut Cx) -> bool {
        let Some(inner) = self.borrow() else {
            return false;
        };
        inner.is_currently_shown(cx)
    }

    /// See [`EditingPane::handle_edit_result()`].
    pub fn handle_edit_result(
        &self,
        cx: &mut Cx,
        timeline_event_item_id: TimelineEventItemId,
        edit_result: Result<(), matrix_sdk_ui::timeline::Error>,
    ) {
        let Some(mut inner) = self.borrow_mut() else {
            return;
        };
        inner.handle_edit_result(cx, timeline_event_item_id, edit_result);
    }

    /// See [`EditingPane::show()`].
    pub fn show(&self, cx: &mut Cx, event_tl_item: EventTimelineItem, room_id: OwnedRoomId) {
        let Some(mut inner) = self.borrow_mut() else {
            return;
        };
        inner.show(cx, event_tl_item, room_id);
    }

    /// See [`EditingPane::save_state()`].
    pub fn save_state(&self) -> Option<EditingPaneState> {
        self.borrow()?.save_state()
    }

    /// Restores the state of this `EditingPane` from the given `event_tl_item` and `text_input_state`.
    ///
    /// The arguments should be the result of a previous call to [`Self::save_state()`].
    pub fn restore_state(
        &self,
        cx: &mut Cx,
        editing_pane_state: EditingPaneState,
        room_id: OwnedRoomId,
    ) {
        if let Some(mut inner) = self.borrow_mut() {
            inner.restore_state(cx, editing_pane_state, room_id);
        }
    }

    /// Hides the editing pane immediately and clears its state without animating it out.
    pub fn force_reset_hide(&self, cx: &mut Cx) {
        let Some(mut inner) = self.borrow_mut() else { return };
        inner.visible = false;
        inner.animator_cut(cx, id!(panel.hide));
        inner.is_animating_out = false;
        inner.info = None;
        inner.redraw(cx);
    }
}

/// The state of the EditingPane, used for saving/restoring its state.
pub struct EditingPaneState {
    event_tl_item: EventTimelineItem,
    text_input_state: TextInputState,
}<|MERGE_RESOLUTION|>--- conflicted
+++ resolved
@@ -311,17 +311,17 @@
                                 };
 
                                 // TODO: extract mentions out of the new edited text and use them here.
-                                if let Some(existing_mentions) = message.mentions() {
-                                    if let EditedContent::RoomMessage(new_message_content) =
-                                        &mut edited_content
-                                    {
-                                        new_message_content.mentions = Some(existing_mentions.clone());
-                                    }
-                                    // TODO: once we update the matrix-sdk dependency, uncomment this.
-                                    // EditedContent::MediaCaption { mentions, .. }) => {
-                                    //     mentions = Some(existing_mentions);
-                                    // }
+                                let edit_text_input_widget = self.mentionable_text_input(id!(editing_content.edit_text_input));
+                                let message_with_mentions = edit_text_input_widget.create_message_with_mentions(&edited_text);
+
+                                if let EditedContent::RoomMessage(new_message_content) = &mut edited_content {
+                                    // Use the mentions from the newly created message
+                                    new_message_content.mentions = message_with_mentions.mentions;
                                 }
+                                // TODO: once we update the matrix-sdk dependency, uncomment this.
+                                // EditedContent::MediaCaption { mentions, .. }) => {
+                                //     mentions = message_with_mentions.mentions;
+                                // }
 
                                 edited_content
                             }
@@ -354,71 +354,7 @@
                                     fallback_text: edited_text,
                                     new_content: new_content_block,
                                 }
-<<<<<<< HEAD
-                                new_video_msg.body = edited_text.clone();
-                                EditedContent::RoomMessage(
-                                    RoomMessageEventContentWithoutRelation::new(
-                                        MessageType::Video(new_video_msg),
-                                    ),
-                                )
-                            },
-                            _non_editable => {
-                                enqueue_popup_notification(PopupItem {
-                                    message: "That message type cannot be edited.".into(),
-                                    auto_dismissal_duration: None
-                                });
-                                self.animator_play(cx, id!(panel.hide));
-                                self.redraw(cx);
-                                return;
-                            },
-                        };
-
-                        // Mentions are now properly extracted from the original event by
-                        // extract_existing_mentions_from_event() called above during editing pane setup.
-
-                        let edit_text_input_widget = self.mentionable_text_input(id!(editing_content.edit_text_input));
-                        let message_with_mentions = edit_text_input_widget.create_message_with_mentions(&edited_text);
-
-                        if let EditedContent::RoomMessage(new_message_content) = &mut edited_content {
-                            // Use the mentions from the newly created message
-                            new_message_content.mentions = message_with_mentions.mentions;
-                        }
-                        // TODO: once we update the matrix-sdk dependency, uncomment this.
-                        // EditedContent::MediaCaption { mentions, .. }) => {
-                        //     mentions = message_with_mentions.mentions;
-                        // }
-
-                        edited_content
-                    },
-
-                    TimelineItemContent::Poll(poll) => {
-                        let poll_result = poll.results();
-                        let poll_answers = poll_result.answers;
-                        // TODO: support editing poll answers. For now, just keep the same answers.
-                        let Ok(new_poll_answers) = poll_answers
-                            .into_iter()
-                            .map(|answer| UnstablePollAnswer::new(answer.id, answer.text))
-                            .collect::<Vec<_>>()
-                            .try_into()
-                        else {
-                            enqueue_popup_notification(PopupItem { message: "Failed to obtain existing poll answers while editing poll.".into(), auto_dismissal_duration: None });
-                            return;
-                        };
-                        let mut new_content_block = UnstablePollStartContentBlock::new(
-                            edited_text.clone(),
-                            new_poll_answers,
-                        );
-                        new_content_block.kind = poll_result.kind;
-                        new_content_block.max_selections = poll_result.max_selections
-                            .try_into()
-                            .inspect_err(|e| error!("BUG: failed to obtain existing poll max selections while editing: {}", e))
-                            .unwrap_or_default();
-                        EditedContent::PollStart {
-                            fallback_text: edited_text,
-                            new_content: new_content_block,
-                        }
-                    },
-=======
+
                             }
                             _ => {
                                 enqueue_popup_notification(PopupItem { message: "That event type cannot be edited.".into(), auto_dismissal_duration: None });
@@ -426,7 +362,6 @@
                             }
                         }
                     }
->>>>>>> 616de031
                     _ => {
                         enqueue_popup_notification(PopupItem { message: "That event type cannot be edited.".into(), auto_dismissal_duration: None });
                         return;
@@ -494,31 +429,14 @@
         }
 
         let edit_text_input = self.mentionable_text_input(id!(editing_content.edit_text_input));
-<<<<<<< HEAD
-
-        match event_tl_item.content() {
-            TimelineItemContent::Message(message) => {
-                let initial_text = if let MessageType::Text(text_content) = message.msgtype() {
-                    text_content.formatted.as_ref().map_or(message.body(), |fb| &fb.body)
-                } else {
-                    message.body()
-                };
-                edit_text_input.set_text(cx, initial_text);
-            },
-            TimelineItemContent::Poll(poll) => {
-                edit_text_input.set_text(cx, &poll.results().question);
-            },
-            _ => {
-                enqueue_popup_notification(PopupItem { message: "That message cannot be edited.".into(), auto_dismissal_duration: None });
-=======
+
         if let Some(message) = event_tl_item.content().as_message() {
             edit_text_input.set_text(cx, message.body());
         } else if let Some(poll) = event_tl_item.content().as_poll() {
             edit_text_input.set_text(cx, &poll.results().question);
         } else {
              enqueue_popup_notification(PopupItem { message: "That message cannot be edited.".into(), auto_dismissal_duration: None });
->>>>>>> 616de031
-                return;
+             return;
         }
 
         // Extract existing @room and user mentions from the original event and text content
