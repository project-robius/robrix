--- conflicted
+++ resolved
@@ -1,13 +1,7 @@
 use makepad_widgets::*;
 
 use crate::{
-<<<<<<< HEAD
-    avatar_cache::{self, AvatarCacheEntry},
-    login::{login_screen::LoginAction, logout_confirm_modal::LogoutConfirmModalAction},
-    profile::{
-=======
-    avatar_cache::{self, AvatarCacheEntry}, login::login_screen::LoginAction, profile::{
->>>>>>> ca302802
+    avatar_cache::{self, AvatarCacheEntry}, login::{login_screen::LoginAction, logout_confirm_modal::LogoutConfirmModalAction}, profile::{
         user_profile::{AvatarState, UserProfile},
         user_profile_cache::{self, UserProfileUpdate},
     }, settings::SettingsAction, shared::{
@@ -34,6 +28,10 @@
     ICON_HOME = dep("crate://self/resources/icons/home.svg")
     ICON_SETTINGS = dep("crate://self/resources/icons/settings.svg")
     ICON_LOGOUT = dep("crate://self/resources/icons/logout.svg")
+
+    Filler = <View> {
+        height: Fill, width: Fill
+    }
 
     ProfileIcon = {{ProfileIcon}} {
         flow: Overlay
@@ -134,13 +132,9 @@
             <Home> {}
 
             <Filler> {}
-<<<<<<< HEAD
 
             <LogoutButton> {}
             
-            <ProfileIcon> {}
-=======
->>>>>>> ca302802
         }
 
         // TODO: make this horizontally scrollable via touch
@@ -162,13 +156,9 @@
 
             <Filler> {}
 
-<<<<<<< HEAD
             <LogoutButton> {}
-            
-            <ProfileIcon> {}
-=======
+
             <Home> {}
->>>>>>> ca302802
 
             <Filler> {}
         }
@@ -332,7 +322,8 @@
             );
         }
     }
-<<<<<<< HEAD
+
+    own_profile
 }
 
 
@@ -371,8 +362,4 @@
             }
         }
     }
-=======
-
-    own_profile
->>>>>>> ca302802
 }