use makepad_widgets::*;
use matrix_sdk::ruma::OwnedRoomId;

use crate::{
    shared::{
        avatar::AvatarWidgetExt, html_or_plaintext::HtmlOrPlaintextWidgetExt,
        unread_badge::UnreadBadgeWidgetExt as _,
    },
    utils::{self, relative_format},
};

use super::rooms_list::{
    InvitedRoomInfo, InviterInfo, JoinedRoomInfo, RoomPreviewAvatar, RoomsListScopeProps,
};
live_design! {
    use link::theme::*;
    use link::shaders::*;
    use link::widgets::*;

    use crate::shared::styles::*;
    use crate::shared::helpers::*;
    use crate::shared::avatar::Avatar;
    use crate::shared::html_or_plaintext::HtmlOrPlaintext;
    use crate::shared::unread_badge::UnreadBadge;

    RoomName = <Label> {
        width: Fill, height: Fit
        draw_text:{
            color: #000,
            wrap: Ellipsis,
            text_style: <USERNAME_TEXT_STYLE>{ font_size: 10. }
        }
        text: "[Room name unknown]"
    }

    Timestamp = <Label> {
        width: Fit, height: Fit
        draw_text:{
            color: (TIMESTAMP_TEXT_COLOR)
            text_style: <TIMESTAMP_TEXT_STYLE>{
                font_size: 7.5
            },
        }
        text: "??"
    }

    MessagePreview = <View> {
        width: Fill, height: Fit

        latest_message = <HtmlOrPlaintext> {
            html_view = { html = {
                font_size: 9.3,
                draw_normal:      { text_style: { font_size: 9.3 } },
                draw_italic:      { text_style: { font_size: 9.3 } },
                draw_bold:        { text_style: { font_size: 9.3 } },
                draw_bold_italic: { text_style: { font_size: 9.3 } },
                draw_fixed:       { text_style: { font_size: 9.3 } },
                a = {
                    matrix_link_view = {
                        matrix_link = {
                            padding: { top: 2.0, bottom: 2.0, left: 4.0, right: 4.0 }
                            draw_bg: {
                                color: #000,
                                border_radius: 3.5,
                            }
                            avatar = {
                                height: 10.0, width: 10.0
                                text_view = { text = { draw_text: {
                                    text_style: <TITLE_TEXT>{ font_size: 6.3 }
                                }}}
                            }
                            title = {
                                draw_text: {
                                    color: #fff
                                    text_style: {
                                        font_size: 6.3
                                    }
                                }
                            }
                        }
                    }
                }
            } }
            plaintext_view = { pt_label = {
                draw_text: {
                    text_style: { font_size: 9.5 },
                }
                text: "[Loading latest message]"
            } }
        }
    }

    RoomPreviewContent = {{RoomPreviewContent}} {
        flow: Right,
        spacing: 10., padding: 10.
        width: Fill, height: Fit
        show_bg: true
        draw_bg: {
            instance border_size: 0.0
            instance border_color: #0000
            instance inset: vec4(0.0, 0.0, 0.0, 0.0)
            instance border_radius: 4.0

            fn get_color(self) -> vec4 {
                return self.color
            }

            fn get_border_color(self) -> vec4 {
                return self.border_color
            }

            fn pixel(self) -> vec4 {
                let sdf = Sdf2d::viewport(self.pos * self.rect_size)
                sdf.box(
                    self.inset.x + self.border_size,
                    self.inset.y + self.border_size,
                    self.rect_size.x - (self.inset.x + self.inset.z + self.border_size * 2.0),
                    self.rect_size.y - (self.inset.y + self.inset.w + self.border_size * 2.0),
                    max(1.0, self.border_radius)
                )
                sdf.fill_keep(self.get_color())
                if self.border_size > 0.0 {
                    sdf.stroke(self.get_border_color(), self.border_size)
                }
                return sdf.result;
            }
        }
    }

    pub RoomPreview = {{RoomPreview}} {
        flow: Down, height: Fit
        cursor: Default,
        show_bg: true,

        // Wrap the RoomPreviewContent in an AdaptiveView to change the displayed content
        // (and its layout) based on the available space in the sidebar.
        adaptive_preview = <AdaptiveView> {
            height: Fit

            OnlyIcon = <RoomPreviewContent> {
                align: {x: 0.5, y: 0.5}
                padding: 5.
                <View> {
                    height: Fit
                    flow: Overlay
                    align: { x: 1.0 }
                    avatar = <Avatar> {}
                    unread_badge = <UnreadBadge> {}
                }
            }
            IconAndName = <RoomPreviewContent> {
                padding: 5.
                align: {x: 0.5, y: 0.5}
                avatar = <Avatar> {}
                room_name = <RoomName> {}
                unread_badge = <UnreadBadge> {}
            }
            FullPreview = <RoomPreviewContent> {
                padding: 10
                avatar = <Avatar> {}
                <View> {
                    flow: Down
                    width: Fill, height: 56
                    align: { x: 0.0, y: 0.0 }
                    top = <View> {
                        width: Fill, height: Fit,
                        spacing: 5,
                        flow: Right,
                        room_name = <RoomName> {}
                        // Use a small top margin to align the timestamp text baseline with the room name text baseline.
                        timestamp = <Timestamp> { margin: { top: 1.3 } }
                    }
                    bottom = <View> {
                        width: Fill, height: Fill,
                        spacing: 2,
                        flow: Right,
                        preview = <MessagePreview> {
                            margin: { top: 7. }
                        }
                        <View> {
                            width: Fit, height: Fit
                            align: { x: 1.0 }
                            unread_badge = <UnreadBadge> {
                                // Align the badge with the first line of the MessagePreview
                                margin: { top: 4 }
                            }
                        }
                    }
                }
            }
        }
    }
}

#[derive(Live, Widget)]
pub struct RoomPreview {
    #[deref]
    view: View,
    #[rust]
    room_id: Option<OwnedRoomId>,
}

#[derive(Clone, DefaultNone, Debug)]
pub enum RoomPreviewAction {
    Clicked(OwnedRoomId),
    None,
}

impl LiveHook for RoomPreview {
    fn after_new_from_doc(&mut self, _cx: &mut Cx) {
        // Adapt the preview based on the available space.
        self.view
            .adaptive_view(id!(adaptive_preview))
            .set_variant_selector(|_cx, parent_size| match parent_size.x {
                width if width <= 70.0 => live_id!(OnlyIcon),
                width if width <= 200.0 => live_id!(IconAndName),
                _ => live_id!(FullPreview),
            });
    }
}

impl Widget for RoomPreview {
    fn handle_event(&mut self, cx: &mut Cx, event: &Event, scope: &mut Scope) {
        let uid = self.widget_uid();
        let rooms_list_props = scope.props.get::<RoomsListScopeProps>().unwrap();

        // We handle hits on this widget first to ensure that any clicks on it
        // will just select the room, rather than resulting in a click on any child view
        // within the room preview content itself, such as links or avatars.
        match event.hits(cx, self.view.area()) {
            Hit::FingerDown(..) => {
                cx.set_key_focus(self.view.area());
            }
            Hit::FingerUp(fe) => {
                if !rooms_list_props.was_scrolling
                    && fe.is_over
                    && fe.is_primary_hit()
                    && fe.was_tap()
                {
                    cx.widget_action(
                        uid,
                        &scope.path,
                        RoomPreviewAction::Clicked(self.room_id.clone().unwrap()),
                    );
                }
            }
            _ => {}
        }

        self.view.handle_event(cx, event, scope);
    }

    fn draw_walk(&mut self, cx: &mut Cx2d, scope: &mut Scope, walk: Walk) -> DrawStep {
        if let Some(room_info) = scope.props.get::<JoinedRoomInfo>() {
            self.room_id = Some(room_info.room_id.clone());
<<<<<<< HEAD
        } else if let Some(room_info) = scope.props.get::<InvitedRoomInfo>() {
            self.room_id = Some(room_info.room.room_id().to_owned());
=======
        }
        else if let Some(room_info) = scope.props.get::<InvitedRoomInfo>() {
            self.room_id = Some(room_info.room_id.clone());
>>>>>>> 42ff1a7b
        }

        self.view.draw_walk(cx, scope, walk)
    }
}

#[derive(Live, LiveHook, Widget)]
pub struct RoomPreviewContent {
    #[deref]
    view: View,
}

impl Widget for RoomPreviewContent {
    fn handle_event(&mut self, cx: &mut Cx, event: &Event, scope: &mut Scope) {
        self.view.handle_event(cx, event, scope);
    }

    fn draw_walk(&mut self, cx: &mut Cx2d, scope: &mut Scope, walk: Walk) -> DrawStep {
        if let Some(joined_room_info) = scope.props.get::<JoinedRoomInfo>() {
            self.draw_joined_room(cx, joined_room_info);
        } else if let Some(invited_room_info) = scope.props.get::<InvitedRoomInfo>() {
            self.draw_invited_room(cx, invited_room_info);
        }

        self.view.draw_walk(cx, scope, walk)
    }
}

impl RoomPreviewContent {
    /// Populates this room preview with info about a joined room.
    pub fn draw_joined_room(&mut self, cx: &mut Cx, room_info: &JoinedRoomInfo) {
        if let Some(ref name) = room_info.room_name {
            self.view.label(id!(room_name)).set_text(cx, name);
        }
        if let Some((ts, msg)) = room_info.latest.as_ref() {
            if let Some(human_readable_date) = relative_format(ts) {
                self.view
                    .label(id!(timestamp))
                    .set_text(cx, &human_readable_date);
            }
            self.view
                .html_or_plaintext(id!(latest_message))
                .show_html(cx, msg);
        }

        self.view
            .unread_badge(id!(unread_badge))
            .update_counts(room_info.num_unread_mentions, room_info.num_unread_messages);

        self.draw_common(cx, &room_info.avatar, room_info.is_selected);
    }

    /// Populates this room preview with info about an invited room.
    pub fn draw_invited_room(&mut self, cx: &mut Cx, room_info: &InvitedRoomInfo) {
        self.view.label(id!(room_name)).set_text(
            cx,
<<<<<<< HEAD
            room_info
                .room
                .cached_display_name()
                .map_or_else(
                    || String::from("Invite to unnamed room"),
                    |name| name.to_string(),
                )
                .as_str(),
=======
            room_info.room_name.as_deref()
                .unwrap_or("Invite to unnamed room"),
>>>>>>> 42ff1a7b
        );
        // Hide the timestamp field, and use the latest message field to show the inviter.
        self.view.label(id!(timestamp)).set_text(cx, "");
        let inviter_string = match &room_info.inviter_info {
            Some(InviterInfo {
                user_id,
                display_name: Some(dn),
                ..
            }) => format!("Invited by <b>{dn}</b> ({user_id})"),
            Some(InviterInfo { user_id, .. }) => format!("Invited by {user_id}"),
            None => String::from("You were invited"),
        };
        self.view
            .html_or_plaintext(id!(latest_message))
            .show_html(cx, &inviter_string);

        match room_info.room_avatar {
            RoomPreviewAvatar::Text(ref text) => {
                self.view.avatar(id!(avatar)).show_text(cx, None, text);
            }
            RoomPreviewAvatar::Image(ref img_bytes) => {
                let _ = self.view.avatar(id!(avatar)).show_image(
                    cx,
                    None, // don't make room preview avatars clickable.
                    |cx, img| utils::load_png_or_jpg(&img, cx, img_bytes),
                );
            }
        }

        self.view
            .unread_badge(id!(unread_badge))
            .update_counts(1, 0);

        self.draw_common(cx, &room_info.room_avatar, room_info.is_selected);
    }

    /// Populates the widgets common to both invited and joined room previews.
    pub fn draw_common(&mut self, cx: &mut Cx, room_avatar: &RoomPreviewAvatar, is_selected: bool) {
        match room_avatar {
            RoomPreviewAvatar::Text(ref text) => {
                self.view.avatar(id!(avatar)).show_text(cx, None, text);
            }
            RoomPreviewAvatar::Image(ref img_bytes) => {
                let _ = self.view.avatar(id!(avatar)).show_image(
                    cx,
                    None, // don't make room preview avatars clickable.
                    |cx, img| utils::load_png_or_jpg(&img, cx, img_bytes),
                );
            }
        }

        if cx.display_context.is_desktop() {
            self.update_preview_colors(cx, is_selected);
        } else {
            // Mobile doesn't have a selected state. Always use the default colors.
            // We call the update in case the app was resized from desktop to mobile while the room was selected.
            // This can be optimized by only calling this when the app is resized.
            self.update_preview_colors(cx, false);
        }
    }

    /// Updates the styling of the preview based on whether the room is selected or not.
    pub fn update_preview_colors(&mut self, cx: &mut Cx, is_selected: bool) {
        let bg_color;
        let message_text_color;
        let room_name_color;
        let timestamp_color;
        let code_bg_color;

        // TODO: This is quite verbose, makepad should provide a way to override this at a higher level.
        if is_selected {
            bg_color = vec3(0.059, 0.533, 0.996); // COLOR_PRIMARY_SELECTED
            message_text_color = vec3(1., 1., 1.); // COLOR_PRIMARY
            room_name_color = vec3(1., 1., 1.); // COLOR_PRIMARY
            timestamp_color = vec3(1., 1., 1.); // COLOR_PRIMARY
            code_bg_color = vec3(0.3, 0.3, 0.3); // a darker gray, used for `code_color` and `quote_bg_color`
        } else {
            bg_color = vec3(1., 1., 1.); // COLOR_PRIMARY
            message_text_color = vec3(0.267, 0.267, 0.267); // MESSAGE_TEXT_COLOR
            room_name_color = vec3(0., 0., 0.);
            timestamp_color = vec3(0.6, 0.6, 0.6);
            code_bg_color = vec3(0.929, 0.929, 0.929); // #EDEDED, see `code_color` and `quote_bg_color`
        }

        self.view.apply_over(
            cx,
            live!(
                draw_bg: {
                    color: (bg_color)
                }
            ),
        );

        // We check that the UI elements exist to avoid unnecessary updates, and prevent error logs.
        if !self.view.label(id!(room_name)).is_empty() {
            self.view.label(id!(room_name)).apply_over(
                cx,
                live!(
                draw_text: {
                    color: (room_name_color)
                }
                ),
            );
        }

        if !self.view.label(id!(timestamp)).is_empty() {
            self.view.label(id!(timestamp)).apply_over(
                cx,
                live!(
                draw_text: {
                    color: (timestamp_color)
                }
                ),
            );
        }

        if !self.view.html_or_plaintext(id!(latest_message)).is_empty() {
            self.view.html_or_plaintext(id!(latest_message)).apply_over(
                cx,
                live!(
                html_view = {
                    html = {
                        font_color: (message_text_color),
                        draw_normal:      { color: (message_text_color) },
                        draw_italic:      { color: (message_text_color) },
                        draw_bold:        { color: (message_text_color) },
                        draw_bold_italic: { color: (message_text_color) },
                        draw_block: {
                            quote_bg_color: (code_bg_color),
                            code_color: (code_bg_color),
                        }
                    }
                }
                plaintext_view = {
                    pt_label = {
                        draw_text: {
                            color: (message_text_color)
                        }
                    }
                }
                ),
            );
        }
    }
}<|MERGE_RESOLUTION|>--- conflicted
+++ resolved
@@ -253,14 +253,9 @@
     fn draw_walk(&mut self, cx: &mut Cx2d, scope: &mut Scope, walk: Walk) -> DrawStep {
         if let Some(room_info) = scope.props.get::<JoinedRoomInfo>() {
             self.room_id = Some(room_info.room_id.clone());
-<<<<<<< HEAD
-        } else if let Some(room_info) = scope.props.get::<InvitedRoomInfo>() {
-            self.room_id = Some(room_info.room.room_id().to_owned());
-=======
         }
         else if let Some(room_info) = scope.props.get::<InvitedRoomInfo>() {
             self.room_id = Some(room_info.room_id.clone());
->>>>>>> 42ff1a7b
         }
 
         self.view.draw_walk(cx, scope, walk)
@@ -317,19 +312,8 @@
     pub fn draw_invited_room(&mut self, cx: &mut Cx, room_info: &InvitedRoomInfo) {
         self.view.label(id!(room_name)).set_text(
             cx,
-<<<<<<< HEAD
-            room_info
-                .room
-                .cached_display_name()
-                .map_or_else(
-                    || String::from("Invite to unnamed room"),
-                    |name| name.to_string(),
-                )
-                .as_str(),
-=======
             room_info.room_name.as_deref()
                 .unwrap_or("Invite to unnamed room"),
->>>>>>> 42ff1a7b
         );
         // Hide the timestamp field, and use the latest message field to show the inviter.
         self.view.label(id!(timestamp)).set_text(cx, "");
