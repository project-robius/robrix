--- conflicted
+++ resolved
@@ -6,25 +6,10 @@
 
 use makepad_widgets::*;
 use matrix_sdk::{
-<<<<<<< HEAD
-    ruma::OwnedRoomId,
-    RoomDisplayName,
-    SuccessorRoom
-};
-
-use crate::{
-    app::AppStateAction, 
-    home::rooms_list::RoomsListRef,
-    room::{BasicRoomDetails, RoomPreviewAvatar}, 
-    shared::avatar::AvatarWidgetExt, 
-    utils::{self, room_name_or_id}
-};
-=======
     ruma::OwnedRoomId, RoomState, SuccessorRoom
 };
 
 use crate::{app::AppStateAction, room::{BasicRoomDetails, FetchedRoomAvatar, FetchedRoomPreview}, shared::avatar::AvatarWidgetExt, utils};
->>>>>>> e05e6d00
 
 const DEFAULT_TOMBSTONE_REASON: &str = "This room has been replaced and is no longer active.";
 const DEFAULT_JOIN_BUTTON_TEXT: &str = "Go to the replacement room";
@@ -147,28 +132,6 @@
 
 impl TombstoneFooter {
     /// Sets the tombstone information to be displayed by this screen.
-<<<<<<< HEAD
-    pub fn show(&mut self, cx: &mut Cx, room_id: &OwnedRoomId, successor_room: &SuccessorRoom) {
-        self.set_visible(cx, true);
-        self.room_id = Some(room_id.clone());
-        self.view.label(id!(replacement_reason)).set_text(
-            cx,
-            successor_room.reason.as_deref().unwrap_or(DEFAULT_TOMBSTONE_REASON),
-        );
-        let rooms_list_ref = cx.get_global::<RoomsListRef>();
-        let (successor_avatar_preview, successor_room_name, is_joined) = match rooms_list_ref
-            .get_room_avatar_and_name(&successor_room.room_id)
-        {
-            Some((avatar, name)) => (avatar, name, true),
-            None => (RoomPreviewAvatar::default(), RoomDisplayName::Empty, false),
-        };
-
-        match &successor_avatar_preview {
-            RoomPreviewAvatar::Text(text) => {
-                self.view
-                    .avatar(id!(successor_room_avatar))
-                    .show_text(cx, None, None, text);
-=======
     pub fn show(
         &mut self,
         cx: &mut Cx,
@@ -188,7 +151,6 @@
                 successor_room_avatar.show_text(cx, None, None, "?");
                 successor_room_name.set_text(cx, "(Unknown successor room");
                 self.successor_info = None;
->>>>>>> e05e6d00
             }
             SuccessorRoomDetails::Basic(sr) => {
                 replacement_reason.set_text(
@@ -238,19 +200,6 @@
                 self.successor_info = Some(room_preview.into());
             }
         }
-<<<<<<< HEAD
-        let display_name = room_name_or_id(&successor_room_name, &successor_room.room_id);
-        let successor_info = Some(BasicRoomDetails {
-            room_id: successor_room.room_id.clone(),
-            room_name: successor_room_name.clone(),
-            room_avatar: successor_avatar_preview,
-        });
-
-        self.view
-            .label(id!(successor_room_name))
-            .set_text(cx, &display_name);
-=======
->>>>>>> e05e6d00
 
         join_successor_button.reset_hover(cx);
         self.room_id = Some(tombstoned_room_id.clone());
