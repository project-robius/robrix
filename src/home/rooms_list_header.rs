--- conflicted
+++ resolved
@@ -105,21 +105,14 @@
                         if discriminant(&self.sync_state) == discriminant(new_state) {
                             continue;
                         }
-<<<<<<< HEAD
 
                         // Only show offline notification for actual connection errors
                         // States like Idle and Running are normal and shouldn't trigger error popups
                         if matches!(new_state, State::Error | State::Terminated | State::Offline) {
                             log!("Setting the RoomsListHeader to offline.");
-                            self.view.view(id!(loading_spinner)).set_visible(cx, false);
-                            self.view.view(id!(synced_icon)).set_visible(cx, false);
-                            self.view.view(id!(offline_icon)).set_visible(cx, true);
-=======
-                        if matches!(new_state, State::Offline) {
                             self.view.view(ids!(loading_spinner)).set_visible(cx, false);
                             self.view.view(ids!(synced_icon)).set_visible(cx, false);
                             self.view.view(ids!(offline_icon)).set_visible(cx, true);
->>>>>>> 688e0b9a
                             enqueue_popup_notification(PopupItem {
                                 message: "Cannot reach the Matrix homeserver. Please check your connection.".into(),
                                 auto_dismissal_duration: None,
