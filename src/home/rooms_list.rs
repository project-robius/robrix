--- conflicted
+++ resolved
@@ -826,7 +826,6 @@
             regular_rooms_indexes,
         )
     }
-<<<<<<< HEAD
 
     /// Returns a room's avatar and displayable name.
     pub fn get_room_avatar_and_name(&self, room_id: &OwnedRoomId) -> Option<(RoomPreviewAvatar, Option<String>)> {
@@ -851,8 +850,6 @@
             })
             .unwrap_or(false)
     }
-=======
->>>>>>> 480a52f0
 }
 
 impl Widget for RoomsList {
@@ -1099,7 +1096,6 @@
         let Some(inner) = self.borrow() else { return false; };
         inner.is_room_loaded(room_id)
     }
-<<<<<<< HEAD
 
     /// See [`RoomsList::get_room_avatar_and_name()`].
     pub fn get_room_avatar_and_name(&self, room_id: &OwnedRoomId) -> Option<(RoomPreviewAvatar, Option<String>)> {
@@ -1114,8 +1110,6 @@
         };
         inner.is_direct_room(room_id)
     }
-=======
->>>>>>> 480a52f0
 }
 
 pub struct RoomsListScopeProps {
