--- conflicted
+++ resolved
@@ -208,13 +208,10 @@
     pub has_been_paginated: bool,
     /// Whether this room is currently selected in the UI.
     pub is_selected: bool,
-<<<<<<< HEAD
+    /// Whether this a direct room.
+    pub is_direct: bool,
     /// Whether this room is currently encrypted.
     pub is_room_encrypted: bool,
-=======
-    /// Whether this a direct room.
-    pub is_direct: bool,
->>>>>>> 26f735ed
 }
 
 /// UI-related info about a room that the user has been invited to.
@@ -609,15 +606,6 @@
         portal_list.set_first_id_and_scroll(0, 0.0);
         self.redraw(cx);
     }
-<<<<<<< HEAD
-    
-    /// Returns the name of the room associated with the given room_id if it exists.
-    pub fn get_room_name(&self, room_id: &OwnedRoomId) -> Option<String> {
-        self.all_joined_rooms.get(room_id).and_then(|room| room.room_name.clone())
-    }
-    pub fn is_room_encrypted(&self, room_id: &OwnedRoomId) -> bool {
-        self.all_joined_rooms.get(room_id).map(|room| room.is_room_encrypted).unwrap_or(false)
-=======
 
     /// Generates the list of displayed invited rooms based on the current filter
     /// and the given sort function.
@@ -735,7 +723,13 @@
             direct_rooms_indexes,
             regular_rooms_indexes,
         )
->>>>>>> 26f735ed
+    }
+    /// Returns the name of the room associated with the given room_id if it exists.
+    pub fn get_room_name(&self, room_id: &OwnedRoomId) -> Option<String> {
+        self.all_joined_rooms.get(room_id).and_then(|room| room.room_name.clone())
+    }
+    pub fn is_room_encrypted(&self, room_id: &OwnedRoomId) -> bool {
+        self.all_joined_rooms.get(room_id).map(|room| room.is_room_encrypted).unwrap_or(false)
     }
 }
 impl RoomsListRef {
