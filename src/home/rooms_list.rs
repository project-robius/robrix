--- conflicted
+++ resolved
@@ -1,16 +1,7 @@
 use std::collections::HashMap;
 use crossbeam_queue::SegQueue;
 use makepad_widgets::*;
-<<<<<<< HEAD
-use matrix_sdk::ruma::{MilliSecondsSinceUnixEpoch, OwnedRoomAliasId, OwnedRoomId};
-use crate::shared::adaptive_layout_view::AdaptiveLayoutViewAction;
-use crate::shared::avatar::AvatarWidgetRefExt;
-use crate::shared::clickable_view::*;
-use crate::shared::html_or_plaintext::HtmlOrPlaintextWidgetRefExt;
-use crate::utils::{self, relative_format};
-=======
 use matrix_sdk::ruma::{OwnedRoomId, MilliSecondsSinceUnixEpoch};
->>>>>>> bf820725
 
 use super::room_preview::RoomPreviewAction;
 
@@ -254,10 +245,6 @@
                 }
             }
         }
-<<<<<<< HEAD
-        self.match_event(cx, event);
-=======
->>>>>>> bf820725
     }
 
 
