--- conflicted
+++ resolved
@@ -146,15 +146,12 @@
     pub room_id: OwnedRoomId,
     /// The displayable name of this room, if known.
     pub room_name: Option<String>,
-<<<<<<< HEAD
     /// The number of unread messages in this room.
     pub num_unread_messages: u64,
-=======
     /// The canonical alias for this room, if any.
     pub canonical_alias: Option<OwnedRoomAliasId>,
     /// The alternative aliases for this room, if any.
     pub alt_aliases: Vec<OwnedRoomAliasId>,
->>>>>>> 1e132553
     /// The tags associated with this room, if any.
     /// This includes things like is_favourite, is_low_priority,
     /// whether the room is a server notice room, etc.
