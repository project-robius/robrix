use std::{cell::RefCell, collections::HashMap, rc::Rc, sync::Arc};
use crossbeam_queue::SegQueue;
use makepad_widgets::*;
use matrix_sdk::{ruma::{events::tag::Tags, MilliSecondsSinceUnixEpoch, OwnedRoomAliasId, OwnedRoomId, OwnedUserId}, RoomState};
use crate::{
    app::{AppState, SelectedRoom},
    room::room_display_filter::{FilterableRoom, RoomDisplayFilter, RoomDisplayFilterBuilder, RoomFilterCriteria, SortFn},
    shared::{collapsible_header::{CollapsibleHeaderAction, CollapsibleHeaderWidgetRefExt, HeaderCategory},
    jump_to_bottom_button::UnreadMessageCount, room_filter_input_bar::RoomFilterAction},
    sliding_sync::{submit_async_request, MatrixRequest, PaginationDirection},
};
use super::room_preview::RoomPreviewAction;

/// Whether to pre-paginate visible rooms at least once in order to
/// be able to display the latest message in the room preview,
/// and to have something to immediately show when a user first opens a room.
const PREPAGINATE_VISIBLE_ROOMS: bool = true;

thread_local! {
    /// The list of all invited rooms, which is only tracked here
    /// because the backend doesn't need to track any info about them.
    ///
    /// This must only be accessed by the main UI thread.
    static ALL_INVITED_ROOMS: Rc<RefCell<HashMap<OwnedRoomId, InvitedRoomInfo>>> = Rc::new(RefCell::new(HashMap::new()));
}

/// Returns a reference to the list of all invited rooms.
///
/// This function requires passing in a reference to `Cx`,
/// which isn't used, but acts as a guarantee that this function
/// must only be called by the main UI thread.
pub fn get_invited_rooms(_cx: &mut Cx) -> Rc<RefCell<HashMap<OwnedRoomId, InvitedRoomInfo>>> {
    ALL_INVITED_ROOMS.with(Rc::clone)
}


live_design! {
    use link::theme::*;
    use link::shaders::*;
    use link::widgets::*;

    use crate::shared::styles::*;
    use crate::shared::helpers::*;
    use crate::shared::avatar::Avatar;
    use crate::shared::html_or_plaintext::HtmlOrPlaintext;
    use crate::shared::collapsible_header::*;
    use crate::home::room_preview::*;

    // An empty view that takes up no space in the portal list.
    Empty = <View> { }

    StatusLabel = <View> {
        width: Fill, height: Fit,
        align: { x: 0.5, y: 0.5 }
        padding: 15.0,

        label = <Label> {
            width: Fill,
            align: { x: 0.5, y: 0.5 }
            draw_text: {
                wrap: Word,
                color: (MESSAGE_TEXT_COLOR),
                text_style: <REGULAR_TEXT>{}
            }
            text: "Loading rooms..."
        }
    }

    pub RoomsList = {{RoomsList}} {
        width: Fill, height: Fill
        flow: Down
        cursor: Default,

        list = <PortalList> {
            keep_invisible: false,
            auto_tail: false,
            width: Fill, height: Fill
            flow: Down, spacing: 0.0
            
            collapsible_header = <CollapsibleHeader> {}
            room_preview = <RoomPreview> {}
            empty = <Empty> {}
            status_label = <StatusLabel> {}
            bottom_filler = <View> {
                width: Fill,
                height: 100.0,
            }
        }
    }
}


/// The possible updates that should be displayed by the single list of all rooms.
///
/// These updates are enqueued by the `enqueue_rooms_list_update` function
/// (which is called from background async tasks that receive updates from the matrix server),
/// and then dequeued by the `RoomsList` widget's `handle_event` function.
pub enum RoomsListUpdate {
    /// No rooms have been loaded yet.
    NotLoaded,
    /// Some rooms were loaded, and the server optionally told us
    /// the max number of rooms that will ever be loaded.
    LoadedRooms{ max_rooms: Option<u32> },
    /// Add a new room to the list of rooms the user has been invited to.
    /// This will be maintained and displayed separately from joined rooms.
    AddInvitedRoom(InvitedRoomInfo),
    /// Add a new room to the list of all rooms that the user has joined.
    AddJoinedRoom(JoinedRoomInfo),
    /// Clear all rooms in the list of all rooms.
    ClearRooms,
    /// Update the latest event content and timestamp for the given room.
    UpdateLatestEvent {
        room_id: OwnedRoomId,
        timestamp: MilliSecondsSinceUnixEpoch,
        /// The Html-formatted text preview of the latest message.
        latest_message_text: String,
    },
    /// Update the number of unread messages for the given room.
    UpdateNumUnreadMessages {
        room_id: OwnedRoomId,
        count: UnreadMessageCount,
        unread_mentions: u64,
    },
    /// Update the displayable name for the given room.
    UpdateRoomName {
        room_id: OwnedRoomId,
        new_room_name: String,
    },
    /// Update the avatar (image) for the given room.
    UpdateRoomAvatar {
        room_id: OwnedRoomId,
        avatar: RoomPreviewAvatar,
    },
    /// Remove the given room from the rooms list
    RemoveRoom {
        room_id: OwnedRoomId,
        /// The new state of the room (which caused its removal).
        new_state: RoomState,
    },
    /// Update the tags for the given room.
    Tags {
        room_id: OwnedRoomId,
        new_tags: Tags,
    },
    /// Update the status label at the bottom of the list of all rooms.
    Status {
        status: String,
    },
}

static PENDING_ROOM_UPDATES: SegQueue<RoomsListUpdate> = SegQueue::new();

/// Enqueue a new room update for the list of all rooms
/// and signals the UI that a new update is available to be handled.
pub fn enqueue_rooms_list_update(update: RoomsListUpdate) {
    PENDING_ROOM_UPDATES.push(update);
    SignalToUI::set_ui_signal();
}

/// Actions emitted by the RoomsList widget.
#[derive(Debug, Clone, DefaultNone)]
pub enum RoomsListAction {
    /// A new room was selected.
    Selected(SelectedRoom),
    /// A new room was joined from an accepted invite,
    /// meaning that the existing `InviteScreen` should be converted
    /// to a `RoomScreen` to display now-joined room.
    InviteAccepted {
        room_id: OwnedRoomId,
        room_name: Option<String>,
    },
    None,
}


/// UI-related info about a joined room.
///
/// This includes info needed display a preview of that room in the RoomsList
/// and to filter the list of rooms based on the current search filter.
#[derive(Debug)]
pub struct JoinedRoomInfo {
    /// The matrix ID of this room.
    pub room_id: OwnedRoomId,
    /// The displayable name of this room, if known.
    pub room_name: Option<String>,
    /// The number of unread messages in this room.
    pub num_unread_messages: u64,
    /// The number of unread mentions in this room.
    pub num_unread_mentions: u64,
    /// The canonical alias for this room, if any.
    pub canonical_alias: Option<OwnedRoomAliasId>,
    /// The alternative aliases for this room, if any.
    pub alt_aliases: Vec<OwnedRoomAliasId>,
    /// The tags associated with this room, if any.
    /// This includes things like is_favourite, is_low_priority,
    /// whether the room is a server notice room, etc.
    pub tags: Tags,
    /// The timestamp and Html text content of the latest message in this room.
    pub latest: Option<(MilliSecondsSinceUnixEpoch, String)>,
    /// The avatar for this room: either an array of bytes holding the avatar image
    /// or a string holding the first Unicode character of the room name.
    pub avatar: RoomPreviewAvatar,
    /// Whether this room has been paginated at least once.
    /// We pre-paginate visible rooms at least once in order to
    /// be able to display the latest message in the room preview,
    /// and to have something to immediately show when a user first opens a room.
    pub has_been_paginated: bool,
    /// Whether this room is currently selected in the UI.
    pub is_selected: bool,
}

/// UI-related info about a room that the user has been invited to.
///
/// This includes info needed display a preview of that room in the RoomsList
/// and to filter the list of rooms based on the current search filter.
pub struct InvitedRoomInfo {
    /// The matrix ID of this room.
    pub room_id: OwnedRoomId,
    /// The displayable name of this room, if known.
    pub room_name: Option<String>,
    /// The canonical alias for this room, if any.
    pub canonical_alias: Option<OwnedRoomAliasId>,
    /// The alternative aliases for this room, if any.
    pub alt_aliases: Vec<OwnedRoomAliasId>,
    /// The avatar for this room: either an array of bytes holding the avatar image
    /// or a string holding the first Unicode character of the room name.
    pub room_avatar: RoomPreviewAvatar,
    /// Info about the user who invited us to this room, if available.
    pub inviter_info: Option<InviterInfo>,
    /// The timestamp and Html text content of the latest message in this room.
    pub latest: Option<(MilliSecondsSinceUnixEpoch, String)>,
    /// The state of this how this invite is being handled by the client backend
    /// and what should be shown in the UI.
    ///
    /// We maintain this state here instead of in the `InviteScreen`
    /// because we need the state to persist even if the `InviteScreen` is closed. 
    pub invite_state: InviteState,
    /// Whether this room is currently selected in the UI.
    pub is_selected: bool,
}

/// Info about the user who invited us to a room.
#[derive(Clone)]
pub struct InviterInfo {
    pub user_id: OwnedUserId,
    pub display_name: Option<String>,
    pub avatar: Option<Arc<[u8]>>,
}

/// The state of a pending invite.
#[derive(Clone, Copy, Debug, Default, PartialEq, Eq)]
pub enum InviteState {
    /// Waiting for the user to accept or decline the invite.
    #[default]
    WaitingOnUserInput,
    /// Waiting for the server to respond to the user's "join room" action.
    WaitingForJoinResult,
    /// Waiting for the server to respond to the user's "leave room" action.
    WaitingForLeaveResult,
    /// The invite was accepted and the room was successfully joined.
    /// We're now waiting for our client to receive the joined room from the homeserver.
    WaitingForJoinedRoom,
    /// The invite was declined and the room was successfully left.
    /// This should result in the InviteScreen being closed.
    RoomLeft,
}


#[derive(Clone, Debug)]
pub enum RoomPreviewAvatar {
    Text(String),
    Image(Arc<[u8]>),
}
impl Default for RoomPreviewAvatar {
    fn default() -> Self {
        RoomPreviewAvatar::Text(String::new())
    }
}


#[derive(Live, Widget)]
pub struct RoomsList {
    #[deref] view: View,

    /// The list of all rooms that the user has been invited to.
    ///
    /// This is a shared reference to the thread-local [`ALL_INVITED_ROOMS`] variable.
    #[rust] invited_rooms: Rc<RefCell<HashMap<OwnedRoomId, InvitedRoomInfo>>>,

    /// The set of all joined rooms and their cached preview info.
    #[rust] all_joined_rooms: HashMap<OwnedRoomId, JoinedRoomInfo>,

    /// The currently-active filter function for the list of rooms.
    ///
    /// Note: for performance reasons, this does not get automatically applied
    /// when its value changes. Instead, you must manually invoke it on the set of `all_joined_rooms`
    /// in order to update the set of `displayed_rooms` accordingly.
    #[rust] display_filter: RoomDisplayFilter,

    /// The list of invited rooms currently displayed in the UI, in order from top to bottom.
    /// This is a strict subset of the rooms present in `all_invited_rooms`, and should be determined
    /// by applying the `display_filter` to the set of `all_invited_rooms`.
    #[rust] displayed_invited_rooms: Vec<OwnedRoomId>,
    #[rust(true)] is_invited_rooms_header_expanded: bool,

    /// The list of joined rooms currently displayed in the UI, in order from top to bottom.
    /// This is a strict subset of the rooms present in `all_joined_rooms`, and should be determined
    /// by applying the `display_filter` to the set of `all_joined_rooms`.
    #[rust] displayed_joined_rooms: Vec<OwnedRoomId>,
    #[rust(true)] is_joined_rooms_header_expanded: bool,

    /// The latest status message that should be displayed in the bottom status label.
    #[rust] status: String,
    /// The ID of the currently-selected room.
    #[rust] current_active_room: Option<OwnedRoomId>,
    /// The maximum number of rooms that will ever be loaded.
    #[rust] max_known_rooms: Option<u32>,
}

impl LiveHook for RoomsList {
    fn after_new_from_doc(&mut self, _: &mut Cx) {
        self.invited_rooms = ALL_INVITED_ROOMS.with(Rc::clone);
    }
}

impl RoomsList {
    /// Handle all pending updates to the list of all rooms.
    fn handle_rooms_list_updates(&mut self, cx: &mut Cx, _event: &Event, scope: &mut Scope) {
        let mut num_updates: usize = 0;
        while let Some(update) = PENDING_ROOM_UPDATES.pop() {
            num_updates += 1;
            match update {
                RoomsListUpdate::AddInvitedRoom(invited_room) => {
                    let room_id = invited_room.room_id.clone();
                    let should_display = (self.display_filter)(&invited_room);
                    let _replaced = self.invited_rooms.borrow_mut().insert(room_id.clone(), invited_room);
                    if let Some(_old_room) = _replaced {
                        error!("BUG: Added invited room {room_id} that already existed");
                    } else {
                        if should_display {
                            self.displayed_invited_rooms.push(room_id);
                        }
                    }
                    self.update_status_rooms_count();
                }
                RoomsListUpdate::AddJoinedRoom(joined_room) => {
                    let room_id = joined_room.room_id.clone();
                    let room_name = joined_room.room_name.clone();
                    let should_display = (self.display_filter)(&joined_room);
                    let _replaced = self.all_joined_rooms.insert(room_id.clone(), joined_room);
                    if let Some(_old_room) = _replaced {
                        error!("BUG: Added joined room {room_id} that already existed");
                    } else {
                        if should_display {
                            self.displayed_joined_rooms.push(room_id.clone());
                        }
                    }
                    // If this room was added as a result of accepting an invite, we must:
                    // 1. Remove the room from the list of invited rooms.
                    // 2. Update the displayed invited rooms list to remove this room.
                    // 3. Emit an action informing other widgets that the InviteScreen
                    //    displaying the invite to this room should be converted to a
                    //    RoomScreen displaying the now-joined room.
                    if let Some(_accepted_invite) = self.invited_rooms.borrow_mut().remove(&room_id) {
                        log!("Removed room {room_id} from the list of invited rooms");
                        self.displayed_invited_rooms.iter()
                            .position(|r| r == &room_id)
                            .map(|index| self.displayed_invited_rooms.remove(index));
                        cx.widget_action(
                            self.widget_uid(),
                            &scope.path,
                            RoomsListAction::InviteAccepted { room_id, room_name }
                        );
                    }
                    self.update_status_rooms_count();
                }
                RoomsListUpdate::UpdateRoomAvatar { room_id, avatar } => {
                    if let Some(room) = self.all_joined_rooms.get_mut(&room_id) {
                        room.avatar = avatar;
                    } else {
                        error!("Error: couldn't find room {room_id} to update avatar");
                    }
                }
                RoomsListUpdate::UpdateLatestEvent { room_id, timestamp, latest_message_text } => {
                    if let Some(room) = self.all_joined_rooms.get_mut(&room_id) {
                        room.latest = Some((timestamp, latest_message_text));
                    } else {
                        error!("Error: couldn't find room {room_id} to update latest event");
                    }
                }
                RoomsListUpdate::UpdateNumUnreadMessages { room_id, count , unread_mentions} => {
                    if let Some(room) = self.all_joined_rooms.get_mut(&room_id) {
                        (room.num_unread_messages, room.num_unread_mentions) = match count {
                            UnreadMessageCount::Unknown => (0, 0),
                            UnreadMessageCount::Known(count) => (count, unread_mentions),
                        };
                    } else {
                        error!("Error: couldn't find room {} to update unread messages count", room_id);
                    }
                }
                RoomsListUpdate::UpdateRoomName { room_id, new_room_name } => {
                    if let Some(room) = self.all_joined_rooms.get_mut(&room_id) {
                        let was_displayed = (self.display_filter)(room);
                        room.room_name = Some(new_room_name);
                        let should_display = (self.display_filter)(room);
                        match (was_displayed, should_display) {
                            (true, true) | (false, false) => {
                                // No need to update the displayed rooms list.
                            }
                            (true, false) => {
                                // Room was displayed but should no longer be displayed.
                                self.displayed_joined_rooms.iter()
                                    .position(|r| r == &room_id)
                                    .map(|index| self.displayed_joined_rooms.remove(index));
                            }
                            (false, true) => {
                                // Room was not displayed but should now be displayed.
                                self.displayed_joined_rooms.push(room_id);
                            }
                        }
                    } else {
                        error!("Error: couldn't find room {room_id} to update room name");
                    }
                }
                RoomsListUpdate::RemoveRoom { room_id, new_state: _ } => {
                    if let Some(_removed) = self.all_joined_rooms.remove(&room_id) {
                        self.displayed_joined_rooms.iter()
                            .position(|r| r == &room_id)
                            .map(|index| self.displayed_joined_rooms.remove(index));
                    }
                    else if let Some(_removed) = self.invited_rooms.borrow_mut().remove(&room_id) {
                        self.displayed_invited_rooms.iter()
                            .position(|r| r == &room_id)
                            .map(|index| self.displayed_invited_rooms.remove(index));
                    }
                    else {
                        error!("Error: couldn't find room {room_id} to remove it.");
                    };

                    self.update_status_rooms_count();

                    // TODO: send an action to the RoomScreen to hide this room
                    //       if it is currently being displayed,
                    //       and also ensure that the room's TimelineUIState is preserved
                    //       and saved (if the room has not been left),
                    //       and also that it's MediaCache instance is put into a special state
                    //       where its internal update sender gets replaced upon next usage
                    //       (that is, upon the next time that same room is opened by the user).
                }
                RoomsListUpdate::ClearRooms => {
                    self.all_joined_rooms.clear();
                    self.displayed_joined_rooms.clear();
                    self.invited_rooms.borrow_mut().clear();
                    self.displayed_invited_rooms.clear();
                    self.update_status_rooms_count();
                }
                RoomsListUpdate::NotLoaded => {
                    self.status = "Loading rooms (waiting for homeserver)...".to_string();
                }
                RoomsListUpdate::LoadedRooms { max_rooms } => {
                    self.max_known_rooms = max_rooms;
                    self.update_status_rooms_count();
                },
                RoomsListUpdate::Tags { room_id, new_tags } => {
                    if let Some(room) = self.all_joined_rooms.get_mut(&room_id) {
                        room.tags = new_tags;
                    } else if let Some(_room) = self.invited_rooms.borrow().get(&room_id) {
                        log!("Ignoring updated tags update for invited room {room_id}");
                    } else {
                        error!("Error: skipping updated Tags for unknown room {room_id}.");
                    }
                }
                RoomsListUpdate::Status { status } => {
                    self.status = status;
                }
            }
        }
        if num_updates > 0 {
            log!("RoomsList: processed {} updates to the list of all rooms", num_updates);
            self.redraw(cx);
        }
    }

    /// Updates the status message to show how many rooms have been loaded.
    fn update_status_rooms_count(&mut self) {
        let num_rooms = self.all_joined_rooms.len() + self.invited_rooms.borrow().len();
        self.status = if let Some(max_rooms) = self.max_known_rooms {
            format!("Loaded {num_rooms} of {max_rooms} total rooms.")
        } else {
            format!("Loaded {num_rooms} rooms.")
        };
    }

    /// Updates the status message to show how many rooms are currently displayed
    /// that match the current search filter.
    fn update_status_matching_rooms(&mut self) {
        let num_rooms = self.displayed_invited_rooms.len() + self.displayed_joined_rooms.len();
        self.status = match num_rooms {
            0 => "No matching rooms found.".to_string(),
            1 => "Found 1 matching room.".to_string(),
            n => format!("Found {} matching rooms.", n),
        }
    }
<<<<<<< HEAD
=======

    /// Returns true if the given room is contained in any of the displayed room sets,
    /// i.e., either the invited rooms or the joined rooms.
    fn is_room_displayable(&self, room: &OwnedRoomId) -> bool {
        self.displayed_invited_rooms.contains(room)
        || self.displayed_joined_rooms.contains(room)
    }

    /// Updates the lists of displayed rooms based on the current search filter
    /// and redraws the RoomsList.
    fn update_displayed_rooms(&mut self, cx: &mut Cx, keywords: &str) {
        let portal_list = self.view.portal_list(id!(list));
        if keywords.is_empty() {
            // Reset the displayed rooms list to show all rooms.
            self.display_filter = RoomDisplayFilter::default();
            self.displayed_joined_rooms = self.all_joined_rooms.keys().cloned().collect();
            self.displayed_invited_rooms = self.invited_rooms.borrow().keys().cloned().collect();
            self.update_status_rooms_count();
            portal_list.set_first_id_and_scroll(0, 0.0);
            self.redraw(cx);
            return;
        }

        // Create a new filter function based on the given keywords
        // and store it in this RoomsList such that we can apply it to newly-added rooms.
        let (filter, sort_fn) = RoomDisplayFilterBuilder::new()
            .set_keywords(keywords.to_owned())
            .set_filter_criteria(RoomFilterCriteria::All)
            .build();
        self.display_filter = filter;

        /// An inner function that generates a sorted, filtered list of rooms to display.
        fn generate_displayed_rooms<FR: FilterableRoom>(
            rooms_map: &HashMap<OwnedRoomId, FR>,
            display_filter: &RoomDisplayFilter,
            sort_fn: Option<&SortFn>,
        ) -> Vec<OwnedRoomId> {
            if let Some(sort_fn) = sort_fn {
                let mut filtered_rooms: Vec<_> = rooms_map
                    .iter()
                    .filter(|(_, room)| display_filter(*room))
                    .collect();
                filtered_rooms.sort_by(
                    |(_, room_a), (_, room_b)| sort_fn(*room_a, *room_b)
                );
                filtered_rooms
                    .into_iter()
                    .map(|(room_id, _)| room_id.clone())
                    .collect()
            } else {
                rooms_map
                    .iter()
                    .filter(|(_, room)| display_filter(*room))
                    .map(|(room_id, _)| room_id.clone())
                    .collect()
            }
        }

        // Update the displayed rooms list and redraw it.
        self.displayed_joined_rooms = generate_displayed_rooms(&self.all_joined_rooms, &self.display_filter, sort_fn.as_deref());
        self.displayed_invited_rooms = generate_displayed_rooms(&self.invited_rooms.borrow(), &self.display_filter, sort_fn.as_deref());
        self.update_status_matching_rooms();
        portal_list.set_first_id_and_scroll(0, 0.0);
        self.redraw(cx);
    }
}
>>>>>>> 42ff1a7b

    /// Returns an immutable reference to the single set of all known rooms' names.
    pub fn get_all_rooms_names(&self) -> HashMap<OwnedRoomId, Option<String>> {
        self.all_rooms.iter().map(|(room_id, room)| (room_id.clone(), room.room_name.clone())).collect()
    }
}
impl RoomsListRef {
    /// See [`RoomsList::get_all_rooms_names()`].
    pub fn get_all_rooms_names(&self) -> HashMap<OwnedRoomId, Option<String>> {
        if let Some(inner) = self.borrow() {
            inner.get_all_rooms_names()
        } else {
            HashMap::new()
        }
    }
}
impl Widget for RoomsList {
    fn handle_event(&mut self, cx: &mut Cx, event: &Event, scope: &mut Scope) {
        // Process all pending updates to the list of all rooms, and then redraw it. 
        if matches!(event, Event::Signal) {
            self.handle_rooms_list_updates(cx, event, scope);
        }

        // Now, handle any actions on this widget, e.g., a user selecting a room.
        // We use Scope `props` to pass down the current scrolling state of the PortalList.
        let props = RoomsListScopeProps {
            was_scrolling: self.view.portal_list(id!(list)).was_scrolling(),
        };
        let list_actions = cx.capture_actions(
            |cx| self.view.handle_event(cx, event, &mut Scope::with_props(&props))
        );
        for list_action in list_actions {
            if let RoomPreviewAction::Clicked(clicked_room_id) = list_action.as_widget_action().cast() {
                let new_selected_room = if let Some(jr) = self.all_joined_rooms.get(&clicked_room_id) {
                    SelectedRoom::JoinedRoom {
                        room_id: jr.room_id.clone(),
                        room_name: jr.room_name.clone(),
                    }
                } else if let Some(ir) = self.invited_rooms.borrow().get(&clicked_room_id) {
                    SelectedRoom::InvitedRoom {
                        room_id: ir.room_id.to_owned(),
                        room_name: ir.room_name.clone(),
                    }
                } else {
                    error!("BUG: couldn't find clicked room details for room {clicked_room_id}");
                    continue;
                };

                self.current_active_room = Some(clicked_room_id.clone());
                cx.widget_action(
                    self.widget_uid(),
                    &scope.path,
                    RoomsListAction::Selected(new_selected_room),
                );
                self.redraw(cx);
            }
            else if let CollapsibleHeaderAction::Toggled { category } = list_action.as_widget_action().cast() {
                match category {
                    HeaderCategory::Invites => {
                        self.is_invited_rooms_header_expanded = !self.is_invited_rooms_header_expanded;
                    }
                    HeaderCategory::JoinedRooms => {
                        self.is_joined_rooms_header_expanded = !self.is_joined_rooms_header_expanded;
                    }
                    _todo => todo!("Handle other header categories"),
                }
                self.redraw(cx);
            }
        }

        if let Event::Actions(actions) = event {
            for action in actions {
                if let RoomFilterAction::Changed(keywords) = action.as_widget_action().cast() {
                    self.update_displayed_rooms(cx, &keywords);
                }
            }
        }
    }


    fn draw_walk(&mut self, cx: &mut Cx2d, scope: &mut Scope, walk: Walk) -> DrawStep {
        let app_state = scope.data.get_mut::<AppState>().unwrap();
        // Update the currently-selected room from the AppState data.
        self.current_active_room = app_state.selected_room.as_ref()
            .map(|sel_room| sel_room.room_id().clone())
            .filter(|room_id| self.is_room_displayable(room_id));

        // Based on the various displayed room lists and is_expanded state of each room header,
        // calculate the indices in the PortalList where the headers and rooms should be drawn.
        let should_show_invited_rooms_header = !self.displayed_invited_rooms.is_empty();
        let should_show_joined_rooms_header = !self.displayed_joined_rooms.is_empty();

        let index_of_invited_rooms_header = should_show_invited_rooms_header.then_some(0);
        let index_of_first_invited_room = should_show_invited_rooms_header as usize;
        let index_after_invited_rooms = index_of_first_invited_room
            + if self.is_invited_rooms_header_expanded { self.displayed_invited_rooms.len() } else { 0 };
        let index_of_joined_rooms_header = should_show_joined_rooms_header.then_some(index_after_invited_rooms);
        let index_of_first_joined_room = index_after_invited_rooms + should_show_joined_rooms_header as usize;
        let index_after_joined_rooms = index_of_first_joined_room
            + if self.is_joined_rooms_header_expanded { self.displayed_joined_rooms.len() } else { 0 };
        let status_label_id = index_after_joined_rooms;
        let total_count = status_label_id + 1; // +1 for the status label

        let get_invited_room_id = |portal_list_index: usize| {
            let index = portal_list_index - index_of_first_invited_room;
            self.is_invited_rooms_header_expanded.then(||
                self.displayed_invited_rooms.get(index)
            )
            .flatten()
        };
        let get_joined_room_id = |portal_list_index: usize| {
            let index = portal_list_index - index_of_first_joined_room;
            self.is_joined_rooms_header_expanded.then(||
                self.displayed_joined_rooms.get(index)
            )
            .flatten()
        };

        // Start the actual drawing procedure.
        while let Some(widget_to_draw) = self.view.draw_walk(cx, scope, walk).step() {
            // We only care about drawing the portal list.
            let portal_list_ref = widget_to_draw.as_portal_list();
            let Some(mut list) = portal_list_ref.borrow_mut() else { continue };

            list.set_item_range(cx, 0, total_count);

            while let Some(portal_list_index) = list.next_visible_item(cx) {
                let mut scope = Scope::empty();

                if index_of_invited_rooms_header == Some(portal_list_index) {
                    let item = list.item(cx, portal_list_index, live_id!(collapsible_header));
                    item.as_collapsible_header().set_details(
                        cx,
                        self.is_invited_rooms_header_expanded,
                        HeaderCategory::Invites,
                        self.displayed_invited_rooms.len() as u64,
                    );
                    item.draw_all(cx, &mut scope);
                }
                else if let Some(invited_room_id) = get_invited_room_id(portal_list_index) {
                    if let Some(invited_room) = self.invited_rooms.borrow_mut().get_mut(invited_room_id) {
                        let item = list.item(cx, portal_list_index, live_id!(room_preview));
                        invited_room.is_selected = self.current_active_room.as_deref() == Some(invited_room_id);
                        // Pass the room info down to the RoomPreview widget via Scope.
                        scope = Scope::with_props(&*invited_room);
                        item.draw_all(cx, &mut scope);
                    } else {
                        list.item(cx, portal_list_index, live_id!(empty)).draw_all(cx, &mut scope);
                    }
                }
                else if index_of_joined_rooms_header == Some(portal_list_index) {
                    let item = list.item(cx, portal_list_index, live_id!(collapsible_header));
                    item.as_collapsible_header().set_details(
                        cx,
                        self.is_joined_rooms_header_expanded,
                        HeaderCategory::JoinedRooms,
                        0, // TODO: sum up all the unread mentions in all displayed joined rooms
                        // NOTE: this might be really slow, so we should maintain a running total of mentions in this struct
                    );
                    item.draw_all(cx, &mut scope);
                }
                else if let Some(joined_room_id) = get_joined_room_id(portal_list_index) {
                    if let Some(joined_room) = self.all_joined_rooms.get_mut(joined_room_id) {
                        let item = list.item(cx, portal_list_index, live_id!(room_preview));
                        joined_room.is_selected = self.current_active_room.as_ref() == Some(joined_room_id);

                        // Paginate the room if it hasn't been paginated yet.
                        if PREPAGINATE_VISIBLE_ROOMS && !joined_room.has_been_paginated {
                            joined_room.has_been_paginated = true;
                            submit_async_request(MatrixRequest::PaginateRoomTimeline {
                                room_id: joined_room.room_id.clone(),
                                num_events: 50,
                                direction: PaginationDirection::Backwards,
                            });
                        }
                        // Pass the room info down to the RoomPreview widget via Scope.
                        scope = Scope::with_props(&*joined_room);
                        item.draw_all(cx, &mut scope);
                    } else {
                        list.item(cx, portal_list_index, live_id!(empty)).draw_all(cx, &mut scope);
                    }
                }
                // Draw the status label as the bottom entry.
                else if portal_list_index == status_label_id {
                    let item = list.item(cx, portal_list_index, live_id!(status_label));
                    item.as_view().apply_over(cx, live!{
                        height: Fit,
                        label = { text: (&self.status) }
                    });
                    item.draw_all(cx, &mut scope);
                }
                // Draw a filler entry to take up space at the bottom of the portal list.
                else {
                    list.item(cx, portal_list_index, live_id!(bottom_filler))
                        .draw_all(cx, &mut scope);
                }
            }
        }

        DrawStep::done()
    }

}

pub struct RoomsListScopeProps {
    /// Whether the RoomsList's inner PortalList was scrolling
    /// when the latest finger down event occurred.
    pub was_scrolling: bool,
}<|MERGE_RESOLUTION|>--- conflicted
+++ resolved
@@ -501,8 +501,6 @@
             n => format!("Found {} matching rooms.", n),
         }
     }
-<<<<<<< HEAD
-=======
 
     /// Returns true if the given room is contained in any of the displayed room sets,
     /// i.e., either the invited rooms or the joined rooms.
@@ -568,9 +566,6 @@
         portal_list.set_first_id_and_scroll(0, 0.0);
         self.redraw(cx);
     }
-}
->>>>>>> 42ff1a7b
-
     /// Returns an immutable reference to the single set of all known rooms' names.
     pub fn get_all_rooms_names(&self) -> HashMap<OwnedRoomId, Option<String>> {
         self.all_rooms.iter().map(|(room_id, room)| (room_id.clone(), room.room_name.clone())).collect()
