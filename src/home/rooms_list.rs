--- conflicted
+++ resolved
@@ -335,13 +335,8 @@
                     item
                 }
                 // Draw the status label as the bottom entry.
-<<<<<<< HEAD
-                else if item_id == status_label_id && self.room_type == "room" {
-                    let item = list.item(cx, item_id, live_id!(status_label)).unwrap();
-=======
                 else if item_id == status_label_id {
                     let item = list.item(cx, item_id, live_id!(status_label));
->>>>>>> 79490dc6
                     item.as_view().apply_over(cx, live!{
                         height: Fit,
                         label = { text: (&self.status) }
