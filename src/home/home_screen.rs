--- conflicted
+++ resolved
@@ -15,66 +15,13 @@
     use crate::shared::message_search_input_bar::MessageSearchInputBar;
     use crate::shared::icon_button::RobrixIconButton;
     use crate::home::main_desktop_ui::MainDesktopUI;
-<<<<<<< HEAD
+    use crate::settings::settings_screen::SettingsScreen;
     use crate::right_panel::*;
-=======
-    use crate::settings::settings_screen::SettingsScreen;
->>>>>>> a5c29b32
 
     NavigationWrapper = {{NavigationWrapper}} {
         view_stack = <StackNavigation> {}
     }
 
-<<<<<<< HEAD
-    pub HomeScreen = <AdaptiveView> {
-        Desktop = {
-            show_bg: true
-            draw_bg: {
-                color: (COLOR_SECONDARY),
-            }
-            width: Fill, height: Fill
-            flow: Right
-            align: {x: 0.0, y: 0.0}
-            padding: 0,
-            margin: 0,
-
-            spaces = <SpacesDock> {}
-
-            <View> {
-                flow: Down
-                width: Fill, height: Fill,
-                spacing: 2,
-                <View> {
-                    flow: Overlay,
-                    width: Fill,
-                    height: Fit,
-                    <CachedWidget> {
-                        <RoomFilterInputBar> {
-                            width: 300
-                        }
-                    }
-                    
-                    message_search_input_view = <View> {
-                        width: Fill, height: Fit,
-                        visible: true,
-                        align: {x: 1.0},
-                        <CachedWidget> {
-                            message_search_input_bar = <MessageSearchInputBar> {
-                                width: 300,
-                            }
-                        }
-                    }
-                    
-                }
-                <View> {
-                    width: Fill, height: Fill
-                    flow: Right
-                    <MainDesktopUI> {}
-                    <RightPanel> {}
-                }
-            }
-        }
-=======
     // The home screen widget contains the main content:
     // rooms list, room screens, and the settings screen as an overlay.
     // It adapts to both desktop and mobile layouts.
@@ -95,7 +42,6 @@
                 <CachedWidget> {
                     spaces_dock = <SpacesDock> {}
                 }
->>>>>>> a5c29b32
 
                 // To the right of that, we use the PageFlip widget to show either
                 // the main desktop UI or the settings screen.
@@ -182,21 +128,6 @@
                                         title = {
                                             draw_text: {
                                                 color: (ROOM_NAME_TEXT_COLOR)
-                                            }
-                                        }
-                                    }
-                                }
-                                <View> {
-                                    height: Fit,
-                                    width: Fill,
-                                    align: {x: 1.0 }
-                                    mobile_message_search_input_view = <View> {
-                                        height: Fit,
-                                        width: 150,
-                                        align: {x: 1.0 }
-                                        <CachedWidget> {
-                                            message_search_input_bar = <MessageSearchInputBar> {
-                                                width: 300
                                             }
                                         }
                                     }
@@ -253,45 +184,12 @@
                             }
                         }
                     }
-<<<<<<< HEAD
-                    search_result_view = <SearchResultView> {
-                        flow: Overlay
-                        header = {
-                            height: 50.0,
-                            margin: { top: 30.0 },
-                            content = {
-                                flow: Right,
-                                title_container = {
-                                    width: 0
-                                }
-                                button_container = <View> {
-                                    align: { y: 0.5 }
-                                    left_button = <RobrixIconButton> {
-                                        draw_icon: {
-                                            color: #666;
-                                        }
-                                        text: "Back"
-                                    }
-                                }
-                                <CachedWidget> {
-                                    message_search_input_bar = <MessageSearchInputBar> {
-                                        width: 300
-                                    }
-                                }
-                            }
-                        }
-                        body = {
-                            margin: { top: 80.0 },
-                        }
-                    }
-=======
                     Some(SettingsAction::CloseSettings) => {
                         self.selection = self.previous_selection.clone();
                         self.update_active_page_from_selection(cx);
                         self.view.redraw(cx);
                     }
                     _ => {}
->>>>>>> a5c29b32
                 }
             }
         }
