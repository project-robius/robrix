--- conflicted
+++ resolved
@@ -124,7 +124,7 @@
                         }
 
                         <View> {
-                            width: 215,
+                            width: 250,
                             height: Fit,
                             flow: Right,
                             padding: {top: 3, left: 2, right: 2}
@@ -144,21 +144,10 @@
                                 text: "Homeserver URL (optional)"
                             }
 
-<<<<<<< HEAD
                             right_line = <LineH> {
                                 draw_bg: { color: #C8C8C8 }
-=======
-                        }
-                        sso_search_button = <RobrixIconButton> {
-                            width: 28, height: 28,
-                            margin: { left: 5, top: 1}
-                            align: {x: 0.5, y: 0.5}
-                            draw_icon: {
-                                svg_file: (ICON_SEARCH)
->>>>>>> 1adb975f
-                            }
-                        }
-
+                            }
+                        }
                     }
                     
 
