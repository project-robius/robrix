use std::{collections::{btree_map::Entry, BTreeMap}, ops::{Deref, DerefMut}, sync::{Arc, Mutex}, time::SystemTime};
use makepad_widgets::{error, log, SignalToUI};
<<<<<<< HEAD
use matrix_sdk::{ruma::{OwnedMxcUri, events::room::MediaSource}, media::{MediaRequest, MediaFormat}};
use crate::{home::room_screen::TimelineUpdate, sliding_sync::{self, MatrixRequest, OnMediaFetchedFn}, utils::MediaFormatConst};
=======
use matrix_sdk::{media::{MediaFormat, MediaRequestParameters, MediaThumbnailSettings}, ruma::{events::room::MediaSource, OwnedMxcUri}};
use crate::{home::room_screen::TimelineUpdate, sliding_sync::{self, MatrixRequest}};
>>>>>>> 46833f4d

/// The value type in the media cache, one per Matrix URI.
#[derive(Debug, Clone)]
pub struct MediaCacheValue {
    full_file: Option<MediaCacheEntryRef>,
    thumbnail: Option<(MediaCacheEntryRef, MediaThumbnailSettings)>,
}

/// An entry in the media cache.
#[derive(Debug, Clone)]
pub enum MediaCacheEntry {
    /// A request has been issued and we're waiting for it to complete.
    Requested,
    /// The media has been successfully loaded from the server.
    Loaded(Arc<[u8]>),
    /// The media failed to load from the server.
    Failed,
}

<<<<<<< HEAD
/// A cache of fetched media. Keys are Matrix URIs, values are references to byte arrays.
#[derive(Default)]
=======
/// A reference to a media cache entry and its associated format.
pub type MediaCacheEntryRef = Arc<Mutex<MediaCacheEntry>>;


/// A cache of fetched media, indexed by Matrix URI.
///
/// A single Matrix URI may have multiple media formats associated with it,
/// such as a thumbnail and a full-size image.
>>>>>>> 46833f4d
pub struct MediaCache {
    /// The actual cached data.
    cache: BTreeMap<OwnedMxcUri, MediaCacheValue>,
    /// A channel to send updates to a particular timeline when a media request has completed.
    timeline_update_sender: Option<crossbeam_channel::Sender<TimelineUpdate>>,
}
impl Deref for MediaCache {
    type Target = BTreeMap<OwnedMxcUri, MediaCacheValue>;
    fn deref(&self) -> &Self::Target {
        &self.cache
    }
}
impl DerefMut for MediaCache {
    fn deref_mut(&mut self) -> &mut Self::Target {
        &mut self.cache
    }
}

impl MediaCache {
    /// Creates a new media cache that will use the given media format
    /// when fetching media from the server.
    ///
    /// It will also optionally send updates to the given timeline update sender
    /// when a media request has completed.
    pub const fn new(
        timeline_update_sender: Option<crossbeam_channel::Sender<TimelineUpdate>>,
    ) -> Self {
        Self {
            cache: BTreeMap::new(),
            timeline_update_sender,
        }
    }

    /// Tries to get the media from the cache, or submits an async request to fetch it.
    ///
    /// This method *does not* block or wait for the media to be fetched,
    /// and will return `MediaCache::Requested` while the async request is in flight.
    /// If a request is already in flight, this will not issue a new redundant request.
    ///
    /// * If the `media_format` is requesting a thumbnail that is not yet in the cache,
    ///   this function will fetch the thumbnail, and return the full-size image (if it exists).
    /// * If the `media_format` is requesting a full-size image that is not yet in the cache,
    ///   this function will fetch the full-size image, and return a thumbnail (if it exists).
    ///
    /// Returns a tuple of the media cache entry and the media format of that cached entry.
    pub fn try_get_media_or_fetch(
        &mut self,
        mxc_uri: OwnedMxcUri,
<<<<<<< HEAD
        media_format: Option<MediaFormat>,
        on_fetched: OnMediaFetchedFn
    ) -> MediaCacheEntry {
        let value_ref = match self.entry(mxc_uri.clone()) {
            Entry::Vacant(vacant) => vacant.insert(
                Arc::new(Mutex::new(MediaCacheEntry::Requested))
            ),
            Entry::Occupied(occupied) => return occupied.get().lock().unwrap().deref().clone(),
=======
        requested_format: MediaFormat,
    ) -> (MediaCacheEntry, MediaFormat) {
        let mut post_request_retval = (MediaCacheEntry::Requested, requested_format.clone());

        let entry_ref = match self.entry(mxc_uri.clone()) {
            Entry::Vacant(vacant) => match &requested_format {
                MediaFormat::Thumbnail(requested_mts) => {
                    let entry_ref = Arc::new(Mutex::new(MediaCacheEntry::Requested));
                    vacant.insert(MediaCacheValue {
                        full_file: None,
                        thumbnail: Some((Arc::clone(&entry_ref), requested_mts.clone())),
                    });
                    entry_ref
                },
                MediaFormat::File => {
                    let entry_ref = Arc::new(Mutex::new(MediaCacheEntry::Requested));
                    vacant.insert(MediaCacheValue {
                        full_file: Some(Arc::clone(&entry_ref)),
                        thumbnail: None,
                    });
                    entry_ref
                },
            }
            Entry::Occupied(mut occupied) => match requested_format {
                MediaFormat::Thumbnail(ref requested_mts) => {
                    if let Some((entry_ref, existing_mts)) = occupied.get().thumbnail.as_ref() {
                        return (
                            entry_ref.lock().unwrap().deref().clone(),
                            MediaFormat::Thumbnail(existing_mts.clone()),
                        );
                    }
                    else {
                        // Here, a thumbnail was requested but not found, so fetch it.
                        let entry_ref = Arc::new(Mutex::new(MediaCacheEntry::Requested));
                        occupied.get_mut().thumbnail = Some((Arc::clone(&entry_ref), requested_mts.clone()));
                        // If a full-size image is already loaded, return it.
                        if let Some(existing_file) = occupied.get().full_file.as_ref() {
                            if let MediaCacheEntry::Loaded(d) = existing_file.lock().unwrap().deref() {
                                post_request_retval = (
                                    MediaCacheEntry::Loaded(Arc::clone(d)),
                                    MediaFormat::File,
                                );
                            }
                        }
                        entry_ref
                    }
                }
                MediaFormat::File => {
                    if let Some(entry_ref) = occupied.get().full_file.as_ref() {
                        return (
                            entry_ref.lock().unwrap().deref().clone(),
                            MediaFormat::File,
                        );
                    }
                    else {
                        // Here, a full-size image was requested but not found, so fetch it.
                        let entry_ref = Arc::new(Mutex::new(MediaCacheEntry::Requested));
                        occupied.get_mut().full_file = Some(entry_ref.clone());
                        // If a thumbnail is already loaded, return it.
                        if let Some((existing_thumbnail, existing_mts)) = occupied.get().thumbnail.as_ref() {
                            if let MediaCacheEntry::Loaded(d) = existing_thumbnail.lock().unwrap().deref() {
                                post_request_retval = (
                                    MediaCacheEntry::Loaded(Arc::clone(d)),
                                    MediaFormat::Thumbnail(existing_mts.clone()),
                                );
                            }
                        }
                        entry_ref
                    }
                }
            }
>>>>>>> 46833f4d
        };

        sliding_sync::submit_async_request(
            MatrixRequest::FetchMedia {
                media_request: MediaRequestParameters {
                    source: MediaSource::Plain(mxc_uri),
                    format: requested_format,
                },
<<<<<<< HEAD
                on_fetched,
                destination,
=======
                on_fetched: insert_into_cache,
                destination: entry_ref,
>>>>>>> 46833f4d
                update_sender: self.timeline_update_sender.clone(),
            }
        );
        post_request_retval
    }
}

/// Insert data into a previously-requested media cache entry.
pub fn insert_into_cache<D: Into<Arc<[u8]>>>(
    value_ref: &Mutex<MediaCacheEntry>,
    _request: MediaRequestParameters,
    data: matrix_sdk::Result<D>,
    update_sender: Option<crossbeam_channel::Sender<TimelineUpdate>>,
) {
    let new_value = match data {
        Ok(data) => {
            let data = data.into();

            // debugging: dump out the media image to disk
            if false {
                if let MediaSource::Plain(mxc_uri) = _request.source {
                    log!("Fetched media for {mxc_uri}");
                    let mut path = crate::temp_storage::get_temp_dir_path().clone();
                    let filename = format!("{}_{}_{}",
                        SystemTime::now().duration_since(SystemTime::UNIX_EPOCH).unwrap().as_millis(),
                        mxc_uri.server_name().unwrap(), mxc_uri.media_id().unwrap(),
                    );
                    path.push(filename);
                    path.set_extension("png");
                    log!("Writing user media image to disk: {:?}", path);
                    std::fs::write(path, &data)
                        .expect("Failed to write user media image to disk");
                }
            }
            MediaCacheEntry::Loaded(data)
        }
        Err(e) => {
            error!("Failed to fetch media for {:?}: {e:?}", _request.source);
            MediaCacheEntry::Failed
        }
    };

    *value_ref.lock().unwrap() = new_value;

    if let Some(sender) = update_sender {
        let _ = sender.send(TimelineUpdate::MediaFetched);
    }
    SignalToUI::set_ui_signal();
}<|MERGE_RESOLUTION|>--- conflicted
+++ resolved
@@ -1,12 +1,7 @@
 use std::{collections::{btree_map::Entry, BTreeMap}, ops::{Deref, DerefMut}, sync::{Arc, Mutex}, time::SystemTime};
 use makepad_widgets::{error, log, SignalToUI};
-<<<<<<< HEAD
-use matrix_sdk::{ruma::{OwnedMxcUri, events::room::MediaSource}, media::{MediaRequest, MediaFormat}};
-use crate::{home::room_screen::TimelineUpdate, sliding_sync::{self, MatrixRequest, OnMediaFetchedFn}, utils::MediaFormatConst};
-=======
 use matrix_sdk::{media::{MediaFormat, MediaRequestParameters, MediaThumbnailSettings}, ruma::{events::room::MediaSource, OwnedMxcUri}};
 use crate::{home::room_screen::TimelineUpdate, sliding_sync::{self, MatrixRequest}};
->>>>>>> 46833f4d
 
 /// The value type in the media cache, one per Matrix URI.
 #[derive(Debug, Clone)]
@@ -26,19 +21,13 @@
     Failed,
 }
 
-<<<<<<< HEAD
-/// A cache of fetched media. Keys are Matrix URIs, values are references to byte arrays.
-#[derive(Default)]
-=======
 /// A reference to a media cache entry and its associated format.
 pub type MediaCacheEntryRef = Arc<Mutex<MediaCacheEntry>>;
-
 
 /// A cache of fetched media, indexed by Matrix URI.
 ///
 /// A single Matrix URI may have multiple media formats associated with it,
 /// such as a thumbnail and a full-size image.
->>>>>>> 46833f4d
 pub struct MediaCache {
     /// The actual cached data.
     cache: BTreeMap<OwnedMxcUri, MediaCacheValue>,
@@ -87,16 +76,6 @@
     pub fn try_get_media_or_fetch(
         &mut self,
         mxc_uri: OwnedMxcUri,
-<<<<<<< HEAD
-        media_format: Option<MediaFormat>,
-        on_fetched: OnMediaFetchedFn
-    ) -> MediaCacheEntry {
-        let value_ref = match self.entry(mxc_uri.clone()) {
-            Entry::Vacant(vacant) => vacant.insert(
-                Arc::new(Mutex::new(MediaCacheEntry::Requested))
-            ),
-            Entry::Occupied(occupied) => return occupied.get().lock().unwrap().deref().clone(),
-=======
         requested_format: MediaFormat,
     ) -> (MediaCacheEntry, MediaFormat) {
         let mut post_request_retval = (MediaCacheEntry::Requested, requested_format.clone());
@@ -168,7 +147,6 @@
                     }
                 }
             }
->>>>>>> 46833f4d
         };
 
         sliding_sync::submit_async_request(
@@ -177,13 +155,8 @@
                     source: MediaSource::Plain(mxc_uri),
                     format: requested_format,
                 },
-<<<<<<< HEAD
-                on_fetched,
-                destination,
-=======
                 on_fetched: insert_into_cache,
                 destination: entry_ref,
->>>>>>> 46833f4d
                 update_sender: self.timeline_update_sender.clone(),
             }
         );
