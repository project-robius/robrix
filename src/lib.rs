--- conflicted
+++ resolved
@@ -31,14 +31,10 @@
 /// All content related to TSP (Trust Spanning Protocol) wallets/identities.
 #[cfg(feature = "tsp")]
 pub mod tsp;
-<<<<<<< HEAD
-pub mod right_panel;
-=======
 /// Dummy TSP module with placeholder widgets, for builds without TSP.
 #[cfg(not(feature = "tsp"))]
 pub mod tsp_dummy;
-
->>>>>>> 3cbfd357
+pub mod right_panel;
 
 // Matrix stuff
 pub mod sliding_sync;
