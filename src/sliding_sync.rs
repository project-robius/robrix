--- conflicted
+++ resolved
@@ -1031,51 +1031,6 @@
 }
 
 
-<<<<<<< HEAD
-                let (timeline_update_sender, timeline_update_receiver) = crossbeam_channel::unbounded();
-                let tl_arc = Arc::new(timeline);
-
-                Handle::current().spawn(timeline_subscriber_handler(
-                    room_id.clone(),
-                    tl_arc.clone(),
-                    timeline_update_sender.clone(),
-                ));
-                rooms_list::enqueue_rooms_list_update(RoomsListUpdate::AddRoom(RoomPreviewEntry {
-                    room_id: Some(room_id.clone()),
-                    latest: latest_tl.as_ref().map(|ev| {
-                        let sender_username = match ev.sender_profile() {
-                            TimelineDetails::Ready(profile) => profile.display_name.as_deref(),
-                            _ => None,
-                        }.unwrap_or_else(|| ev.sender().as_str());
-                        (
-                            ev.timestamp(),
-                            text_preview_of_timeline_item(ev.content(), sender_username)
-                                .format_with(sender_username),
-                        )
-                    }),
-                    avatar: avatar_from_room_name(room_name_str.as_deref().unwrap_or_default()),
-                    room_name: room_name_str.clone(),
-                    cannonical_alias: room.canonical_alias(),
-                    alt_aliases: room.alt_aliases(),
-                    ..RoomPreviewEntry::default()
-                }));
-
-                ALL_ROOM_INFO.lock().unwrap().insert(
-                    room_id.clone(),
-                    RoomInfo {
-                        room_id: room_id.clone(),
-                        latest_event_timestamp: latest_tl.as_ref()
-                            .map(|ev| ev.timestamp())
-                            .unwrap_or(MilliSecondsSinceUnixEpoch(UInt::MIN)),
-                        timeline: tl_arc,
-                        timeline_update_receiver: Some(timeline_update_receiver),
-                        timeline_update_sender,
-                        pagination_status_task: None,
-                        typing_notice_subscriber: None,
-                    },
-                );
-            }
-=======
 /// Invoked when the room list service has received an update to remove an existing room.
 fn remove_room(room: room_list_service::Room) {
     ALL_ROOM_INFO.lock().unwrap().remove(room.room_id());
@@ -1086,7 +1041,6 @@
     //       with this room (i.e., the timeline subscriber. etc).
     //       Or, better yet, implement `RoomInfo::drop()` to do so.
 }
->>>>>>> 4f5189b7
 
 
 /// Invoked when the room list service has received an update with a brand new room.
@@ -1141,6 +1095,8 @@
         // start with a basic text avatar; the avatar image will be fetched asynchronously below.
         avatar: avatar_from_room_name(room_name.as_deref().unwrap_or_default()),
         room_name,
+        cannonical_alias: room.canonical_alias(),
+        alt_aliases: room.alt_aliases(),
         has_been_paginated: false,
         is_selected: false,
     }));
