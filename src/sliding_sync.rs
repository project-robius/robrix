--- conflicted
+++ resolved
@@ -7,13 +7,8 @@
 use imbl::Vector;
 use makepad_widgets::{error, log, warning, Cx, SignalToUI};
 use matrix_sdk::{
-<<<<<<< HEAD
-    config::RequestConfig, event_handler::EventHandlerDropGuard, media::MediaRequestParameters, room::{edit::EditedContent, RoomMember}, ruma::{
-        api::client::{filter::RoomEventFilter, receipt::create_receipt::v3::ReceiptType, search::search_events::v3::{Categories, Criteria, EventContext, OrderBy, Request}}, events::{
-=======
     config::RequestConfig, encryption::EncryptionSettings, event_handler::EventHandlerDropGuard, media::MediaRequestParameters, room::{edit::EditedContent, reply::Reply, RoomMember}, ruma::{
         api::client::receipt::create_receipt::v3::ReceiptType, events::{
->>>>>>> 26f735ed
             receipt::ReceiptThread, room::{
                 message::RoomMessageEventContent, power_levels::RoomPowerLevels, MediaSource
             }, FullStateEventContent, MessageLikeEventType, StateEventType
@@ -21,11 +16,7 @@
     }, sliding_sync::VersionBuilder, Client, ClientBuildError, Error, OwnedServerName, Room, RoomMemberships, RoomState
 };
 use matrix_sdk_ui::{
-<<<<<<< HEAD
-    room_list_service::{self, RoomListLoadingState}, sync_service::{self, SyncService}, timeline::{AnyOtherFullStateEventContent, EventTimelineItem, MembershipChange, RepliedToInfo, TimelineDetails, TimelineEventItemId, TimelineItem, TimelineItemContent}, RoomListService, Timeline
-=======
     room_list_service::RoomListLoadingState, sync_service::{self, SyncService}, timeline::{AnyOtherFullStateEventContent, EventTimelineItem, MembershipChange, RoomExt, TimelineEventItemId, TimelineItem, TimelineItemContent}, RoomListService, Timeline
->>>>>>> 26f735ed
 };
 use robius_open::Uri;
 use tokio::{
@@ -42,11 +33,7 @@
     }, login::login_screen::LoginAction, media_cache::{MediaCacheEntry, MediaCacheEntryRef}, persistent_state::{self, load_rooms_panel_state, ClientSessionPersisted}, profile::{
         user_profile::{AvatarState, UserProfile},
         user_profile_cache::{enqueue_user_profile_update, UserProfileUpdate},
-<<<<<<< HEAD
-    }, right_panel::search_message::{SearchResultAction, SearchResultItem, SearchResultReceived}, shared::{html_or_plaintext::MatrixLinkPillState, jump_to_bottom_button::UnreadMessageCount, popup_list::enqueue_popup_notification}, utils::{self, AVATAR_THUMBNAIL_FORMAT}, verification::add_verification_event_handlers_and_sync_client
-=======
     }, room::RoomPreviewAvatar, shared::{html_or_plaintext::MatrixLinkPillState, jump_to_bottom_button::UnreadMessageCount, popup_list::{enqueue_popup_notification, PopupItem}}, utils::{self, AVATAR_THUMBNAIL_FORMAT}, verification::add_verification_event_handlers_and_sync_client
->>>>>>> 26f735ed
 };
 
 #[derive(Parser, Debug, Default)]
@@ -1171,19 +1158,19 @@
                     continue;
                 }
                 let client = CLIENT.get().unwrap();
-                let mut search_categories = Categories::new();
-                let mut room_filter = RoomEventFilter::empty();
+                let mut search_categories = matrix_sdk::ruma::api::client::search::search_events::v3::Categories::new();
+                let mut room_filter = matrix_sdk::ruma::api::client::filter::RoomEventFilter::empty();
                 room_filter.rooms = room_id.clone().map(|room_id| vec![room_id.to_owned()]);
-                let mut criteria = Criteria::new(search_term.clone());
+                let mut criteria = matrix_sdk::ruma::api::client::search::search_events::v3::Criteria::new(search_term.clone());
                 criteria.filter = room_filter;
-                criteria.order_by = Some(OrderBy::Recent);
-                criteria.event_context = EventContext::new();
+                criteria.order_by = Some(matrix_sdk::ruma::api::client::search::search_events::v3::OrderBy::Recent);
+                criteria.event_context = matrix_sdk::ruma::api::client::search::search_events::v3::EventContext::new();
                 criteria.event_context.after_limit = uint!(0);
                 criteria.event_context.before_limit = uint!(0);
                 criteria.event_context.include_profile = true;
 
                 search_categories.room_events = Some(criteria);
-                let mut req = Request::new(search_categories);
+                let mut req = matrix_sdk::ruma::api::client::search::search_events::v3::Request::new(search_categories);
                 req.next_batch = next_batch.clone();
                 let handle = Handle::current().spawn(async move {
                     match client.send(req).await {
@@ -1202,7 +1189,7 @@
                                 };
                                 for (user_id, profile) in item.context.profile_info.iter() {
                                     profile_infos.entry(user_id.clone()).or_insert_with(|| {
-                                        TimelineDetails::Ready(matrix_sdk_ui::timeline::Profile {
+                                        matrix_sdk_ui::timeline::TimelineDetails::Ready(matrix_sdk_ui::timeline::Profile {
                                             display_name: profile.displayname.clone(),
                                             display_name_ambiguous: false,
                                             avatar_url: profile.avatar_url.clone(),
@@ -1210,16 +1197,16 @@
                                     });
                                 }
                                 let room_id = event.room_id().to_owned();
-                                items.push(SearchResultItem::Event(Box::new(event)));
+                                items.push(crate::right_panel::search_message::SearchResultItem::Event(Box::new(event)));
                                 if include_all_rooms {
                                     if let Some(ref mut last_room_id) = last_room_id {
                                         if last_room_id != &room_id {
                                             *last_room_id = room_id.clone();
-                                            items.push(SearchResultItem::RoomHeader(room_id));
+                                            items.push(crate::right_panel::search_message::SearchResultItem::RoomHeader(room_id));
                                         }
                                     } else {
                                         last_room_id = Some(room_id.clone());
-                                        items.push(SearchResultItem::RoomHeader(room_id));
+                                        items.push(crate::right_panel::search_message::SearchResultItem::RoomHeader(room_id));
                                     }
                                 }
                             }
@@ -1229,7 +1216,7 @@
                                 .and_then(|f| f.to_string().parse().ok())
                                 .unwrap_or(0);
                             let highlights = result.room_events.highlights;
-                            Cx::post_action(SearchResultAction::Ok(SearchResultReceived {
+                            Cx::post_action(crate::right_panel::search_message::SearchResultAction::Ok(crate::right_panel::search_message::SearchResultReceived {
                                 items,
                                 count,
                                 highlights,
@@ -1244,10 +1231,14 @@
                             } else {
                                 error!("Failed to search message in all rooms; error: {e:?}");
                             }
-                            enqueue_popup_notification(format!(
-                                "Failed to search message. Error: {e}"
-                            ));
-                        }
+                            enqueue_popup_notification(PopupItem{
+                                message: format!(
+                                    "Failed to search message. Error: {e}"
+                                ),
+                                auto_dismissal_duration: None
+                            });
+                        }
+                        
                     }
                 });
                 search_task_abort_handler = Some(handle.abort_handle());
@@ -1977,8 +1968,9 @@
     let room_id = room.room_id().to_owned();
     // We must call `display_name()` here to calculate and cache the room's name.
     let room_name = room.display_name().await.map(|n| n.to_string()).ok();
-    let is_room_encrypted = room.is_encrypted().await.unwrap_or(false);
-
+    
+    //let is_room_encrypted = room.is_encrypted().await.unwrap_or(false);
+    let is_room_encrypted = false;
     let is_direct = room.is_direct().await.unwrap_or(false);
 
     match room.state() {
@@ -2128,11 +2120,8 @@
         alt_aliases: room.alt_aliases(),
         has_been_paginated: false,
         is_selected: false,
-<<<<<<< HEAD
+        is_direct,
         is_room_encrypted
-=======
-        is_direct,
->>>>>>> 26f735ed
     }));
 
     Cx::post_action(RoomsPanelRestoreAction::Success(room_id));
