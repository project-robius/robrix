--- conflicted
+++ resolved
@@ -27,19 +27,13 @@
 use std::{cmp::{max, min}, collections::{BTreeMap, BTreeSet}, future::Future, iter::Peekable, ops::Not, path:: Path, sync::{Arc, LazyLock, Mutex}, time::Duration};
 use std::io;
 use crate::{
-<<<<<<< HEAD
-    app::AppStateAction, app_data_dir, avatar_cache::AvatarUpdate, event_preview::text_preview_of_timeline_item, home::{
-        invite_screen::{JoinRoomAction, LeaveRoomAction},
-        room_screen::{get_timeline_loaded_notify, remove_timeline_loaded_notify, TimelineUpdate},
-=======
     app::AppStateAction,
     app_data_dir,
     avatar_cache::AvatarUpdate,
     event_preview::text_preview_of_timeline_item,
     home::{
         invite_screen::{JoinRoomResultAction, LeaveRoomResultAction},
-        room_screen::TimelineUpdate,
->>>>>>> 302e3d1b
+        room_screen::{get_timeline_loaded_notify, remove_timeline_loaded_notify, TimelineUpdate},
         rooms_list::{self, enqueue_rooms_list_update, InvitedRoomInfo, InviterInfo, JoinedRoomInfo, RoomsListUpdate},
         rooms_list_header::RoomsListHeaderAction, search_message::{highlight_search_terms_in_message, SearchResultAction, SearchResultItem, SearchResultReceived},
     },
@@ -53,13 +47,9 @@
         html_or_plaintext::MatrixLinkPillState,
         jump_to_bottom_button::UnreadMessageCount,
         popup_list::{enqueue_popup_notification, PopupItem, PopupKind}
-<<<<<<< HEAD
-    }, utils::{self, AVATAR_THUMBNAIL_FORMAT}, verification::add_verification_event_handlers_and_sync_client
-=======
     },
     utils::{self, avatar_from_room_name, AVATAR_THUMBNAIL_FORMAT},
     verification::add_verification_event_handlers_and_sync_client
->>>>>>> 302e3d1b
 };
 
 #[derive(Parser, Debug, Default)]
@@ -2373,11 +2363,8 @@
         has_been_paginated: false,
         is_selected: false,
         is_direct,
-<<<<<<< HEAD
-        is_room_encrypted
-=======
         is_tombstoned: room.is_tombstoned() || room.tombstone_content().is_some(),
->>>>>>> 302e3d1b
+        is_room_encrypted: is_room_encrypted,
     }));
 
     Cx::post_action(AppStateAction::RoomLoadedSuccessfully(room_id));
