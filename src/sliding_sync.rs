--- conflicted
+++ resolved
@@ -29,23 +29,41 @@
 use std::{cmp::{max, min}, collections::{BTreeMap, BTreeSet}, future::Future, iter::Peekable, ops::{Deref, Not}, path:: Path, sync::{Arc, LazyLock, Mutex}, time::Duration};
 use std::io;
 use crate::{
-    app::AppStateAction, app_data_dir, avatar_cache::AvatarUpdate, event_preview::text_preview_of_timeline_item, home::{
-        invite_screen::{JoinRoomResultAction, LeaveRoomResultAction}, link_preview::{LinkPreviewData, LinkPreviewDataNonNumeric, LinkPreviewRateLimitResponse}, room_screen::TimelineUpdate, rooms_list::{self, InvitedRoomInfo, InviterInfo, JoinedRoomInfo, RoomsListUpdate, enqueue_rooms_list_update}, rooms_list_header::RoomsListHeaderAction, tombstone_footer::SuccessorRoomDetails
-    }, login::login_screen::LoginAction, logout::{logout_confirm_modal::LogoutAction, logout_state_machine::{LogoutConfig, is_logout_in_progress, logout_with_state_machine}}, media_cache::{MediaCacheEntry, MediaCacheEntryRef}, persistence::{self, ClientSessionPersisted, load_app_state}, profile::{
+    app::AppStateAction,
+    app_data_dir,
+    avatar_cache::AvatarUpdate,
+    event_preview::text_preview_of_timeline_item,
+    home::{
+        invite_screen::{JoinRoomResultAction, LeaveRoomResultAction},
+        link_preview::{LinkPreviewData, LinkPreviewDataNonNumeric, LinkPreviewRateLimitResponse},
+        room_screen::TimelineUpdate,
+        rooms_list::{
+            self, InvitedRoomInfo, InviterInfo, JoinedRoomInfo, RoomsListUpdate,
+            enqueue_rooms_list_update,
+        },
+        rooms_list_header::RoomsListHeaderAction,
+        tombstone_footer::SuccessorRoomDetails,
+    },
+    login::login_screen::LoginAction,
+    logout::{
+        logout_confirm_modal::LogoutAction,
+        logout_state_machine::{is_logout_in_progress, logout_with_state_machine, LogoutConfig},
+    },
+    media_cache::{MediaCacheEntry, MediaCacheEntryRef},
+    persistence::{self, ClientSessionPersisted, load_app_state},
+    profile::{
         user_profile::{AvatarState, UserProfile},
-        user_profile_cache::{UserProfileUpdate, enqueue_user_profile_update},
-    }, room::{FetchedRoomAvatar, FetchedRoomPreview, RoomPreviewAction}, shared::{
+        user_profile_cache::{enqueue_user_profile_update, UserProfileUpdate},
+    },
+    room::{FetchedRoomAvatar, FetchedRoomPreview, RoomPreviewAction},
+    shared::{
         html_or_plaintext::MatrixLinkPillState,
         jump_to_bottom_button::UnreadMessageCount,
-<<<<<<< HEAD
         popup_list::{enqueue_popup_notification, PopupItem, PopupKind}
     },
+    space_service_sync::space_service_loop,
     utils::{self, avatar_from_room_name, AVATAR_THUMBNAIL_FORMAT, RoomName},
     verification::add_verification_event_handlers_and_sync_client
-=======
-        popup_list::{PopupItem, PopupKind, enqueue_popup_notification}
-    }, space_service_sync::space_service_loop, utils::{self, AVATAR_THUMBNAIL_FORMAT, avatar_from_room_name}, verification::add_verification_event_handlers_and_sync_client
->>>>>>> 4340cfd8
 };
 
 #[derive(Parser, Debug, Default)]
