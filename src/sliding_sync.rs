--- conflicted
+++ resolved
@@ -25,24 +25,34 @@
 };
 use unicode_segmentation::UnicodeSegmentation;
 use url::Url;
-<<<<<<< HEAD
 use std::{cmp::{max, min}, collections::{BTreeMap, BTreeSet}, future::Future, iter::Peekable, ops::Not, path:: Path, sync::{Arc, LazyLock, Mutex, OnceLock}, time::Duration};
 use std::io;
 use crate::{
-    app::AppStateAction, app_data_dir, avatar_cache::AvatarUpdate, event_preview::text_preview_of_timeline_item, home::{
-        invite_screen::{JoinRoomAction, LeaveRoomAction}, room_screen::TimelineUpdate, rooms_list::{self, enqueue_rooms_list_update, InvitedRoomInfo, InviterInfo, JoinedRoomInfo, RoomsListUpdate}
-    }, login::login_screen::LoginAction, media_cache::{MediaCacheEntry, MediaCacheEntryRef}, persistence::{self, load_app_state, ClientSessionPersisted}, profile::{
-=======
-use std::{cmp::{max, min}, collections::{BTreeMap, BTreeSet}, iter::Peekable, ops::Not, path:: Path, sync::{Arc, LazyLock, Mutex, OnceLock}, time::Duration};
-use std::io;
-use crate::{
-    app::AppStateAction, app_data_dir, avatar_cache::AvatarUpdate, event_preview::text_preview_of_timeline_item, home::{
-        invite_screen::{JoinRoomAction, LeaveRoomAction}, room_screen::TimelineUpdate, rooms_list::{self, enqueue_rooms_list_update, InvitedRoomInfo, InviterInfo, JoinedRoomInfo, RoomsListUpdate}, rooms_list_header::RoomsListHeaderAction
-    }, login::login_screen::LoginAction, media_cache::{MediaCacheEntry, MediaCacheEntryRef}, persistent_state::{self, load_app_state, ClientSessionPersisted}, profile::{
->>>>>>> acc92629
+    app::AppStateAction,
+    app_data_dir,
+    avatar_cache::AvatarUpdate,
+    event_preview::text_preview_of_timeline_item,
+    home::{
+        invite_screen::{JoinRoomAction, LeaveRoomAction},
+        room_screen::TimelineUpdate,
+        rooms_list::{self, enqueue_rooms_list_update, InvitedRoomInfo, InviterInfo, JoinedRoomInfo, RoomsListUpdate},
+        rooms_list_header::RoomsListHeaderAction,
+    },
+    login::login_screen::LoginAction,
+    media_cache::{MediaCacheEntry, MediaCacheEntryRef},
+    persistence::{self, load_app_state, ClientSessionPersisted},
+    profile::{
         user_profile::{AvatarState, UserProfile},
         user_profile_cache::{enqueue_user_profile_update, UserProfileUpdate},
-    }, room::RoomPreviewAvatar, shared::{html_or_plaintext::MatrixLinkPillState, jump_to_bottom_button::UnreadMessageCount, popup_list::{enqueue_popup_notification, PopupItem, PopupKind}}, utils::{self, AVATAR_THUMBNAIL_FORMAT}, verification::add_verification_event_handlers_and_sync_client
+    },
+    room::RoomPreviewAvatar,
+    shared::{
+        html_or_plaintext::MatrixLinkPillState,
+        jump_to_bottom_button::UnreadMessageCount,
+        popup_list::{enqueue_popup_notification, PopupItem, PopupKind}
+    },
+    utils::{self, AVATAR_THUMBNAIL_FORMAT},
+    verification::add_verification_event_handlers_and_sync_client
 };
 
 #[derive(Parser, Debug, Default)]
