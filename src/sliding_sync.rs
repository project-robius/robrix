use anyhow::{bail, Result};
use bitflags::bitflags;
use clap::Parser;
use eyeball::Subscriber;
use eyeball_im::VectorDiff;
use futures_util::{pin_mut, StreamExt};
use imbl::Vector;
use makepad_widgets::{error, log, warning, Cx, SignalToUI};
use matrix_sdk::{
    config::RequestConfig, event_handler::EventHandlerDropGuard, media::MediaRequestParameters, room::{edit::EditedContent, RoomMember}, ruma::{
        api::client::receipt::create_receipt::v3::ReceiptType, events::{
            receipt::ReceiptThread, room::{
                message::{ForwardThread, RoomMessageEventContent}, power_levels::RoomPowerLevels, MediaSource
            }, FullStateEventContent, MessageLikeEventType, StateEventType
        }, MilliSecondsSinceUnixEpoch, OwnedEventId, OwnedMxcUri, OwnedRoomAliasId, OwnedRoomId, OwnedUserId, UserId
    }, sliding_sync::VersionBuilder, Client, ClientBuildError, Error, Room, RoomMemberships
};
use matrix_sdk_ui::{
    room_list_service::{self, RoomListLoadingState}, sync_service::{self, SyncService}, timeline::{AnyOtherFullStateEventContent, EventTimelineItem, MembershipChange, RepliedToInfo, TimelineEventItemId, TimelineItem, TimelineItemContent, TimelineItemKind}, RoomListService, Timeline
};
use robius_open::Uri;
use tokio::{
    runtime::Handle,
    sync::{mpsc::{Receiver, Sender, UnboundedReceiver, UnboundedSender}, watch, Notify}, task::JoinHandle,
};
use unicode_segmentation::UnicodeSegmentation;
use url::Url;
use std::{cmp::{max, min}, collections::{BTreeMap, BTreeSet}, ops::Not, path:: Path, sync::{Arc, LazyLock, Mutex, OnceLock}};
use std::io;
use crate::{
    app_data_dir, avatar_cache::AvatarUpdate, event_preview::text_preview_of_timeline_item, home::{
        room_screen::TimelineUpdate, rooms_list::{self, enqueue_rooms_list_update, RoomPreviewAvatar, RoomsListEntry, RoomsListUpdate}
    }, login::login_screen::LoginAction, media_cache::{MediaCacheEntry, MediaCacheEntryRef}, persistent_state::{self, ClientSessionPersisted}, profile::{
        user_profile::{AvatarState, UserProfile},
        user_profile_cache::{enqueue_user_profile_update, UserProfileUpdate},
    }, shared::{jump_to_bottom_button::UnreadMessageCount, popup_list::enqueue_popup_notification}, utils::{self, AVATAR_THUMBNAIL_FORMAT}, verification::add_verification_event_handlers_and_sync_client
};

#[derive(Parser, Debug, Default)]
struct Cli {
    /// The user ID to login with.
    #[clap(value_parser)]
    user_id: String,

    /// The password that should be used for the login.
    #[clap(value_parser)]
    password: String,

    /// The homeserver to connect to.
    #[clap(value_parser)]
    homeserver: Option<String>,

    /// Set the proxy that should be used for the connection.
    #[clap(short, long)]
    proxy: Option<String>,

    /// Force login screen.
    #[clap(short, long, action)]
    login_screen: bool,

    /// Enable verbose logging output.
    #[clap(short, long, action)]
    verbose: bool,
}
impl From<LoginByPassword> for Cli {
    fn from(login: LoginByPassword) -> Self {
        Self {
            user_id: login.user_id,
            password: login.password,
            homeserver: login.homeserver,
            proxy: None,
            login_screen: false,
            verbose: false,
        }
    }
}


/// Build a new client.
async fn build_client(
    cli: &Cli,
    data_dir: &Path,
) -> Result<(Client, ClientSessionPersisted), ClientBuildError> {
    // Generate a unique subfolder name for the client database,
    // which allows multiple clients to run simultaneously.
    let now = chrono::Local::now();
    let db_subfolder_name: String = format!("db_{}", now.format("%F_%H_%M_%S_%f"));
    let db_path = data_dir.join(db_subfolder_name);

    // Generate a random passphrase.
    let passphrase: String = {
        use rand::{Rng, thread_rng};
        thread_rng()
            .sample_iter(rand::distributions::Alphanumeric)
            .take(32)
            .map(char::from)
            .collect()
    };

    let homeserver_url = cli.homeserver.as_deref()
        .unwrap_or("https://matrix-client.matrix.org/");
        // .unwrap_or("https://matrix.org/");

    let mut builder = Client::builder()
        .server_name_or_homeserver_url(homeserver_url)
        // Use a sqlite database to persist the client's encryption setup.
        .sqlite_store(&db_path, Some(&passphrase))
        // The sliding sync proxy has now been deprecated in favor of native sliding sync.
        .sliding_sync_version_builder(VersionBuilder::DiscoverNative)
        .handle_refresh_tokens();

    if let Some(proxy) = cli.proxy.as_ref() {
        builder = builder.proxy(proxy.clone());
    }

    // Use a 60 second timeout for all requests to the homeserver.
    // Yes, this is a long timeout, but the standard matrix homeserver is often very slow.
    builder = builder.request_config(
        RequestConfig::new()
            .timeout(std::time::Duration::from_secs(60))
    );

    let client = builder.build().await?;
    Ok((
        client,
        ClientSessionPersisted {
            homeserver: homeserver_url.to_string(),
            db_path,
            passphrase,
        },
    ))
}

/// Logs in to the given Matrix homeserver using the given username and password.
///
/// This function is used by the login screen to log in to the Matrix server.
///
/// Upon success, this function returns the logged-in client and an optional sync token.
async fn login(
    cli: &Cli,
    login_request: LoginRequest,
) -> Result<(Client, Option<String>)> {
    match login_request {
        LoginRequest::LoginByCli | LoginRequest::LoginByPassword(_) => {
            let cli = if let LoginRequest::LoginByPassword(login_by_password) = login_request {
                &Cli::from(login_by_password)
            } else {
                cli
            };
            let (client, client_session) = build_client(cli, app_data_dir()).await?;
            // Attempt to login using the CLI-provided username & password.
            let login_result = client
                .matrix_auth()
                .login_username(&cli.user_id, &cli.password)
                .initial_device_display_name("robrix-un-pw")
                .send()
                .await?;
            if client.logged_in() {
                log!("Logged in successfully? {:?}", client.logged_in());
                let status = format!("Logged in as {}.\n → Loading rooms...", cli.user_id);
                // enqueue_popup_notification(status.clone());
                enqueue_rooms_list_update(RoomsListUpdate::Status { status });
                if let Err(e) = persistent_state::save_session(&client, client_session).await {
                    let err_msg = format!("Failed to save session state to storage: {e}");
                    error!("{err_msg}");
                    enqueue_popup_notification(err_msg);
                }
                Ok((client, None))
            } else {
                let err_msg = format!("Failed to login as {}: {:?}", cli.user_id, login_result);
                enqueue_popup_notification(err_msg.clone());
                enqueue_rooms_list_update(RoomsListUpdate::Status { status: err_msg.clone() });
                bail!(err_msg);
            }
        }

        LoginRequest::LoginBySSOSuccess(client, client_session) => {
            if let Err(e) = persistent_state::save_session(&client, client_session).await {
                error!("Failed to save session state to storage: {e:?}");
            }
            Ok((client, None))
        }
        LoginRequest::HomeserverLoginTypesQuery(_) => {
            bail!("LoginRequest::HomeserverLoginTypesQuery not handled earlier");
        }
    }
}


/// Which direction to paginate in.
///
/// * `Forwards` will retrieve later events (towards the end of the timeline),
///   which only works if the timeline is *focused* on a specific event.
/// * `Backwards`: the more typical choice, in which earlier events are retrieved
///   (towards the start of the timeline), which works in  both live mode and focused mode.
#[derive(Debug, Clone, Copy, PartialEq, Eq)]
pub enum PaginationDirection {
    Forwards,
    Backwards,
}
impl std::fmt::Display for PaginationDirection {
    fn fmt(&self, f: &mut std::fmt::Formatter<'_>) -> std::fmt::Result {
        match self {
            Self::Forwards => write!(f, "forwards"),
            Self::Backwards => write!(f, "backwards"),
        }
    }
}

/// The function signature for the callback that gets invoked when media is fetched.
pub type OnMediaFetchedFn = fn(
    &Mutex<MediaCacheEntry>,
    MediaRequestParameters,
    matrix_sdk::Result<Vec<u8>>,
    Option<crossbeam_channel::Sender<TimelineUpdate>>,
);


/// The set of requests for async work that can be made to the worker thread.
pub enum MatrixRequest {
    /// Request from the login screen to log in with the given credentials.
    Login(LoginRequest),
    /// Request to paginate the older (or newer) events of a room's timeline.
    PaginateRoomTimeline {
        room_id: OwnedRoomId,
        /// The maximum number of timeline events to fetch in each pagination batch.
        num_events: u16,
        direction: PaginationDirection,
    },
    /// Request to edit the content of an event in the given room's timeline.
    EditMessage {
        room_id: OwnedRoomId,
        timeline_event_item_id: TimelineEventItemId,
        edited_content: EditedContent,
    },
    /// Request to fetch the full details of the given event in the given room's timeline.
    FetchDetailsForEvent {
        room_id: OwnedRoomId,
        event_id: OwnedEventId,
    },
    /// Request to fetch profile information for all members of a room.
    /// This can be *very* slow depending on the number of members in the room.
    FetchRoomMembers {
        room_id: OwnedRoomId,
    },
    /// Request to fetch profile information for the given user ID.
    GetUserProfile {
        user_id: OwnedUserId,
        /// * If `Some`, the user is known to be a member of a room, so this will
        ///   fetch the user's profile from that room's membership info.
        /// * If `None`, the user's profile info will be fetched from the server
        ///   in a room-agnostic manner, and no room membership info will be returned.
        room_id: Option<OwnedRoomId>,
        /// * If `true` (not recommended), only the local cache will be accessed.
        /// * If `false` (recommended), details will be fetched from the server.
        local_only: bool,
    },
    /// Request to fetch the number of unread messages in the given room.
    GetNumberUnreadMessages {
        room_id: OwnedRoomId,
    },
    /// Request to ignore/block or unignore/unblock a user.
    IgnoreUser {
        /// Whether to ignore (`true`) or unignore (`false`) the user.
        ignore: bool,
        /// The room membership info of the user to (un)ignore.
        room_member: RoomMember,
        /// The room ID of the room where the user is a member,
        /// which is only needed because it isn't present in the `RoomMember` object.
        room_id: OwnedRoomId,
    },
    /// Request to resolve a room alias into a room ID and the servers that know about that room.
    ResolveRoomAlias(OwnedRoomAliasId),
    /// Request to fetch an Avatar image from the server.
    /// Upon completion of the async media request, the `on_fetched` function
    /// will be invoked with the content of an `AvatarUpdate`.
    FetchAvatar {
        mxc_uri: OwnedMxcUri,
        on_fetched: fn(AvatarUpdate),
    },
    /// Request to fetch media from the server.
    /// Upon completion of the async media request, the `on_fetched` function
    /// will be invoked with four arguments: the `destination`, the `media_request`,
    /// the result of the media fetch, and the `update_sender`.
    FetchMedia {
        media_request: MediaRequestParameters,
        on_fetched: OnMediaFetchedFn,
        destination: MediaCacheEntryRef,
        update_sender: Option<crossbeam_channel::Sender<TimelineUpdate>>,
    },
    /// Request to send a message to the given room.
    SendMessage {
        room_id: OwnedRoomId,
        message: RoomMessageEventContent,
        replied_to: Option<RepliedToInfo>,
    },
    /// Sends a notice to the given room that the current user is or is not typing.
    ///
    /// This request does not return a response or notify the UI thread, and
    /// furthermore, there is no need to send a follow-up request to stop typing
    /// (though you certainly can do so).
    SendTypingNotice {
        room_id: OwnedRoomId,
        typing: bool,
    },
    /// Spawn an async task to login to the given Matrix homeserver using the given SSO identity provider ID.
    ///
    /// While an SSO request is in flight, the login screen will temporarily prevent the user
    /// from submitting another redundant request, until this request has succeeded or failed.
    SpawnSSOServer{
        brand: String,
        homeserver_url: String,
        identity_provider_id: String,
    },
    /// Subscribe to typing notices for the given room.
    ///
    /// This request does not return a response or notify the UI thread.
    SubscribeToTypingNotices {
        room_id: OwnedRoomId,
        /// Whether to subscribe or unsubscribe from typing notices for this room.
        subscribe: bool,
    },
    /// Subscribe to changes in the read receipts of our own user.
    ///
    /// This request does not return a response or notify the UI thread.
    SubscribeToOwnUserReadReceiptsChanged {
        room_id: OwnedRoomId,
        /// Whether to subscribe or unsubscribe to changes in the read receipts of our own user for this room
        subscribe: bool,
    },
    /// Sends a read receipt for the given event in the given room.
    ReadReceipt {
        room_id: OwnedRoomId,
        event_id: OwnedEventId,
    },
    /// Sends a fully-read receipt for the given event in the given room.
    FullyReadReceipt {
        room_id: OwnedRoomId,
        event_id: OwnedEventId,
    },
    /// Sends a request to obtain the power levels for this room.
    ///
    /// The response is delivered back to the main UI thread via [`TimelineUpdate::UserPowerLevels`].
    GetRoomPowerLevels {
        room_id: OwnedRoomId,
    },
    /// Toggles the given reaction to the given event in the given room.
    ToggleReaction {
        room_id: OwnedRoomId,
        timeline_event_id: TimelineEventItemId,
        reaction: String,
    },
    /// Redacts (deletes) the given event in the given room.
    #[doc(alias("delete"))]
    RedactMessage {
        room_id: OwnedRoomId,
        timeline_event_id: TimelineEventItemId,
        reason: Option<String>,
    },
}

/// Submits a request to the worker thread to be executed asynchronously.
pub fn submit_async_request(req: MatrixRequest) {
    REQUEST_SENDER.get()
        .unwrap() // this is initialized
        .send(req)
        .expect("BUG: async worker task receiver has died!");
}

/// Details of a login request that get submitted within [`MatrixRequest::Login`].
pub enum LoginRequest{
    LoginByPassword(LoginByPassword),
    LoginBySSOSuccess(Client, ClientSessionPersisted),
    LoginByCli,
    HomeserverLoginTypesQuery(String),

}
/// Information needed to log in to a Matrix homeserver.
pub struct LoginByPassword {
    pub user_id: String,
    pub password: String,
    pub homeserver: Option<String>,
}


/// The entry point for an async worker thread that can run async tasks.
///
/// All this thread does is wait for [`MatrixRequests`] from the main UI-driven non-async thread(s)
/// and then executes them within an async runtime context.
async fn async_worker(
    mut request_receiver: UnboundedReceiver<MatrixRequest>,
    login_sender: Sender<LoginRequest>,
) -> Result<()> {
    log!("Started async_worker task.");
    let mut tasks_list: BTreeMap<OwnedRoomId, JoinHandle<()>> = BTreeMap::new();
    while let Some(request) = request_receiver.recv().await {
        match request {
            MatrixRequest::Login(login_request) => {
                if let Err(e) = login_sender.send(login_request).await {
                    error!("Error sending login request to login_sender: {e:?}");
                    Cx::post_action(LoginAction::LoginFailure(String::from(
                        "BUG: failed to send login request to async worker thread."
                    )));
                }
            }
            MatrixRequest::PaginateRoomTimeline { room_id, num_events, direction } => {
                let (timeline, sender) = {
                    let mut all_room_info = ALL_ROOM_INFO.lock().unwrap();
                    let Some(room_info) = all_room_info.get_mut(&room_id) else {
                        log!("Skipping pagination request for not-yet-known room {room_id}");
                        continue;
                    };

                    let timeline_ref = room_info.timeline.clone();
                    let sender = room_info.timeline_update_sender.clone();
                    (timeline_ref, sender)
                };

                // Spawn a new async task that will make the actual pagination request.
                let _paginate_task = Handle::current().spawn(async move {
                    log!("Starting {direction} pagination request for room {room_id}...");
                    sender.send(TimelineUpdate::PaginationRunning(direction)).unwrap();
                    SignalToUI::set_ui_signal();

                    let res = if direction == PaginationDirection::Forwards {
                        timeline.paginate_forwards(num_events).await
                    } else {
                        timeline.paginate_backwards(num_events).await
                    };

                    match res {
                        Ok(fully_paginated) => {
                            log!("Completed {direction} pagination request for room {room_id}, hit {} of timeline? {}",
                                if direction == PaginationDirection::Forwards { "end" } else { "start" },
                                if fully_paginated { "yes" } else { "no" },
                            );
                            sender.send(TimelineUpdate::PaginationIdle {
                                fully_paginated,
                                direction,
                            }).unwrap();
                            SignalToUI::set_ui_signal();
                        }
                        Err(error) => {
                            error!("Error sending {direction} pagination request for room {room_id}: {error:?}");
                            sender.send(TimelineUpdate::PaginationError {
                                error,
                                direction,
                            }).unwrap();
                            SignalToUI::set_ui_signal();
                        }
                    }
                });
            }

            MatrixRequest::EditMessage { room_id, timeline_event_item_id: timeline_event_id, edited_content } => {
                let (timeline, sender) = {
                    let mut all_room_info = ALL_ROOM_INFO.lock().unwrap();
                    let Some(room_info) = all_room_info.get_mut(&room_id) else {
                        error!("BUG: room info not found for edit request, room {room_id}");
                        continue;
                    };
                    (room_info.timeline.clone(), room_info.timeline_update_sender.clone())
                };

                // Spawn a new async task that will make the actual edit request.
                let _edit_task = Handle::current().spawn(async move {
                    log!("Sending request to edit message {timeline_event_id:?} in room {room_id}...");
                    let result = timeline.edit(&timeline_event_id, edited_content).await;
                    match result {
                        Ok(_) => log!("Successfully edited message {timeline_event_id:?} in room {room_id}."),
                        Err(ref e) => error!("Error editing message {timeline_event_id:?} in room {room_id}: {e:?}"),
                    }
                    sender.send(TimelineUpdate::MessageEdited {
                        timeline_event_id,
                        result,
                    }).unwrap();
                    SignalToUI::set_ui_signal();
                });
            }

            MatrixRequest::FetchDetailsForEvent { room_id, event_id } => {
                let (timeline, sender) = {
                    let mut all_room_info = ALL_ROOM_INFO.lock().unwrap();
                    let Some(room_info) = all_room_info.get_mut(&room_id) else {
                        error!("BUG: room info not found for fetch details for event request {room_id}");
                        continue;
                    };

                    (room_info.timeline.clone(), room_info.timeline_update_sender.clone())
                };

                // Spawn a new async task that will make the actual fetch request.
                let _fetch_task = Handle::current().spawn(async move {
                    // log!("Sending request to fetch details for event {event_id} in room {room_id}...");
                    let result = timeline.fetch_details_for_event(&event_id).await;
                    match result {
                        Ok(_) => {
                            // log!("Successfully fetched details for event {event_id} in room {room_id}.");
                        }
                        Err(ref _e) => {
                            // error!("Error fetching details for event {event_id} in room {room_id}: {e:?}");
                        }
                    }
                    sender.send(TimelineUpdate::EventDetailsFetched {
                        event_id,
                        result,
                    }).unwrap();
                    SignalToUI::set_ui_signal();
                });
            }

            MatrixRequest::FetchRoomMembers { room_id } => {
                let (timeline, sender) = {
                    let all_room_info = ALL_ROOM_INFO.lock().unwrap();
                    let Some(room_info) = all_room_info.get(&room_id) else {
                        error!("BUG: room info not found for fetch members request {room_id}");
                        continue;
                    };

                    (room_info.timeline.clone(), room_info.timeline_update_sender.clone())
                };

                // Spawn a new async task that will make the actual fetch request.
                let _fetch_task = Handle::current().spawn(async move {
                    log!("Sending fetch room members request for room {room_id}...");
                    timeline.fetch_members().await;
                    log!("Completed fetch room members request for room {room_id}.");
                    sender.send(TimelineUpdate::RoomMembersFetched).unwrap();
                    SignalToUI::set_ui_signal();
                });
            }

            MatrixRequest::GetUserProfile { user_id, room_id, local_only } => {
                let Some(client) = CLIENT.get() else { continue };
                let _fetch_task = Handle::current().spawn(async move {
                    // log!("Sending get user profile request: user: {user_id}, \
                    //     room: {room_id:?}, local_only: {local_only}...",
                    // );

                    let mut update = None;

                    if let Some(room_id) = room_id.as_ref() {
                        if let Some(room) = client.get_room(room_id) {
                            let member = if local_only {
                                room.get_member_no_sync(&user_id).await
                            } else {
                                room.get_member(&user_id).await
                            };
                            if let Ok(Some(room_member)) = member {
                                update = Some(UserProfileUpdate::Full {
                                    new_profile: UserProfile {
                                        username: room_member.display_name().map(|u| u.to_owned()),
                                        user_id: user_id.clone(),
                                        avatar_state: AvatarState::Known(room_member.avatar_url().map(|u| u.to_owned())),
                                    },
                                    room_id: room_id.to_owned(),
                                    room_member,
                                });
                            } else {
                                log!("User profile request: user {user_id} was not a member of room {room_id}");
                            }
                        } else {
                            log!("User profile request: client could not get room with ID {room_id}");
                        }
                    }

                    if !local_only {
                        if update.is_none() {
                            if let Ok(response) = client.account().fetch_user_profile_of(&user_id).await {
                                update = Some(UserProfileUpdate::UserProfileOnly(
                                    UserProfile {
                                        username: response.displayname,
                                        user_id: user_id.clone(),
                                        avatar_state: AvatarState::Known(response.avatar_url),
                                    }
                                ));
                            } else {
                                log!("User profile request: client could not get user with ID {user_id}");
                            }
                        }

                        match update.as_mut() {
                            Some(UserProfileUpdate::Full { new_profile: UserProfile { username, .. }, .. }) if username.is_none() => {
                                if let Ok(response) = client.account().fetch_user_profile_of(&user_id).await {
                                    *username = response.displayname;
                                }
                            }
                            _ => { }
                        }
                    }

                    if let Some(upd) = update {
                        // log!("Successfully completed get user profile request: user: {user_id}, room: {room_id:?}, local_only: {local_only}.");
                        enqueue_user_profile_update(upd);
                    } else {
                        log!("Failed to get user profile: user: {user_id}, room: {room_id:?}, local_only: {local_only}.");
                    }
                });
            }
            MatrixRequest::GetNumberUnreadMessages { room_id } => {
                let (timeline, sender) = {
                    let mut all_room_info = ALL_ROOM_INFO.lock().unwrap();
                    let Some(room_info) = all_room_info.get_mut(&room_id) else {
                        log!("Skipping get number of unread messages request for not-yet-known room {room_id}");
                        continue;
                    };

                    (room_info.timeline.clone(), room_info.timeline_update_sender.clone())
                };
                let _get_unreads_task = Handle::current().spawn(async move {
                    match sender.send(TimelineUpdate::NewUnreadMessagesCount(
                        UnreadMessageCount::Known(timeline.room().num_unread_messages())
                    )) {
                        Ok(_) => SignalToUI::set_ui_signal(),
                        Err(e) => log!("Failed to send timeline update: {e:?} for GetNumberUnreadMessages request for room {room_id}"),
                    }
                    enqueue_rooms_list_update(RoomsListUpdate::UpdateNumUnreadMessages {
                        room_id: room_id.clone(),
                        count: UnreadMessageCount::Known(timeline.room().num_unread_messages()),
                        unread_mentions:timeline.room().num_unread_mentions(),
                    });
                });
            }
            MatrixRequest::IgnoreUser { ignore, room_member, room_id } => {
                let Some(client) = CLIENT.get() else { continue };
                let _ignore_task = Handle::current().spawn(async move {
                    let user_id = room_member.user_id();
                    log!("Sending request to {}ignore user: {user_id}...", if ignore { "" } else { "un" });
                    let ignore_result = if ignore {
                        room_member.ignore().await
                    } else {
                        room_member.unignore().await
                    };

                    log!("{} user {user_id} {}",
                        if ignore { "Ignoring" } else { "Unignoring" },
                        if ignore_result.is_ok() { "succeeded." } else { "failed." },
                    );

                    if ignore_result.is_err() {
                        return;
                    }

                    // We need to re-acquire the `RoomMember` object now that its state
                    // has changed, i.e., the user has been (un)ignored.
                    // We then need to send an update to replace the cached `RoomMember`
                    // with the now-stale ignored state.
                    if let Some(room) = client.get_room(&room_id) {
                        if let Ok(Some(new_room_member)) = room.get_member(user_id).await {
                            log!("Enqueueing user profile update for user {user_id}, who went from {}ignored to {}ignored.",
                                if room_member.is_ignored() { "" } else { "un" },
                                if new_room_member.is_ignored() { "" } else { "un" },
                            );
                            enqueue_user_profile_update(UserProfileUpdate::RoomMemberOnly {
                                room_id: room_id.clone(),
                                room_member: new_room_member,
                            });
                        }
                    }

                    // After successfully (un)ignoring a user, all timelines are fully cleared by the Matrix SDK.
                    // Therefore, we need to re-fetch all timelines for all rooms,
                    // and currently the only way to actually accomplish this is via pagination.
                    // See: <https://github.com/matrix-org/matrix-rust-sdk/issues/1703#issuecomment-2250297923>
                    //
                    // Note that here we only proactively re-paginate the *current* room
                    // (the one being viewed by the user when this ignore request was issued),
                    // and all other rooms will be re-paginated in `handle_ignore_user_list_subscriber()`.`
                    submit_async_request(MatrixRequest::PaginateRoomTimeline {
                        room_id,
                        num_events: 50,
                        direction: PaginationDirection::Backwards,
                    });
                });
            }

            MatrixRequest::SendTypingNotice { room_id, typing } => {
                let Some(room) = CLIENT.get().and_then(|c| c.get_room(&room_id)) else {
                    error!("BUG: client/room not found for typing notice request {room_id}");
                    continue;
                };
                let _typing_task = Handle::current().spawn(async move {
                    if let Err(e) = room.typing_notice(typing).await {
                        error!("Failed to send typing notice to room {room_id}: {e:?}");
                    }
                });
            }

            MatrixRequest::SubscribeToTypingNotices { room_id, subscribe } => {
                let (room, timeline_update_sender, mut typing_notice_receiver) = {
                    let mut all_room_info = ALL_ROOM_INFO.lock().unwrap();
                    let Some(room_info) = all_room_info.get_mut(&room_id) else {
                        log!("BUG: room info not found for subscribe to typing notices request, room {room_id}");
                        continue;
                    };
                    let (room, recv) = if subscribe {
                        if room_info.typing_notice_subscriber.is_some() {
                            warning!("Note: room {room_id} is already subscribed to typing notices.");
                            continue;
                        } else {
                            let Some(room) = CLIENT.get().and_then(|c| c.get_room(&room_id)) else {
                                error!("BUG: client/room not found when subscribing to typing notices request, room: {room_id}");
                                continue;
                            };
                            let (drop_guard, recv) = room.subscribe_to_typing_notifications();
                            room_info.typing_notice_subscriber = Some(drop_guard);
                            (room, recv)
                        }
                    } else {
                        room_info.typing_notice_subscriber.take();
                        continue;
                    };
                    // Here: we don't have an existing subscriber running, so we fall through and start one.
                    (room, room_info.timeline_update_sender.clone(), recv)
                };

                let _typing_notices_task = Handle::current().spawn(async move {
                    while let Ok(user_ids) = typing_notice_receiver.recv().await {
                        // log!("Received typing notifications for room {room_id}: {user_ids:?}");
                        let mut users = Vec::with_capacity(user_ids.len());
                        for user_id in user_ids {
                            users.push(
                                room.get_member_no_sync(&user_id)
                                    .await
                                    .ok()
                                    .flatten()
                                    .and_then(|m| m.display_name().map(|d| d.to_owned()))
                                    .unwrap_or_else(|| user_id.to_string())
                            );
                        }
                        if let Err(e) = timeline_update_sender.send(TimelineUpdate::TypingUsers { users }) {
                            error!("Error: timeline update sender couldn't send the list of typing users: {e:?}");
                        }
                        SignalToUI::set_ui_signal();
                    }
                    // log!("Note: typing notifications recv loop has ended for room {}", room_id);
                });
            }
            MatrixRequest::SubscribeToOwnUserReadReceiptsChanged { room_id, subscribe } => {
                if !subscribe {
                    if let Some(task_handler) = tasks_list.remove(&room_id) {
                        task_handler.abort();
                    }
                    continue;
                }
                let (timeline, sender) = {
                    let mut all_room_info = ALL_ROOM_INFO.lock().unwrap();
                    let Some(room_info) = all_room_info.get_mut(&room_id) else {
                        log!("BUG: room info not found for subscribe to own user read receipts changed request, room {room_id}");
                        continue;
                    };
                    (room_info.timeline.clone(), room_info.timeline_update_sender.clone())
                };

                let subscribe_own_read_receipt_task = Handle::current().spawn(async move {
                    let update_receiver = timeline.subscribe_own_user_read_receipts_changed().await;
                    pin_mut!(update_receiver);
                    if let Some(client_user_id) = current_user_id() {
                        if let Some((event_id, receipt)) = timeline.latest_user_read_receipt(&client_user_id).await {
                            log!("Received own user read receipt: {receipt:?} {event_id:?}");
                            if let Err(e) = sender.send(TimelineUpdate::OwnUserReadReceipt(receipt)) {
                                error!("Failed to get own user read receipt: {e:?}");
                            }
                        }

                        while (update_receiver.next().await).is_some() {
                            if let Some((_, receipt)) = timeline.latest_user_read_receipt(&client_user_id).await {
                                if let Err(e) = sender.send(TimelineUpdate::OwnUserReadReceipt(receipt)) {
                                    error!("Failed to get own user read receipt: {e:?}");
                                }
                            }
                        }
                    }
                });
                tasks_list.insert(room_id.clone(), subscribe_own_read_receipt_task);
            }
            MatrixRequest::SpawnSSOServer { brand, homeserver_url, identity_provider_id} => {
                spawn_sso_server(brand, homeserver_url, identity_provider_id, login_sender.clone()).await;
            }
            MatrixRequest::ResolveRoomAlias(room_alias) => {
                let Some(client) = CLIENT.get() else { continue };
                let _resolve_task = Handle::current().spawn(async move {
                    log!("Sending resolve room alias request for {room_alias}...");
                    let res = client.resolve_room_alias(&room_alias).await;
                    log!("Resolved room alias {room_alias} to: {res:?}");
                    todo!("Send the resolved room alias back to the UI thread somehow.");
                });
            }
            MatrixRequest::FetchAvatar { mxc_uri, on_fetched } => {
                let Some(client) = CLIENT.get() else { continue };
                let _fetch_task = Handle::current().spawn(async move {
                    // log!("Sending fetch avatar request for {mxc_uri:?}...");
                    let media_request = MediaRequestParameters {
                        source: MediaSource::Plain(mxc_uri.clone()),
                        format: AVATAR_THUMBNAIL_FORMAT.into(),
                    };
                    let res = client.media().get_media_content(&media_request, true).await;
                    // log!("Fetched avatar for {mxc_uri:?}, succeeded? {}", res.is_ok());
                    on_fetched(AvatarUpdate { mxc_uri, avatar_data: res.map(|v| v.into()) });
                });
            }

            MatrixRequest::FetchMedia { media_request, on_fetched, destination, update_sender } => {
                let Some(client) = CLIENT.get() else { continue };
                let media = client.media();

                let _fetch_task = Handle::current().spawn(async move {
                    // log!("Sending fetch media request for {media_request:?}...");
                    let res = media.get_media_content(&media_request, true).await;
                    on_fetched(&destination, media_request, res, update_sender);
                });
            }

            MatrixRequest::SendMessage { room_id, message, replied_to } => {
                let timeline = {
                    let all_room_info = ALL_ROOM_INFO.lock().unwrap();
                    let Some(room_info) = all_room_info.get(&room_id) else {
                        log!("BUG: room info not found for send message request {room_id}");
                        continue;
                    };
                    room_info.timeline.clone()
                };

                // Spawn a new async task that will send the actual message.
                let _send_message_task = Handle::current().spawn(async move {
                    log!("Sending message to room {room_id}: {message:?}...");
                    if let Some(replied_to_info) = replied_to {
                        match timeline.send_reply(message.into(), replied_to_info, ForwardThread::Yes).await {
                            Ok(_send_handle) => log!("Sent reply message to room {room_id}."),
                            Err(_e) => {
                                error!("Failed to send reply message to room {room_id}: {_e:?}");
                                enqueue_popup_notification(format!("Failed to send reply: {_e}"));
                            }
                        }
                    } else {
                        match timeline.send(message.into()).await {
                            Ok(_send_handle) => log!("Sent message to room {room_id}."),
                            Err(_e) => {
                                error!("Failed to send message to room {room_id}: {_e:?}");
                                enqueue_popup_notification(format!("Failed to send message: {_e}"));
                            }
                        }
                    }
                    SignalToUI::set_ui_signal();
                });
            }

            MatrixRequest::ReadReceipt { room_id, event_id } => {
                let timeline = {
                    let all_room_info = ALL_ROOM_INFO.lock().unwrap();
                    let Some(room_info) = all_room_info.get(&room_id) else {
                        log!("BUG: room info not found when sending read receipt, room {room_id}, {event_id}");
                        continue;
                    };
                    room_info.timeline.clone()
                };
                let _send_rr_task = Handle::current().spawn(async move {
                    match timeline.send_single_receipt(ReceiptType::Read, ReceiptThread::Unthreaded, event_id.clone()).await {
                        Ok(sent) => log!("{} read receipt to room {room_id} for event {event_id}", if sent { "Sent" } else { "Already sent" }),
                        Err(_e) => error!("Failed to send read receipt to room {room_id} for event {event_id}; error: {_e:?}"),
                    }
                    // Also update the number of unread messages in the room.
                    enqueue_rooms_list_update(RoomsListUpdate::UpdateNumUnreadMessages {
                        room_id: room_id.clone(),
                        count: UnreadMessageCount::Known(timeline.room().num_unread_messages()),
                        unread_mentions: timeline.room().num_unread_mentions()
                    });
                });
            },

            MatrixRequest::FullyReadReceipt { room_id, event_id, .. } => {
                let timeline = {
                    let all_room_info = ALL_ROOM_INFO.lock().unwrap();
                    let Some(room_info) = all_room_info.get(&room_id) else {
                        log!("BUG: room info not found when sending fully read receipt, room {room_id}, {event_id}");
                        continue;
                    };
                    room_info.timeline.clone()
                };
                let _send_frr_task = Handle::current().spawn(async move {
                    match timeline.send_single_receipt(ReceiptType::FullyRead, ReceiptThread::Unthreaded, event_id.clone()).await {
                        Ok(sent) => log!("{} fully read receipt to room {room_id} for event {event_id}",
                            if sent { "Sent" } else { "Already sent" }
                        ),
                        Err(_e) => error!("Failed to send fully read receipt to room {room_id} for event {event_id}; error: {_e:?}"),
                    }
                    // Also update the number of unread messages in the room.
                    enqueue_rooms_list_update(RoomsListUpdate::UpdateNumUnreadMessages {
                        room_id: room_id.clone(),
                        count: UnreadMessageCount::Known(timeline.room().num_unread_messages()),
                        unread_mentions: timeline.room().num_unread_mentions()
                    });
                });
            },

            MatrixRequest::GetRoomPowerLevels { room_id } => {
                let (timeline, sender) = {
                    let all_room_info = ALL_ROOM_INFO.lock().unwrap();
                    let Some(room_info) = all_room_info.get(&room_id) else {
                        log!("BUG: room info not found for fetch members request {room_id}");
                        continue;
                    };

                    (room_info.timeline.clone(), room_info.timeline_update_sender.clone())
                };

                let Some(user_id) = current_user_id() else { continue };

                let _power_levels_task = Handle::current().spawn(async move {
                    match timeline.room().power_levels().await {
                        Ok(power_levels) => {
                            log!("Successfully fetched power levels for room {room_id}.");
                            if let Err(e) = sender.send(TimelineUpdate::UserPowerLevels(
                                UserPowerLevels::from(&power_levels, &user_id),
                            )) {
                                error!("Failed to send the result of if user can send message: {e}")
                            }
                            SignalToUI::set_ui_signal();
                        }
                        Err(e) => {
                            error!("Failed to fetch power levels for room {room_id}: {e:?}");
                        }
                    }
                });
            },
            MatrixRequest::ToggleReaction { room_id, timeline_event_id, reaction } => {
                let timeline = {
                    let all_room_info = ALL_ROOM_INFO.lock().unwrap();
                    let Some(room_info) = all_room_info.get(&room_id) else {
                        log!("BUG: room info not found for send toggle reaction {room_id}");
                        continue;
                    };
                    room_info.timeline.clone()
                };

                let _toggle_reaction_task = Handle::current().spawn(async move {
                    log!("Toggle Reaction to room {room_id}: ...");
                    match timeline.toggle_reaction(&timeline_event_id, &reaction).await {
                        Ok(_send_handle) => {
                            SignalToUI::set_ui_signal();
                            log!("Sent toggle reaction to room {room_id} {reaction}.")
                        },
                        Err(_e) => error!("Failed to send toggle reaction to room {room_id} {reaction}; error: {_e:?}"),
                    }
                });
            },
            MatrixRequest::RedactMessage { room_id, timeline_event_id, reason } => {
                let timeline = {
                    let all_room_info = ALL_ROOM_INFO.lock().unwrap();
                    let Some(room_info) = all_room_info.get(&room_id) else {
                        log!("BUG: room info not found for redact message {room_id}");
                        continue;
                    };
                    room_info.timeline.clone()
                };

                let _redact_task = Handle::current().spawn(async move {
                    match timeline.redact(&timeline_event_id, reason.as_deref()).await {
                        Ok(()) => log!("Successfully redacted message in room {room_id}."),
                        Err(e) => {
                            error!("Failed to redact message in {room_id}; error: {e:?}");
                            enqueue_popup_notification(format!("Failed to redact message. Error: {e}"));
                        }
                    }
                });
            },
        }
    }

    error!("async_worker task ended unexpectedly");
    bail!("async_worker task ended unexpectedly")
}


/// The single global Tokio runtime that is used by all async tasks.
static TOKIO_RUNTIME: OnceLock<tokio::runtime::Runtime> = OnceLock::new();

/// The sender used by [`submit_async_request`] to send requests to the async worker thread.
/// Currently there is only one, but it can be cloned if we need more concurrent senders.
static REQUEST_SENDER: OnceLock<UnboundedSender<MatrixRequest>> = OnceLock::new();

/// A client object that is proactively created during initialization
/// in order to speed up the client-building process when the user logs in.
static DEFAULT_SSO_CLIENT: Mutex<Option<(Client, ClientSessionPersisted)>> = Mutex::new(None);
/// Used to notify the SSO login task that the async creation of the `DEFAULT_SSO_CLIENT` has finished.
static DEFAULT_SSO_CLIENT_NOTIFIER: LazyLock<Arc<Notify>> = LazyLock::new(
    || Arc::new(Notify::new())
);

pub fn start_matrix_tokio() -> Result<()> {
    // Create a Tokio runtime, and save it in a static variable to ensure it isn't dropped.
    let rt = TOKIO_RUNTIME.get_or_init(|| tokio::runtime::Runtime::new().unwrap());

    // Create a channel to be used between UI thread(s) and the async worker thread.
    let (sender, receiver) = tokio::sync::mpsc::unbounded_channel::<MatrixRequest>();
    REQUEST_SENDER.set(sender).expect("BUG: REQUEST_SENDER already set!");

    let (login_sender, login_receiver) = tokio::sync::mpsc::channel(1);
    // Start a high-level async task that will start and monitor all other tasks.
    let _monitor = rt.spawn(async move {
        // Spawn the actual async worker thread.
        let mut worker_join_handle = rt.spawn(async_worker(receiver, login_sender));

        // Start the main loop that drives the Matrix client SDK.
        let mut main_loop_join_handle = rt.spawn(async_main_loop(login_receiver));

        // Build a Matrix Client in the background so that SSO Server starts earlier.
        rt.spawn(async move {
            match build_client(&Cli::default(), app_data_dir()).await {
                Ok(client_and_session) => {
                    DEFAULT_SSO_CLIENT.lock().unwrap()
                        .get_or_insert(client_and_session);
                }
                Err(e) => error!("Error: could not create DEFAULT_SSO_CLIENT object: {e}"),
            };
            DEFAULT_SSO_CLIENT_NOTIFIER.notify_one();
            Cx::post_action(LoginAction::SsoPending(false));
        });

        #[allow(clippy::never_loop)] // unsure if needed, just following tokio's examples.
        loop {
            tokio::select! {
                result = &mut main_loop_join_handle => {
                    match result {
                        Ok(Ok(())) => {
                            error!("BUG: main async loop task ended unexpectedly!");
                        }
                        Ok(Err(e)) => {
                            error!("Error: main async loop task ended:\n\t{e:?}");
                            rooms_list::enqueue_rooms_list_update(RoomsListUpdate::Status {
                                status: e.to_string(),
                            });
                            enqueue_popup_notification(format!("Rooms list update error: {e}"));
                        },
                        Err(e) => {
                            error!("BUG: failed to join main async loop task: {e:?}");
                        }
                    }
                    break;
                }
                result = &mut worker_join_handle => {
                    match result {
                        Ok(Ok(())) => {
                            error!("BUG: async worker task ended unexpectedly!");
                        }
                        Ok(Err(e)) => {
                            error!("Error: async worker task ended:\n\t{e:?}");
                            rooms_list::enqueue_rooms_list_update(RoomsListUpdate::Status {
                                status: e.to_string(),
                            });
                            enqueue_popup_notification(format!("Rooms list update error: {e}"));
                        },
                        Err(e) => {
                            error!("BUG: failed to join async worker task: {e:?}");
                        }
                    }
                    break;
                }
            }
        }
    });

    Ok(())
}


/// A tokio::watch channel sender for sending requests from the RoomScreen UI widget
/// to the corresponding background async task for that room (its `timeline_subscriber_handler`).
pub type TimelineRequestSender = watch::Sender<Vec<BackwardsPaginateUntilEventRequest>>;


/// Info about a room that our client currently knows about.
struct RoomInfo {
    #[allow(unused)]
    room_id: OwnedRoomId,
    /// A reference to this room's timeline of events.
    timeline: Arc<Timeline>,
    /// An instance of the clone-able sender that can be used to send updates to this room's timeline.
    timeline_update_sender: crossbeam_channel::Sender<TimelineUpdate>,
    /// A tuple of two separate channel endpoints that can only be taken *once* by the main UI thread.
    ///
    /// 1. The single receiver that can receive updates to this room's timeline.
    ///    * When a new room is joined, an unbounded crossbeam channel will be created
    ///      and its sender given to a background task (the `timeline_subscriber_handler()`)
    ///      that enqueues timeline updates as it receives timeline vector diffs from the server.
    ///    * The UI thread can take ownership of this update receiver in order to receive updates
    ///      to this room's timeline, but only one receiver can exist at a time.
    /// 2. The sender that can send requests to the background timeline subscriber handler,
    ///    e.g., to watch for a specific event to be prepended to the timeline (via back pagination).
    timeline_singleton_endpoints: Option<(
        crossbeam_channel::Receiver<TimelineUpdate>,
        TimelineRequestSender,
    )>,
    /// The async task that listens for timeline updates for this room and sends them to the UI thread.
    timeline_subscriber_handler_task: JoinHandle<()>,
    /// A drop guard for the event handler that represents a subscription to typing notices for this room.
    typing_notice_subscriber: Option<EventHandlerDropGuard>,
    /// The ID of the old tombstoned room that this room has replaced, if any.
    replaces_tombstoned_room: Option<OwnedRoomId>,
}
impl Drop for RoomInfo {
    fn drop(&mut self) {
        log!("Dropping RoomInfo for room {}", self.room_id);
        self.timeline_subscriber_handler_task.abort();
        drop(self.typing_notice_subscriber.take());
        if let Some(replaces_tombstoned_room) = self.replaces_tombstoned_room.take() {
            TOMBSTONED_ROOMS.lock().unwrap().insert(
                self.room_id.clone(),
                replaces_tombstoned_room,
            );
        }
    }
}

/// Information about all of the rooms we currently know about.
static ALL_ROOM_INFO: Mutex<BTreeMap<OwnedRoomId, RoomInfo>> = Mutex::new(BTreeMap::new());

/// Information about all of the rooms that have been tombstoned.
///
/// The map key is the **NEW** replacement room ID, and the value is the **OLD** tombstoned room ID.
/// This allows us to quickly query if a newly-encountered room is a replacement for an old tombstoned room.
static TOMBSTONED_ROOMS: Mutex<BTreeMap<OwnedRoomId, OwnedRoomId>> = Mutex::new(BTreeMap::new());

/// The logged-in Matrix client, which can be freely and cheaply cloned.
static CLIENT: OnceLock<Client> = OnceLock::new();

pub fn get_client() -> Option<Client> {
    CLIENT.get().cloned()
}

/// Returns the user ID of the currently logged-in user, if any.
pub fn current_user_id() -> Option<OwnedUserId> {
    CLIENT.get().and_then(|c|
        c.session_meta().map(|m| m.user_id.clone())
    )
}

/// The singleton sync service.
static SYNC_SERVICE: OnceLock<SyncService> = OnceLock::new();

pub fn get_sync_service() -> Option<&'static SyncService> {
    SYNC_SERVICE.get()
}


/// The list of users that the current user has chosen to ignore.
/// Ideally we shouldn't have to maintain this list ourselves,
/// but the Matrix SDK doesn't currently properly maintain the list of ignored users.
static IGNORED_USERS: Mutex<BTreeSet<OwnedUserId>> = Mutex::new(BTreeSet::new());

/// Returns a deep clone of the current list of ignored users.
pub fn get_ignored_users() -> BTreeSet<OwnedUserId> {
    IGNORED_USERS.lock().unwrap().clone()
}

/// Returns whether the given user ID is currently being ignored.
pub fn is_user_ignored(user_id: &UserId) -> bool {
    IGNORED_USERS.lock().unwrap().contains(user_id)
}


/// Returns three channel endpoints related to the timeline for the given room.
///
/// 1. A timeline update sender.
/// 2. The timeline update receiver, which is a singleton, and can only be taken once.
/// 3. A `tokio::watch` sender that can be used to send requests to the timeline subscriber handler.
///
/// This will only succeed once per room, as only a single channel receiver can exist.
pub fn take_timeline_endpoints(
    room_id: &OwnedRoomId,
) -> Option<(
        crossbeam_channel::Sender<TimelineUpdate>,
        crossbeam_channel::Receiver<TimelineUpdate>,
        TimelineRequestSender,
    )>
{
    ALL_ROOM_INFO.lock().unwrap()
        .get_mut(room_id)
        .and_then(|ri| ri.timeline_singleton_endpoints.take()
            .map(|(receiver, request_sender)| {
                (ri.timeline_update_sender.clone(), receiver, request_sender)
            })
        )
}

const DEFAULT_HOMESERVER: &str = "matrix.org";

fn username_to_full_user_id(
    username: &str,
    homeserver: Option<&str>,
) -> Option<OwnedUserId> {
    username
        .try_into()
        .ok()
        .or_else(|| {
            let homeserver_url = homeserver.unwrap_or(DEFAULT_HOMESERVER);
            let user_id_str = if username.starts_with("@") {
                format!("{}:{}", username, homeserver_url)
            } else {
                format!("@{}:{}", username, homeserver_url)
            };
            user_id_str.as_str().try_into().ok()
        })
}

async fn async_main_loop(
    mut login_receiver: Receiver<LoginRequest>,
) -> Result<()> {
    tracing_subscriber::fmt::init();

    let most_recent_user_id = persistent_state::most_recent_user_id();
    log!("Most recent user ID: {most_recent_user_id:?}");
    let cli_parse_result = Cli::try_parse();
    let cli_has_valid_username_password = cli_parse_result.as_ref()
        .is_ok_and(|cli| !cli.user_id.is_empty() && !cli.password.is_empty());
    log!("CLI parsing succeeded? {}. CLI has valid UN+PW? {}",
        cli_parse_result.as_ref().is_ok(),
        cli_has_valid_username_password,
    );
    let wait_for_login = !cli_has_valid_username_password && (
        most_recent_user_id.is_none()
            || std::env::args().any(|arg| arg == "--login-screen" || arg == "--force-login")
    );
    log!("Waiting for login? {}", wait_for_login);

    let new_login_opt = if !wait_for_login {
        let specified_username = cli_parse_result.as_ref().ok().and_then(|cli|
            username_to_full_user_id(
                &cli.user_id,
                cli.homeserver.as_deref(),
            )
        );
        log!("Trying to restore session for user: {:?}",
            specified_username.as_ref().or(most_recent_user_id.as_ref())
        );
        if let Ok(session) = persistent_state::restore_session(specified_username).await {
            Some(session)
        } else {
            let status_err = "Could not restore previous user session.\n\nPlease login again.";
            log!("{status_err}");
            Cx::post_action(LoginAction::LoginFailure(status_err.to_string()));

            if let Ok(cli) = &cli_parse_result {
                log!("Attempting auto-login from CLI arguments as user '{}'...", cli.user_id);
                Cx::post_action(LoginAction::CliAutoLogin {
                    user_id: cli.user_id.clone(),
                    homeserver: cli.homeserver.clone(),
                });
                match login(cli, LoginRequest::LoginByCli).await {
                    Ok(new_login) => Some(new_login),
                    Err(e) => {
                        error!("CLI-based login failed: {e:?}");
                        Cx::post_action(LoginAction::LoginFailure(
                            format!("Could not login with CLI-provided arguments.\n\nPlease login manually.\n\nError: {e}")
                        ));
                        enqueue_rooms_list_update(RoomsListUpdate::Status {
                            status: format!("Login failed: {e:?}"),
                        });
                        None
                    }
                }
            } else {
                None
            }
        }
    } else {
        None
    };
    let cli: Cli = cli_parse_result.unwrap_or(Cli::default());
    let (client, _sync_token) = match new_login_opt {
        Some(new_login) => new_login,
        None => {
            loop {
                log!("Waiting for login request...");
                match login_receiver.recv().await {
                    Some(login_request) => {
                        match login(&cli, login_request).await {
                            Ok((client, sync_token)) => {
                                break (client, sync_token);
                            }
                            Err(e) => {
                                error!("Login failed: {e:?}");
                                Cx::post_action(LoginAction::LoginFailure(format!("{e}")));
                                enqueue_rooms_list_update(RoomsListUpdate::Status {
                                    status: format!("Login failed: {e}"),
                                });
                    }
                        }
                    },
                    None => {
                        error!("BUG: login_receiver hung up unexpectedly");
                        return Err(anyhow::anyhow!("BUG: login_receiver hung up unexpectedly"));
                    }
                }
            }
        }
    };

    Cx::post_action(LoginAction::LoginSuccess);

    // Deallocate the default SSO client after a successful login.
    if let Ok(mut client_opt) = DEFAULT_SSO_CLIENT.lock() {
        let _ = client_opt.take();
    }

    let logged_in_user_id = client.user_id()
        .expect("BUG: client.user_id() returned None after successful login!");
    let status = format!("Logged in as {}.\n → Loading rooms...", logged_in_user_id);
    // enqueue_popup_notification(status.clone());
    enqueue_rooms_list_update(RoomsListUpdate::Status { status });

    CLIENT.set(client.clone()).expect("BUG: CLIENT already set!");

    add_verification_event_handlers_and_sync_client(client.clone());

    // Listen for updates to the ignored user list.
    handle_ignore_user_list_subscriber(client.clone());

    let sync_service = SyncService::builder(client.clone())
        .build()
        .await?;
    handle_sync_service_state_subscriber(sync_service.state());
    sync_service.start().await;
    let room_list_service = sync_service.room_list_service();
    SYNC_SERVICE.set(sync_service).unwrap_or_else(|_| panic!("BUG: SYNC_SERVICE already set!"));

    let all_rooms_list = room_list_service.all_rooms().await?;
    handle_room_list_service_loading_state(all_rooms_list.loading_state());

    let (room_diff_stream, room_list_dynamic_entries_controller) =
        // TODO: paginate room list to avoid loading all rooms at once
        all_rooms_list.entries_with_dynamic_adapters(usize::MAX);

    room_list_dynamic_entries_controller.set_filter(
        Box::new(|_room| true),
    );

    const LOG_ROOM_LIST_DIFFS: bool = true;

    let mut all_known_rooms = Vector::new();
    pin_mut!(room_diff_stream);
    while let Some(batch) = room_diff_stream.next().await {
        let mut peekable_diffs = batch.into_iter().peekable();
        while let Some(diff) = peekable_diffs.next() {
            match diff {
                VectorDiff::Append { values: new_rooms } => {
                    let _num_new_rooms = new_rooms.len();
                    if LOG_ROOM_LIST_DIFFS { log!("room_list: diff Append {_num_new_rooms}"); }
                    for new_room in &new_rooms {
                        add_new_room(new_room, &room_list_service, true).await?;
                    }
                    all_known_rooms.append(new_rooms);
                }
                VectorDiff::Clear => {
                    if LOG_ROOM_LIST_DIFFS { log!("room_list: diff Clear"); }
                    all_known_rooms.clear();
                    ALL_ROOM_INFO.lock().unwrap().clear();
                    enqueue_rooms_list_update(RoomsListUpdate::ClearRooms);
                }
                VectorDiff::PushFront { value: new_room } => {
                    if LOG_ROOM_LIST_DIFFS { log!("room_list: diff PushFront"); }
                    add_new_room(&new_room, &room_list_service, false).await?;
                    all_known_rooms.push_front(new_room);
                }
                VectorDiff::PushBack { value: new_room } => {
                    if LOG_ROOM_LIST_DIFFS { log!("room_list: diff PushBack"); }
                    add_new_room(&new_room, &room_list_service,true).await?;
                    all_known_rooms.push_back(new_room);
                }
                VectorDiff::PopFront => {
                    if LOG_ROOM_LIST_DIFFS { log!("room_list: diff PopFront"); }
                    if let Some(room) = all_known_rooms.pop_front() {
                        if LOG_ROOM_LIST_DIFFS { log!("PopFront: removing {}", room.room_id()); }
                        remove_room(&room);
                    }
                }
                VectorDiff::PopBack => {
                    if LOG_ROOM_LIST_DIFFS { log!("room_list: diff PopBack"); }
                    if let Some(room) = all_known_rooms.pop_back() {
                        if LOG_ROOM_LIST_DIFFS { log!("PopBack: removing {}", room.room_id()); }
                        remove_room(&room);
                    }
                }
                VectorDiff::Insert { index, value: new_room } => {
                    if LOG_ROOM_LIST_DIFFS { log!("room_list: diff Insert at {index}"); }
                    // TODO: handle correctly insert
                    add_new_room(&new_room, &room_list_service, true).await?;
                    all_known_rooms.insert(index, new_room);
                }
                VectorDiff::Set { index, value: changed_room } => {
                    if LOG_ROOM_LIST_DIFFS { log!("room_list: diff Set at {index}"); }
                    let old_room = all_known_rooms.get(index).expect("BUG: Set index out of bounds");
                    update_room(old_room, &changed_room, &room_list_service).await?;
                    all_known_rooms.set(index, changed_room);
                }
                VectorDiff::Remove { index: remove_index } => {
                    if LOG_ROOM_LIST_DIFFS { log!("room_list: diff Remove at {remove_index}"); }
                    if remove_index < all_known_rooms.len() {
                        let room = all_known_rooms.remove(remove_index);
                        // Try to optimize a common operation, in which a `Remove` diff
                        // is immediately followed by an `Insert` diff for the same room,
                        // which happens frequently in order to "sort" the room list
                        // by changing its positional order.
                        // We treat this as a simple `Set` operation (`update_room()`),
                        // which is way more efficient.
                        let mut next_diff_was_handled = false;
                        if let Some(VectorDiff::Insert { index: insert_index, value: new_room }) = peekable_diffs.peek() {
                            if room.room_id() == new_room.room_id() {
                                if LOG_ROOM_LIST_DIFFS {
                                    log!("Optimizing Remove({remove_index}) + Insert({insert_index}) into Set (update) for room {}", room.room_id());
                                }
                                update_room(&room, new_room, &room_list_service).await?;
                                all_known_rooms.insert(*insert_index, new_room.clone());
                                next_diff_was_handled = true;
                            }
                        }
                        if next_diff_was_handled {
                            peekable_diffs.next(); // consume the next diff
                        } else {
                            warning!("UNTESTED SCENARIO: room_list: diff Remove({remove_index}) was NOT followed by an Insert. Removed room: {}", room.room_id());
                            remove_room(&room);
                        }
                    } else {
                        error!("BUG: room_list: diff Remove index {remove_index} out of bounds, len {}", all_known_rooms.len());
                    }
                }
                VectorDiff::Truncate { length } => {
                    if LOG_ROOM_LIST_DIFFS { log!("room_list: diff Truncate to {length}"); }
                    // Iterate manually so we can know which rooms are being removed.
                    while all_known_rooms.len() > length {
                        if let Some(room) = all_known_rooms.pop_back() {
                            remove_room(&room);
                        }
                    }
                    all_known_rooms.truncate(length); // sanity check
                }
                VectorDiff::Reset { values: new_rooms } => {
                    // We implement this by clearing all rooms and then adding back the new values.
                    if LOG_ROOM_LIST_DIFFS { log!("room_list: diff Reset, old length {}, new length {}", all_known_rooms.len(), new_rooms.len()); }
                    // Iterate manually so we can know which rooms are being removed.
                    while let Some(room) = all_known_rooms.pop_back() {
                        remove_room(&room);
                    }
                    // ALL_ROOM_INFO should already be empty due to successive calls to `remove_room()`,
                    // so this is just a sanity check.
                    ALL_ROOM_INFO.lock().unwrap().clear();
                    enqueue_rooms_list_update(RoomsListUpdate::ClearRooms);
                    for room in &new_rooms {
                        add_new_room(room, &room_list_service, true).await?;
                    }
                    all_known_rooms = new_rooms;
                }
            }
        }
    }

    bail!("room list service sync loop ended unexpectedly")
}


/// Invoked when the room list service has received an update that changes an existing room.
async fn update_room(
    old_room: &room_list_service::Room,
    new_room: &room_list_service::Room,
    room_list_service: &RoomListService,
) -> Result<()> {
    let new_room_id = new_room.room_id().to_owned();
    let mut room_avatar_changed = false;
    if old_room.room_id() == new_room_id {
        if let Some(new_latest_event) = new_room.latest_event().await {
            if let Some(old_latest_event) = old_room.latest_event().await {
                if new_latest_event.timestamp() > old_latest_event.timestamp() {
                    log!("Updating latest event for room {}", new_room_id);
                    room_avatar_changed = update_latest_event(new_room_id.clone(), &new_latest_event, None);
                }
            }
        }

        if room_avatar_changed || (old_room.avatar_url() != new_room.avatar_url()) {
            log!("Updating avatar for room {}", new_room_id);
            spawn_fetch_room_avatar(new_room.inner_room().clone());
        }

        if let Ok(new_room_name) = new_room.display_name().await {
            let new_room_name = new_room_name.to_string();
            if old_room.cached_display_name().as_ref() != Some(&new_room_name) {
                log!("Updating room name for room {} to {}", new_room_id, new_room_name);
                enqueue_rooms_list_update(RoomsListUpdate::UpdateRoomName {
                    room_id: new_room_id.clone(),
                    new_room_name,
                });
            }
        }

        if let Ok(new_tags) = new_room.tags().await {
            enqueue_rooms_list_update(RoomsListUpdate::Tags {
                room_id: new_room_id.clone(),
                new_tags,
            });
        }

        enqueue_rooms_list_update(RoomsListUpdate::UpdateNumUnreadMessages {
            room_id: new_room_id.clone(),
            count: UnreadMessageCount::Known(new_room.num_unread_messages()),
            unread_mentions: new_room.num_unread_mentions()
        });

        Ok(())
    }
    else {
        warning!("UNTESTED SCENARIO: update_room(): removing old room {}, replacing with new room {}",
            old_room.room_id(), new_room_id,
        );
        remove_room(old_room);
        add_new_room(new_room, room_list_service, false).await
    }
}


/// Invoked when the room list service has received an update to remove an existing room.
fn remove_room(room: &room_list_service::Room) {
    ALL_ROOM_INFO.lock().unwrap().remove(room.room_id());
    enqueue_rooms_list_update(
        RoomsListUpdate::RemoveRoom(room.room_id().to_owned())
    );
}


/// Invoked when the room list service has received an update with a brand new room.
async fn add_new_room(room: &room_list_service::Room, room_list_service: &RoomListService, back: bool) -> Result<()> {

    let room_id = room.room_id().to_owned();

    // NOTE: the call to `sync_up()` never returns, so I'm not sure how to force a room to fully sync.
    //       I suspect that's the problem -- we can't get the room's tombstone event content because
    //       the room isn't fully synced yet. But I don't know how to force it to fully sync.
    //
    // if !room.is_state_fully_synced() {
    //     log!("Room {room_id} is not fully synced yet; waiting for sync_up...");
    //     room.sync_up().await;
    //     log!("Room {room_id} is now fully synced? {}", room.is_state_fully_synced());
    // }

    // This will sync the room
    room_list_service.subscribe_to_rooms(&[&room_id]);

    // Do not add tombstoned rooms to the rooms list; they require special handling.
    if let Some(tombstoned_info) = room.tombstone() {
        log!("Room {room_id} has been tombstoned: {tombstoned_info:#?}");
        // Since we don't know the order in which we'll learn about new rooms,
        // we need to first check to see if the replacement for this tombstoned room
        // refers to an already-known room as its replacement.
        // If so, we can immediately update the replacement room's room info
        // to indicate that it replaces this tombstoned room.
        let replacement_room_id = tombstoned_info.replacement_room;
        if let Some(room_info) = ALL_ROOM_INFO.lock().unwrap().get_mut(&replacement_room_id) {
            room_info.replaces_tombstoned_room = Some(replacement_room_id.clone());
        }
        // But if we don't know about the replacement room yet, we need to save this tombstoned room
        // in a separate list so that the replacement room we will discover in the future
        // can know which old tombstoned room it replaces (see the bottom of this function).
        else {
            TOMBSTONED_ROOMS.lock().unwrap().insert(replacement_room_id, room_id.clone());
        }
        return Ok(());
    }

    let timeline = if let Some(tl_arc) = room.timeline() {
        tl_arc
    } else {
        let builder = room.default_room_timeline_builder().await?
            .track_read_marker_and_receipts();
        room.init_timeline_with_builder(builder).await?;
        room.timeline().ok_or_else(|| anyhow::anyhow!("BUG: room timeline not found for room {room_id}"))?
    };
    let latest_event = timeline.latest_event().await;

    let items = timeline.items().await;

    let latest_display = items
        .iter()
        .rev()
        .find(|&item| match item.kind() {
            TimelineItemKind::Event(e) => {
                matches!(e.content(), TimelineItemContent::Message(_))
            }
            _ => false,
        })
        .map(|element| match element.kind() {
            TimelineItemKind::Event(ev) => Some(get_latest_event_details(ev, &room_id)),
            _ => None,
        })
        .unwrap_or_default();

    let (timeline_update_sender, timeline_update_receiver) = crossbeam_channel::unbounded();

<<<<<<< HEAD
    let room_name = room
        .compute_display_name()
        .await
=======
    let room_name = room.display_name().await
>>>>>>> ce078d3a
        .map(|n| n.to_string())
        .ok();

    let (request_sender, request_receiver) = watch::channel(Vec::new());
    let timeline_subscriber_handler_task = Handle::current().spawn(timeline_subscriber_handler(
        room.inner_room().clone(),
        timeline.clone(),
        timeline_update_sender.clone(),
        request_receiver,
    ));

    let latest = latest_event
        .as_ref()
        .map(|ev| get_latest_event_details(ev, &room_id));

    let room_list_entry = RoomsListEntry {
        room_id: room_id.clone(),
        latest_display,
        latest,
        tags: room.tags().await.ok().flatten(),
        num_unread_messages: room.num_unread_messages(),
        num_unread_mentions: room.num_unread_mentions(),
        // start with a basic text avatar; the avatar image will be fetched asynchronously below.
        avatar: avatar_from_room_name(room_name.as_deref().unwrap_or_default()),
        room_name,
        canonical_alias: room.canonical_alias(),
        alt_aliases: room.alt_aliases(),
        has_been_paginated: false,
        is_selected: false,
    };

    rooms_list::enqueue_rooms_list_update(match back {true => RoomsListUpdate::AddRoomBack(room_list_entry), false =>RoomsListUpdate::AddRoomFront(room_list_entry)});

    spawn_fetch_room_avatar(room.inner_room().clone());

    let tombstoned_room_replaced_by_this_room = TOMBSTONED_ROOMS.lock()
        .unwrap()
        .remove(&room_id);

    log!("Adding new room {room_id} to ALL_ROOM_INFO. Replaces tombstoned room: {tombstoned_room_replaced_by_this_room:?}");
    ALL_ROOM_INFO.lock().unwrap().insert(
        room_id.clone(),
        RoomInfo {
            room_id,
            timeline,
            timeline_singleton_endpoints: Some((timeline_update_receiver, request_sender)),
            timeline_update_sender,
            timeline_subscriber_handler_task,
            typing_notice_subscriber: None,
            replaces_tombstoned_room: tombstoned_room_replaced_by_this_room,
        },
    );
    Ok(())
}

#[allow(unused)]
async fn current_ignore_user_list(client: &Client) -> Option<BTreeSet<OwnedUserId>> {
    use matrix_sdk::ruma::events::ignored_user_list::IgnoredUserListEventContent;
    let ignored_users = client.account()
        .account_data::<IgnoredUserListEventContent>()
        .await
        .ok()??
        .deserialize()
        .ok()?
        .ignored_users
        .into_keys()
        .collect();

    Some(ignored_users)
}

fn handle_ignore_user_list_subscriber(client: Client) {
    let mut subscriber = client.subscribe_to_ignore_user_list_changes();
    log!("Initial ignored-user list is: {:?}", subscriber.get());
    Handle::current().spawn(async move {
        let mut first_update = true;
        while let Some(ignore_list) = subscriber.next().await {
            log!("Received an updated ignored-user list: {ignore_list:?}");
            let ignored_users_new = ignore_list
                .into_iter()
                .filter_map(|u| OwnedUserId::try_from(u).ok())
                .collect::<BTreeSet<_>>();

            // TODO: when we support persistent state, don't forget to update `IGNORED_USERS` upon app boot.
            let mut ignored_users_old = IGNORED_USERS.lock().unwrap();
            let has_changed = *ignored_users_old != ignored_users_new;
            *ignored_users_old = ignored_users_new;

            if has_changed && !first_update {
                // After successfully (un)ignoring a user, all timelines are fully cleared by the Matrix SDK.
                // Therefore, we need to re-fetch all timelines for all rooms,
                // and currently the only way to actually accomplish this is via pagination.
                // See: <https://github.com/matrix-org/matrix-rust-sdk/issues/1703#issuecomment-2250297923>
                for joined_room in client.joined_rooms() {
                    submit_async_request(MatrixRequest::PaginateRoomTimeline {
                        room_id: joined_room.room_id().to_owned(),
                        num_events: 50,
                        direction: PaginationDirection::Backwards,
                    });
                }
            }

            first_update = false;
        }
    });
}


fn handle_sync_service_state_subscriber(mut subscriber: Subscriber<sync_service::State>) {
    log!("Initial sync service state is {:?}", subscriber.get());
    Handle::current().spawn(async move {
        while let Some(state) = subscriber.next().await {
            log!("Received a sync service state update: {state:?}");
            if state == sync_service::State::Error {
                log!("Restarting sync service due to error.");
                if let Some(ss) = SYNC_SERVICE.get() {
                    ss.start().await;
                }
            }
        }
    });
}


fn handle_room_list_service_loading_state(mut loading_state: Subscriber<RoomListLoadingState>) {
    log!("Initial room list loading state is {:?}", loading_state.get());
    Handle::current().spawn(async move {
        while let Some(state) = loading_state.next().await {
            log!("Received a room list loading state update: {state:?}");
            match state {
                RoomListLoadingState::NotLoaded => {
                    enqueue_rooms_list_update(RoomsListUpdate::NotLoaded);
                }
                RoomListLoadingState::Loaded { maximum_number_of_rooms } => {
                    enqueue_rooms_list_update(RoomsListUpdate::LoadedRooms { max_rooms: maximum_number_of_rooms });
                }
            }
        }
    });
}

/// Returns the timestamp and text preview of the given `latest_event` timeline item.
///
/// If the sender profile of the event is not yet available, this function will
/// generate a preview using the sender's user ID instead of their display name,
/// and will submit a background async request to fetch the details for this event.
fn get_latest_event_details(
    latest_event: &EventTimelineItem,
    room_id: &OwnedRoomId,
) -> (MilliSecondsSinceUnixEpoch, String) {
    let sender_username = &utils::get_or_fetch_event_sender(latest_event, Some(room_id));
    (
        latest_event.timestamp(),
        text_preview_of_timeline_item(latest_event.content(), sender_username)
            .format_with(sender_username),
    )
}


/// A request to search backwards for a specific event in a room's timeline.
pub struct BackwardsPaginateUntilEventRequest {
    pub room_id: OwnedRoomId,
    pub target_event_id: OwnedEventId,
    /// The index in the timeline where a backwards search should begin.
    pub starting_index: usize,
    /// The number of items in the timeline at the time of the request,
    /// which is used to detect if the timeline has changed since the request was made,
    /// meaning that the `starting_index` can no longer be relied upon.
    pub current_tl_len: usize,
}

const LOG_TIMELINE_DIFFS: bool = false;

/// A per-room async task that listens for timeline updates and sends them to the UI thread.
///
/// One instance of this async task is spawned for each room the client knows about.
async fn timeline_subscriber_handler(
    room: Room,
    timeline: Arc<Timeline>,
    timeline_update_sender: crossbeam_channel::Sender<TimelineUpdate>,
    mut request_receiver: watch::Receiver<Vec<BackwardsPaginateUntilEventRequest>>,
) {

    /// An inner function that searches the given new timeline items for a target event.
    ///
    /// If the target event is found, it is removed from the `target_event_id_opt` and returned,
    /// along with the index/position of that event in the given iterator of new items.
    fn find_target_event<'a>(
        target_event_id_opt: &mut Option<OwnedEventId>,
        mut new_items_iter: impl Iterator<Item = &'a Arc<TimelineItem>>,
    ) -> Option<(usize, OwnedEventId)> {
        let found_index = target_event_id_opt
            .as_ref()
            .and_then(|target_event_id| new_items_iter
                .position(|new_item| new_item
                    .as_event()
                    .is_some_and(|new_ev| new_ev.event_id() == Some(target_event_id))
                )
            );

        if let Some(index) = found_index {
            target_event_id_opt.take().map(|ev| (index, ev))
        } else {
            None
        }
    }


    let room_id = room.room_id().to_owned();
    log!("Starting timeline subscriber for room {room_id}...");
    let (mut timeline_items, mut subscriber) = timeline.subscribe().await;
    log!("Received initial timeline update of {} items for room {room_id}.", timeline_items.len());

    timeline_update_sender.send(TimelineUpdate::FirstUpdate {
        initial_items: timeline_items.clone(),
    }).unwrap_or_else(
        |_e| panic!("Error: timeline update sender couldn't send first update ({} items) to room {room_id}!", timeline_items.len())
    );

    let mut latest_event = timeline.latest_event().await;

    // the event ID to search for while loading previous items into the timeline.
    let mut target_event_id = None;
    // the timeline index and event ID of the target event, if it has been found.
    let mut found_target_event_id: Option<(usize, OwnedEventId)> = None;

    loop { tokio::select! {
        // we must check for new requests before handling new timeline updates.
        biased;

        // Handle updates to the current backwards pagination requests.
        Ok(()) = request_receiver.changed() => {
            let prev_target_event_id = target_event_id.clone();
            let new_request_details = request_receiver
                .borrow_and_update()
                .iter()
                .find_map(|req| req.room_id
                    .eq(&room_id)
                    .then(|| (req.target_event_id.clone(), req.starting_index, req.current_tl_len))
                );

            target_event_id = new_request_details.as_ref().map(|(ev, ..)| ev.clone());

            // If we received a new request, start searching backwards for the target event.
            if let Some((new_target_event_id, starting_index, current_tl_len)) = new_request_details {
                if prev_target_event_id.as_ref() != Some(&new_target_event_id) {
                    let starting_index = if current_tl_len == timeline_items.len() {
                        starting_index
                    } else {
                        // The timeline has changed since the request was made, so we can't rely on the `starting_index`.
                        // Instead, we have no choice but to start from the end of the timeline.
                        timeline_items.len()
                    };
                    // log!("Received new request to search for event {new_target_event_id} in room {room_id} starting from index {starting_index} (tl len {}).", timeline_items.len());
                    // Search backwards for the target event in the timeline, starting from the given index.
                    if let Some(target_event_tl_index) = timeline_items
                        .focus()
                        .narrow(..starting_index)
                        .into_iter()
                        .rev()
                        .position(|i| i.as_event()
                            .and_then(|e| e.event_id())
                            .is_some_and(|ev_id| ev_id == new_target_event_id)
                        )
                        .map(|i| starting_index.saturating_sub(i).saturating_sub(1))
                    {
                        // log!("Found existing target event {new_target_event_id} in room {room_id} at index {target_event_tl_index}.");

                        // Nice! We found the target event in the current timeline items,
                        // so there's no need to actually proceed with backwards pagination;
                        // thus, we can clear the locally-tracked target event ID.
                        target_event_id = None;
                        found_target_event_id = None;
                        timeline_update_sender.send(
                            TimelineUpdate::TargetEventFound {
                                target_event_id: new_target_event_id.clone(),
                                index: target_event_tl_index,
                            }
                        ).unwrap_or_else(
                            |_e| panic!("Error: timeline update sender couldn't send TargetEventFound({new_target_event_id}, {target_event_tl_index}) to room {room_id}!")
                        );
                        // Send a Makepad-level signal to update this room's timeline UI view.
                        SignalToUI::set_ui_signal();
                    }
                    else {
                        // log!("Target event not in timeline. Starting backwards pagination in room {room_id} to find target event {new_target_event_id} starting from index {starting_index}.");

                        // If we didn't find the target event in the current timeline items,
                        // we need to start loading previous items into the timeline.
                        submit_async_request(MatrixRequest::PaginateRoomTimeline {
                            room_id: room_id.clone(),
                            num_events: 50,
                            direction: PaginationDirection::Backwards,
                        });
                    }
                }
            }
        }

        // Handle updates to the actual timeline content.
        batch_opt = subscriber.next() => {
            let Some(batch) = batch_opt else { break };
            let mut num_updates = 0;
            // For now we always requery the latest event, but this can be better optimized.
            let mut reobtain_latest_event = true;
            let mut index_of_first_change = usize::MAX;
            let mut index_of_last_change = usize::MIN;
            // whether to clear the entire cache of drawn items
            let mut clear_cache = false;
            // whether the changes include items being appended to the end of the timeline
            let mut is_append = false;
            for diff in batch {
                num_updates += 1;
                match diff {
                    VectorDiff::Append { values } => {
                        let _values_len = values.len();
                        index_of_first_change = min(index_of_first_change, timeline_items.len());
                        timeline_items.extend(values);
                        index_of_last_change = max(index_of_last_change, timeline_items.len());
                        if LOG_TIMELINE_DIFFS { log!("timeline_subscriber: room {room_id} diff Append {_values_len}. Changes: {index_of_first_change}..{index_of_last_change}"); }
                        reobtain_latest_event = true;
                        is_append = true;
                    }
                    VectorDiff::Clear => {
                        if LOG_TIMELINE_DIFFS { log!("timeline_subscriber: room {room_id} diff Clear"); }
                        clear_cache = true;
                        timeline_items.clear();
                        reobtain_latest_event = true;
                    }
                    VectorDiff::PushFront { value } => {
                        if LOG_TIMELINE_DIFFS { log!("timeline_subscriber: room {room_id} diff PushFront"); }
                        if let Some((index, _ev)) = found_target_event_id.as_mut() {
                            *index += 1; // account for this new `value` being prepended.
                        } else {
                            found_target_event_id = find_target_event(&mut target_event_id, std::iter::once(&value));
                        }

                        clear_cache = true;
                        timeline_items.push_front(value);
                        reobtain_latest_event |= latest_event.is_none();
                    }
                    VectorDiff::PushBack { value } => {
                        index_of_first_change = min(index_of_first_change, timeline_items.len());
                        timeline_items.push_back(value);
                        index_of_last_change = max(index_of_last_change, timeline_items.len());
                        if LOG_TIMELINE_DIFFS { log!("timeline_subscriber: room {room_id} diff PushBack. Changes: {index_of_first_change}..{index_of_last_change}"); }
                        reobtain_latest_event = true;
                        is_append = true;
                    }
                    VectorDiff::PopFront => {
                        if LOG_TIMELINE_DIFFS { log!("timeline_subscriber: room {room_id} diff PopFront"); }
                        clear_cache = true;
                        timeline_items.pop_front();
                        if let Some((i, _ev)) = found_target_event_id.as_mut() {
                            *i = i.saturating_sub(1); // account for the first item being removed.
                        }
                        // This doesn't affect whether we should reobtain the latest event.
                    }
                    VectorDiff::PopBack => {
                        timeline_items.pop_back();
                        index_of_first_change = min(index_of_first_change, timeline_items.len());
                        index_of_last_change = usize::MAX;
                        if LOG_TIMELINE_DIFFS { log!("timeline_subscriber: room {room_id} diff PopBack. Changes: {index_of_first_change}..{index_of_last_change}"); }
                        reobtain_latest_event = true;
                    }
                    VectorDiff::Insert { index, value } => {
                        if index == 0 {
                            clear_cache = true;
                        } else {
                            index_of_first_change = min(index_of_first_change, index);
                            index_of_last_change = usize::MAX;
                        }
                        if index >= timeline_items.len() {
                            is_append = true;
                        }

                        if let Some((i, _ev)) = found_target_event_id.as_mut() {
                            // account for this new `value` being inserted before the previously-found target event's index.
                            if index <= *i {
                                *i += 1;
                            }
                        } else {
                            found_target_event_id = find_target_event(&mut target_event_id, std::iter::once(&value))
                                .map(|(i, ev)| (i + index, ev));
                        }

                        timeline_items.insert(index, value);
                        if LOG_TIMELINE_DIFFS { log!("timeline_subscriber: room {room_id} diff Insert at {index}. Changes: {index_of_first_change}..{index_of_last_change}"); }
                        reobtain_latest_event = true;
                    }
                    VectorDiff::Set { index, value } => {
                        index_of_first_change = min(index_of_first_change, index);
                        index_of_last_change  = max(index_of_last_change, index.saturating_add(1));
                        timeline_items.set(index, value);
                        if LOG_TIMELINE_DIFFS { log!("timeline_subscriber: room {room_id} diff Set at {index}. Changes: {index_of_first_change}..{index_of_last_change}"); }
                        reobtain_latest_event = true;
                    }
                    VectorDiff::Remove { index } => {
                        if index == 0 {
                            clear_cache = true;
                        } else {
                            index_of_first_change = min(index_of_first_change, index.saturating_sub(1));
                            index_of_last_change = usize::MAX;
                        }
                        if let Some((i, _ev)) = found_target_event_id.as_mut() {
                            // account for an item being removed before the previously-found target event's index.
                            if index <= *i {
                                *i = i.saturating_sub(1);
                            }
                        }
                        timeline_items.remove(index);
                        if LOG_TIMELINE_DIFFS { log!("timeline_subscriber: room {room_id} diff Remove at {index}. Changes: {index_of_first_change}..{index_of_last_change}"); }
                        reobtain_latest_event = true;
                    }
                    VectorDiff::Truncate { length } => {
                        if length == 0 {
                            clear_cache = true;
                        } else {
                            index_of_first_change = min(index_of_first_change, length.saturating_sub(1));
                            index_of_last_change = usize::MAX;
                        }
                        timeline_items.truncate(length);
                        if LOG_TIMELINE_DIFFS { log!("timeline_subscriber: room {room_id} diff Truncate to length {length}. Changes: {index_of_first_change}..{index_of_last_change}"); }
                        reobtain_latest_event = true;
                    }
                    VectorDiff::Reset { values } => {
                        if LOG_TIMELINE_DIFFS { log!("timeline_subscriber: room {room_id} diff Reset, new length {}", values.len()); }
                        clear_cache = true; // we must assume all items have changed.
                        timeline_items = values;
                        reobtain_latest_event = true;
                    }
                }
            }


            if num_updates > 0 {
                let new_latest_event = if reobtain_latest_event {
                    timeline.latest_event().await
                } else {
                    None
                };

                let changed_indices = index_of_first_change..index_of_last_change;

                if LOG_TIMELINE_DIFFS {
                    log!("timeline_subscriber: applied {num_updates} updates for room {room_id}, timeline now has {} items. is_append? {is_append}, clear_cache? {clear_cache}. Changes: {changed_indices:?}.", timeline_items.len());
                }
                timeline_update_sender.send(TimelineUpdate::NewItems {
                    new_items: timeline_items.clone(),
                    changed_indices,
                    clear_cache,
                    is_append,
                }).expect("Error: timeline update sender couldn't send update with new items!");

                // We must send this update *after* the actual NewItems update,
                // otherwise the UI thread (RoomScreen) won't be able to correctly locate the target event.
                if let Some((index, found_event_id)) = found_target_event_id.take() {
                    target_event_id = None;
                    timeline_update_sender.send(
                        TimelineUpdate::TargetEventFound {
                            target_event_id: found_event_id.clone(),
                            index,
                        }
                    ).unwrap_or_else(
                        |_e| panic!("Error: timeline update sender couldn't send TargetEventFound({found_event_id}, {index}) to room {room_id}!")
                    );
                }

                // Update the latest event for this room.
                // We always do this in case a redaction or other event has changed the latest event.
                if let Some(new_latest) = new_latest_event {
                    let room_avatar_changed = update_latest_event(room_id.clone(), &new_latest, Some(&timeline_update_sender));
                    if room_avatar_changed {
                        spawn_fetch_room_avatar(room.clone());
                    }
                    latest_event = Some(new_latest);
                }

                // Send a Makepad-level signal to update this room's timeline UI view.
                SignalToUI::set_ui_signal();
            }
        }

        else => {
            break;
        }
    } }

    error!("Error: unexpectedly ended timeline subscriber for room {room_id}.");
}

/// Handles the given updated latest event for the given room.
///
/// This currently includes checking the given event for:
/// * room name changes, in which it sends a `RoomsListUpdate`.
/// * room power level changes to see if the current user's permissions
///   have changed; if so, it sends a [`TimelineUpdate::UserPowerLevels`].
/// * room avatar changes, which is not handled here.
///   Instead, we return `true` such that other code can fetch the new avatar.
/// * membership changes to see if the current user has joined or left a room.
///
/// Finally, this function sends a `RoomsListUpdate::UpdateLatestEvent`
/// to update the latest event in the RoomsList's room preview for the given room.
///
/// Returns `true` if room avatar has changed and should be fetched and updated.
fn update_latest_event(
    room_id: OwnedRoomId,
    event_tl_item: &EventTimelineItem,
    timeline_update_sender: Option<&crossbeam_channel::Sender<TimelineUpdate>>
) -> bool {
    let mut room_avatar_changed = false;

    let (timestamp, latest_message_text) = get_latest_event_details(event_tl_item, &room_id);
    let content = event_tl_item.content().clone();
    match event_tl_item.content() {
        // Check for relevant state events.
        TimelineItemContent::OtherState(other) => {
            match other.content() {
                // Check for room name changes.
                AnyOtherFullStateEventContent::RoomName(FullStateEventContent::Original { content, .. }) => {
                    rooms_list::enqueue_rooms_list_update(RoomsListUpdate::UpdateRoomName {
                        room_id: room_id.clone(),
                        new_room_name: content.name.clone(),
                    });
                }
                // Check for room avatar changes.
                AnyOtherFullStateEventContent::RoomAvatar(_avatar_event) => {
                    room_avatar_changed = true;
                }
                // Check for if can user send message.
                AnyOtherFullStateEventContent::RoomPowerLevels(FullStateEventContent::Original { content, prev_content: _ }) => {
                    if let (Some(sender), Some(user_id)) = (timeline_update_sender, current_user_id()) {
                        match sender.send(TimelineUpdate::UserPowerLevels(
                            UserPowerLevels::from(&content.clone().into(), &user_id)
                        )) {
                            Ok(_) => {
                                SignalToUI::set_ui_signal();
                            }
                            Err(e) => {
                                error!("Failed to send the new RoomPowerLevels from an updated latest event: {e}");
                            }
                        }
                    }
                }
                _ => { }
            }
        }
        TimelineItemContent::MembershipChange(room_membership_change) => {
            if matches!(
                room_membership_change.change(),
                Some(MembershipChange::InvitationAccepted | MembershipChange::Joined)
            ) {
                if current_user_id().as_deref() == Some(room_membership_change.user_id()) {
                    submit_async_request(MatrixRequest::GetRoomPowerLevels { room_id: room_id.clone() });
                }
            }
        }
        _ => { }
    }

    enqueue_rooms_list_update(RoomsListUpdate::UpdateLatestEvent {
        room_id,
        content,
        timestamp,
        latest_message_text,
    });
    room_avatar_changed
}

/// Spawn a new async task to fetch the room's new avatar.
fn spawn_fetch_room_avatar(room: Room) {
    let room_id = room.room_id().to_owned();
    let room_name_str = room.cached_display_name().map(|dn| dn.to_string());
    Handle::current().spawn(async move {
        let avatar = room_avatar(&room, &room_name_str).await;
        rooms_list::enqueue_rooms_list_update(RoomsListUpdate::UpdateRoomAvatar {
            room_id,
            avatar,
        });
    });
}

/// Fetches and returns the avatar image for the given room (if one exists),
/// otherwise returns a text avatar string of the first character of the room name.
async fn room_avatar(room: &Room, room_name: &Option<String>) -> RoomPreviewAvatar {
    match room.avatar(AVATAR_THUMBNAIL_FORMAT.into()).await {
        Ok(Some(avatar)) => RoomPreviewAvatar::Image(avatar),
        _ => {
            if let Ok(room_members) = room.members(RoomMemberships::ACTIVE).await {
                if room_members.len() == 2 {
                    if let Some(non_account_member) = room_members.iter().find(|m| !m.is_account_user()) {
                        return match non_account_member.avatar(AVATAR_THUMBNAIL_FORMAT.into()).await {
                            Ok(Some(avatar)) => RoomPreviewAvatar::Image(avatar),
                            _ => avatar_from_room_name(room_name.as_deref().unwrap_or_default()),
                        };
                    }
                } else {
                    return avatar_from_room_name(room_name.as_deref().unwrap_or_default());
                }
            }
            avatar_from_room_name(room_name.as_deref().unwrap_or_default())
        }
    }
}

/// Returns a text avatar string containing the first character of the room name.
fn avatar_from_room_name(room_name: &str) -> RoomPreviewAvatar {
    RoomPreviewAvatar::Text(
        room_name
            .graphemes(true)
            .find(|&g| g != "@")
            .map(ToString::to_string)
            .unwrap_or_default()
    )
}

/// Spawn an async task to login to the given Matrix homeserver using the given SSO identity provider ID.
///
/// This function will post a `LoginAction::SsoPending(true)` to the main thread, and another
/// `LoginAction::SsoPending(false)` once the async task has either successfully logged in or
/// failed to do so.
///
/// If the login attempt is successful, the resulting `Client` and `ClientSession` will be sent
/// to the login screen using the `login_sender`.
async fn spawn_sso_server(
    brand: String,
    homeserver_url: String,
    identity_provider_id: String,
    login_sender: Sender<LoginRequest>,
) {
    Cx::post_action(LoginAction::SsoPending(true));
    // Post a status update to inform the user that we're waiting for the client to be built.
    Cx::post_action(LoginAction::Status {
        title: "Initializing client...".into(),
        status: "Please wait while Matrix builds and configures the client object for login.".into(),
    });

    // Wait for the notification that the client has been built
    DEFAULT_SSO_CLIENT_NOTIFIER.notified().await;

    // Try to use the DEFAULT_SSO_CLIENT, if it was successfully built.
    // We do not clone it because a Client cannot be re-used again
    // once it has been used for a login attempt, so this forces us to create a new one
    // if that occurs.
    let client_and_session_opt = DEFAULT_SSO_CLIENT.lock().unwrap().take();

    Handle::current().spawn(async move {
        // Try to use the DEFAULT_SSO_CLIENT that we proactively created
        // during initialization (to speed up opening the SSO browser window).
        let mut client_and_session = client_and_session_opt;

        // If the DEFAULT_SSO_CLIENT is none (meaning it failed to build),
        // or if the homeserver_url is *not* empty and isn't the default,
        // we cannot use the DEFAULT_SSO_CLIENT, so we must build a new one.
        let mut build_client_error = None;
        if client_and_session.is_none() || (
            !homeserver_url.is_empty()
                && homeserver_url != "matrix.org"
                && Url::parse(&homeserver_url) != Url::parse("https://matrix-client.matrix.org/")
                && Url::parse(&homeserver_url) != Url::parse("https://matrix.org/")
        ) {
            match build_client(
                &Cli {
                    homeserver: homeserver_url.is_empty().not().then_some(homeserver_url),
                    ..Default::default()
                },
                app_data_dir(),
            ).await {
                Ok(success) => client_and_session = Some(success),
                Err(e) => build_client_error = Some(e),
            }
        }

        let Some((client, client_session)) = client_and_session else {
            Cx::post_action(LoginAction::LoginFailure(
                if let Some(err) = build_client_error {
                    format!("Could not create client object. Please try to login again.\n\nError: {err}")
                } else {
                    String::from("Could not create client object. Please try to login again.")
                }
            ));
            // This ensures that the called to `DEFAULT_SSO_CLIENT_NOTIFIER.notified()`
            // at the top of this function will not block upon the next login attempt.
            DEFAULT_SSO_CLIENT_NOTIFIER.notify_one();
            Cx::post_action(LoginAction::SsoPending(false));
            return;
        };

        let mut is_logged_in = false;
        Cx::post_action(LoginAction::Status {
            title: "Opening your browser...".into(),
            status: "Please finish logging in using your browser, and then come back to Robrix.".into(),
        });
        match client
            .matrix_auth()
            .login_sso(|sso_url: String| async move {
                let url = Url::parse(&sso_url)?;
                for (key, value) in url.query_pairs() {
                    if key == "redirectUrl" {
                        let redirect_url = Url::parse(&value)?;
                        Cx::post_action(LoginAction::SsoSetRedirectUrl(redirect_url));
                        break
                    }
                }
                Uri::new(&sso_url).open().map_err(|err| {
                    Error::UnknownError(
                        Box::new(io::Error::new(
                            io::ErrorKind::Other,
                            format!("Unable to open SSO login url. Error: {:?}", err),
                        ))
                        .into(),
                    )
                })
            })
            .identity_provider_id(&identity_provider_id)
            .initial_device_display_name(&format!("robrix-sso-{brand}"))
            .await
            .inspect(|_| {
                if let Some(client) = get_client() {
                    if client.logged_in() {
                        is_logged_in = true;
                        log!("Already logged in, ignore login with sso");
                    }
                }
            }) {
            Ok(identity_provider_res) => {
                if !is_logged_in {
                    if let Err(e) = login_sender.send(LoginRequest::LoginBySSOSuccess(client, client_session)).await {
                        error!("Error sending login request to login_sender: {e:?}");
                        Cx::post_action(LoginAction::LoginFailure(String::from(
                            "BUG: failed to send login request to async worker thread."
                        )));
                    }
                    enqueue_rooms_list_update(RoomsListUpdate::Status {
                        status: format!(
                            "Logged in as {:?}.\n → Loading rooms...",
                            &identity_provider_res.user_id
                        ),
                    });
                }
            }
            Err(e) => {
                if !is_logged_in {
                    error!("SSO Login failed: {e:?}");
                    Cx::post_action(LoginAction::LoginFailure(format!("SSO login failed: {e}")));
                }
            }
        }

        // This ensures that the called to `DEFAULT_SSO_CLIENT_NOTIFIER.notified()`
        // at the top of this function will not block upon the next login attempt.
        DEFAULT_SSO_CLIENT_NOTIFIER.notify_one();
        Cx::post_action(LoginAction::SsoPending(false));
    });
}


bitflags! {
    /// The powers that a user has in a given room.
    #[derive(Copy, Clone, PartialEq, Eq)]
    pub struct UserPowerLevels: u64 {
        const Ban = 1 << 0;
        const Invite = 1 << 1;
        const Kick = 1 << 2;
        const Redact = 1 << 3;
        const NotifyRoom = 1 << 4;
        // -------------------------------------
        // -- Copied from TimelineEventType ----
        // -- Unused powers are commented out --
        // -------------------------------------
        // const CallAnswer = 1 << 5;
        // const CallInvite = 1 << 6;
        // const CallHangup = 1 << 7;
        // const CallCandidates = 1 << 8;
        // const CallNegotiate = 1 << 9;
        // const CallReject = 1 << 10;
        // const CallSdpStreamMetadataChanged = 1 << 11;
        // const CallSelectAnswer = 1 << 12;
        // const KeyVerificationReady = 1 << 13;
        // const KeyVerificationStart = 1 << 14;
        // const KeyVerificationCancel = 1 << 15;
        // const KeyVerificationAccept = 1 << 16;
        // const KeyVerificationKey = 1 << 17;
        // const KeyVerificationMac = 1 << 18;
        // const KeyVerificationDone = 1 << 19;
        const Location = 1 << 20;
        const Message = 1 << 21;
        // const PollStart = 1 << 22;
        // const UnstablePollStart = 1 << 23;
        // const PollResponse = 1 << 24;
        // const UnstablePollResponse = 1 << 25;
        // const PollEnd = 1 << 26;
        // const UnstablePollEnd = 1 << 27;
        // const Beacon = 1 << 28;
        const Reaction = 1 << 29;
        // const RoomEncrypted = 1 << 30;
        const RoomMessage = 1 << 31;
        const RoomRedaction = 1 << 32;
        const Sticker = 1 << 33;
        // const CallNotify = 1 << 34;
        // const PolicyRuleRoom = 1 << 35;
        // const PolicyRuleServer = 1 << 36;
        // const PolicyRuleUser = 1 << 37;
        // const RoomAliases = 1 << 38;
        // const RoomAvatar = 1 << 39;
        // const RoomCanonicalAlias = 1 << 40;
        // const RoomCreate = 1 << 41;
        // const RoomEncryption = 1 << 42;
        // const RoomGuestAccess = 1 << 43;
        // const RoomHistoryVisibility = 1 << 44;
        // const RoomJoinRules = 1 << 45;
        // const RoomMember = 1 << 46;
        // const RoomName = 1 << 47;
        const RoomPinnedEvents = 1 << 48;
        // const RoomPowerLevels = 1 << 49;
        // const RoomServerAcl = 1 << 50;
        // const RoomThirdPartyInvite = 1 << 51;
        // const RoomTombstone = 1 << 52;
        // const RoomTopic = 1 << 53;
        // const SpaceChild = 1 << 54;
        // const SpaceParent = 1 << 55;
        // const BeaconInfo = 1 << 56;
        // const CallMember = 1 << 57;
        // const MemberHints = 1 << 58;
    }
}
impl UserPowerLevels {
    pub fn from(power_levels: &RoomPowerLevels, user_id: &UserId) -> Self {
        let mut retval = UserPowerLevels::empty();
        let user_power = power_levels.for_user(user_id);
        retval.set(UserPowerLevels::Ban, user_power >= power_levels.ban);
        retval.set(UserPowerLevels::Invite, user_power >= power_levels.invite);
        retval.set(UserPowerLevels::Kick, user_power >= power_levels.kick);
        retval.set(UserPowerLevels::Redact, user_power >= power_levels.redact);
        retval.set(UserPowerLevels::NotifyRoom, user_power >= power_levels.notifications.room);
        retval.set(UserPowerLevels::Location, user_power >= power_levels.for_message(MessageLikeEventType::Location));
        retval.set(UserPowerLevels::Message, user_power >= power_levels.for_message(MessageLikeEventType::Message));
        retval.set(UserPowerLevels::Reaction, user_power >= power_levels.for_message(MessageLikeEventType::Reaction));
        retval.set(UserPowerLevels::RoomMessage, user_power >= power_levels.for_message(MessageLikeEventType::RoomMessage));
        retval.set(UserPowerLevels::RoomRedaction, user_power >= power_levels.for_message(MessageLikeEventType::RoomRedaction));
        retval.set(UserPowerLevels::Sticker, user_power >= power_levels.for_message(MessageLikeEventType::Sticker));
        retval.set(UserPowerLevels::RoomPinnedEvents, user_power >= power_levels.for_state(StateEventType::RoomPinnedEvents));
        retval
    }

    pub fn can_ban(self) -> bool {
        self.contains(UserPowerLevels::Ban)
    }

    pub fn can_unban(self) -> bool {
        self.can_ban() && self.can_kick()
    }

    pub fn can_invite(self) -> bool {
        self.contains(UserPowerLevels::Invite)
    }

    pub fn can_kick(self) -> bool {
        self.contains(UserPowerLevels::Kick)
    }

    pub fn can_redact(self) -> bool {
        self.contains(UserPowerLevels::Redact)
    }

    pub fn can_notify_room(self) -> bool {
        self.contains(UserPowerLevels::NotifyRoom)
    }

    pub fn can_redact_own(self) -> bool {
        self.contains(UserPowerLevels::RoomRedaction)
    }

    pub fn can_redact_others(self) -> bool {
        self.can_redact_own() && self.contains(UserPowerLevels::Redact)
    }

    pub fn can_send_location(self) -> bool {
        self.contains(UserPowerLevels::Location)
    }

    pub fn can_send_message(self) -> bool {
        self.contains(UserPowerLevels::RoomMessage)
        || self.contains(UserPowerLevels::Message)
    }

    pub fn can_send_reaction(self) -> bool {
        self.contains(UserPowerLevels::Reaction)
    }

    pub fn can_send_sticker(self) -> bool {
        self.contains(UserPowerLevels::Sticker)
    }

    #[doc(alias("unpin"))]
    pub fn can_pin(self) -> bool {
        self.contains(UserPowerLevels::RoomPinnedEvents)
    }
}<|MERGE_RESOLUTION|>--- conflicted
+++ resolved
@@ -1594,13 +1594,8 @@
 
     let (timeline_update_sender, timeline_update_receiver) = crossbeam_channel::unbounded();
 
-<<<<<<< HEAD
-    let room_name = room
-        .compute_display_name()
-        .await
-=======
     let room_name = room.display_name().await
->>>>>>> ce078d3a
+
         .map(|n| n.to_string())
         .ok();
 
