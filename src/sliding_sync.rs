--- conflicted
+++ resolved
@@ -7,13 +7,8 @@
 use makepad_widgets::{error, log, warning, Cx, SignalToUI};
 use matrix_sdk::{
     config::RequestConfig, event_handler::EventHandlerDropGuard, media::MediaRequest, room::{Receipts, RoomMember}, ruma::{
-<<<<<<< HEAD
-        api::client::{receipt::create_receipt::v3::ReceiptType, session::get_login_types::v3::LoginType},
-        events::{
+        api::client::{receipt::create_receipt::v3::ReceiptType, session::get_login_types::v3::LoginType}, events::{
             fully_read::FullyReadEventContent,
-=======
-        api::client::{receipt::create_receipt::v3::ReceiptType, session::get_login_types::v3::LoginType}, events::{
->>>>>>> 66bcc743
             receipt::ReceiptThread, room::{
                 message::{ForwardThread, RoomMessageEventContent}, MediaSource
             }, FullStateEventContent
@@ -35,7 +30,7 @@
 
 use crate::{
     app_data_dir, avatar_cache::AvatarUpdate, event_preview::text_preview_of_timeline_item, home::{
-        room_screen::TimelineUpdate, rooms_list::{self, enqueue_rooms_list_update, RoomPreviewAvatar, RoomPreviewEntry, RoomsListUpdate}
+        room_screen::{MessageAction, TimelineUpdate}, rooms_list::{self, enqueue_rooms_list_update, RoomPreviewAvatar, RoomPreviewEntry, RoomsListUpdate}
     }, login::login_screen::LoginAction, media_cache::MediaCacheEntry, persistent_state::{self, ClientSessionPersisted}, profile::{
         user_profile::{AvatarState, UserProfile},
         user_profile_cache::{enqueue_user_profile_update, UserProfileUpdate},
@@ -807,20 +802,7 @@
     /// The ID of the old tombstoned room that this room has replaced, if any.
     replaces_tombstoned_room: Option<OwnedRoomId>,
     /// event_id for read marker
-    fully_read_event: Option<OwnedEventId>
-}
-impl Drop for RoomInfo {
-    fn drop(&mut self) {
-        log!("Dropping RoomInfo for room {}", self.room_id);
-        self.timeline_subscriber_handler_task.abort();
-        drop(self.typing_notice_subscriber.take());
-        if let Some(replaces_tombstoned_room) = self.replaces_tombstoned_room.take() {
-            TOMBSTONED_ROOMS.lock().unwrap().insert(
-                self.room_id.clone(),
-                replaces_tombstoned_room,
-            );
-        }
-    }
+    fully_read_event: Option<OwnedEventId>,
 }
 
 /// Information about all of the rooms we currently know about.
@@ -1584,7 +1566,15 @@
                 clear_cache,
                 is_append,
             }).expect("Error: timeline update sender couldn't send update with new items!");
-        
+
+            // if let Some(num_unread) = get_client()
+            //     .and_then(|c| c.get_room(&room_id))
+            //     .map(|room| room.num_unread_messages())
+            // {
+            //     println!("calling num_unread_messages {:?} room_id", num_unread);
+            //     Cx::post_action(MessageAction::UnReadCount(num_unread));
+            // }
+            
             // Send a Makepad-level signal to update this room's timeline UI view.
             SignalToUI::set_ui_signal();
         
