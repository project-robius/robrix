use anyhow::{bail, Result};
use clap::Parser;
use eyeball::Subscriber;
use eyeball_im::VectorDiff;
use futures_util::{pin_mut, StreamExt};
use imbl::{HashMap, Vector};
use makepad_widgets::{error, log, warning, Cx, SignalToUI};
use matrix_sdk::{
    config::RequestConfig, event_handler::EventHandlerDropGuard, media::MediaRequest, room::RoomMember, ruma::{
        api::client::{receipt::create_receipt::v3::ReceiptType, session::get_login_types::v3::LoginType}, events::{
            receipt::ReceiptThread, room::{
                message::{ForwardThread, RoomMessageEventContent}, MediaSource
            }, FullStateEventContent, MessageLikeEventType, TimelineEventType
        }, MilliSecondsSinceUnixEpoch, OwnedEventId, OwnedMxcUri, OwnedRoomAliasId, OwnedRoomId, OwnedUserId, UserId
    }, sliding_sync::VersionBuilder, Client, Error, Room, RoomMemberships
};
use matrix_sdk_ui::{
    room_list_service::{self, RoomListLoadingState},
    sync_service::{self, SyncService},
    timeline::{AnyOtherFullStateEventContent, EventTimelineItem, RepliedToInfo, TimelineDetails, TimelineEventItemId, TimelineItem, TimelineItemContent, MembershipChange},
    Timeline,
};
use robius_open::Uri;
use tokio::{
    runtime::Handle,
    sync::{mpsc::{Receiver, Sender, UnboundedReceiver, UnboundedSender}, watch}, task::JoinHandle,
};
use unicode_segmentation::UnicodeSegmentation;
use std::{cmp::{max, min}, collections::{BTreeMap, BTreeSet}, ops::Not, path:: Path, sync::{Arc, Mutex, OnceLock}, time};
use std::io;
use crate::{
    app_data_dir, avatar_cache::AvatarUpdate, event_preview::text_preview_of_timeline_item, home::{
        room_screen::TimelineUpdate, rooms_list::{self, enqueue_rooms_list_update, RoomPreviewAvatar, RoomsListEntry, RoomsListUpdate}
    }, login::login_screen::LoginAction, media_cache::MediaCacheEntry, persistent_state::{self, ClientSessionPersisted}, profile::{
        user_profile::{AvatarState, UserProfile},
        user_profile_cache::{enqueue_user_profile_update, UserProfileUpdate},
    }, shared::jump_to_bottom_button::UnreadMessageCount, utils::MEDIA_THUMBNAIL_FORMAT, verification::add_verification_event_handlers_and_sync_client
};

#[derive(Parser, Debug, Default)]
struct Cli {
    /// The user name that should be used for the login.
    #[clap(value_parser)]
    username: String,

    /// The password that should be used for the login.
    #[clap(value_parser)]
    password: String,

    /// The homeserver to connect to.
    #[clap(value_parser)]
    homeserver: Option<String>,

    /// Set the proxy that should be used for the connection.
    #[clap(short, long)]
    proxy: Option<String>,

    /// Force login screen.
    #[clap(short, long, action)]
    login_screen: bool,

    /// Enable verbose logging output.
    #[clap(short, long, action)]
    verbose: bool,
}
impl From<LoginByPassword> for Cli {
    fn from(login: LoginByPassword) -> Self {
        Self {
            username: login.user_id,
            password: login.password,
            homeserver: None,
            proxy: None,
            login_screen: false,
            verbose: false,
        }
    }
}


/// Build a new client.
async fn build_client(
    cli: &Cli,
    data_dir: &Path,
) -> anyhow::Result<(Client, ClientSessionPersisted)> {
    // Generate a unique subfolder name for the client database,
    // which allows multiple clients to run simultaneously.
    let now = chrono::Local::now();
    let db_subfolder_name: String = format!("db_{}", now.format("%F_%H_%M_%S_%f"));
    let db_path = data_dir.join(db_subfolder_name);

    // Generate a random passphrase.
    let passphrase: String = {
        use rand::{Rng, thread_rng};
        thread_rng()
            .sample_iter(rand::distributions::Alphanumeric)
            .take(32)
            .map(char::from)
            .collect()
    };

    let homeserver_url = cli.homeserver.as_deref()
        .unwrap_or("https://matrix-client.matrix.org/");
        // .unwrap_or("https://matrix.org/");

    let mut builder = Client::builder()
        .server_name_or_homeserver_url(homeserver_url)
        // Use a sqlite database to persist the client's encryption setup.
        .sqlite_store(&db_path, Some(&passphrase))
        // The sliding sync proxy has now been deprecated in favor of native sliding sync.
        .sliding_sync_version_builder(VersionBuilder::DiscoverNative)
        .handle_refresh_tokens();

    if let Some(proxy) = cli.proxy.as_ref() {
        builder = builder.proxy(proxy.clone());
    }

    // Use a 60 second timeout for all requests to the homeserver.
    // Yes, this is a long timeout, but the standard matrix homeserver is often very slow.
    builder = builder.request_config(
        RequestConfig::new()
            .timeout(std::time::Duration::from_secs(60))
    );

    let client = builder.build().await?;
    Ok((
        client,
        ClientSessionPersisted {
            homeserver: homeserver_url.to_string(),
            db_path,
            passphrase,
        },
    ))
}

/// Logs in to the given Matrix homeserver using the given username and password.
///
/// This function is used by the login screen to log in to the Matrix server.
///
/// Upon success, this function returns the logged-in client and an optional sync token.
async fn login(
    cli: &Cli,
    login_request: LoginRequest,
    login_types: &[LoginType],
) -> Result<(Client, Option<String>)> {
    match login_request {
        LoginRequest::LoginByCli | LoginRequest::LoginByPassword(_) => {
            let cli = if let LoginRequest::LoginByPassword(login_by_password) = login_request {
                &Cli::from(login_by_password)
            } else {
                cli
            };
            let (client, client_session) = build_client(cli, app_data_dir()).await?;
            if !login_types
                .iter()
                .any(|flow| matches!(flow, LoginType::Password(_)))
            {
                bail!("Homeserver does not support username + password login flow.");
            }
            // Attempt to login using the CLI-provided username & password.
            let login_result = client
                .matrix_auth()
                .login_username(&cli.username, &cli.password)
                .initial_device_display_name("robrix-un-pw")
                .send()
                .await?;
            if client.logged_in() {
                log!("Logged in successfully? {:?}", client.logged_in());
                enqueue_rooms_list_update(RoomsListUpdate::Status {
                    status: format!("Logged in as {}. Loading rooms...", cli.username),
                });
                if let Err(e) = persistent_state::save_session(&client, client_session).await {
                    error!("Failed to save session state to storage: {e:?}");
                }
                Ok((client, None))
            } else {
                enqueue_rooms_list_update(RoomsListUpdate::Status {
                    status: format!("Failed to login as {}: {:?}", cli.username, login_result),
                });
                bail!("Failed to login as {}: {login_result:?}", cli.username);
            }
        }

        LoginRequest::LoginBySSOSuccess(client, client_session) => {
            if let Err(e) = persistent_state::save_session(&client, client_session).await {
                error!("Failed to save session state to storage: {e:?}");
            }
            Ok((client, None))
        }
        LoginRequest::HomeserverLoginTypesQuery(_) => {
            bail!("LoginRequest::HomeserverLoginTypesQuery not handled earlier");
        }
    }
}

async fn populate_login_types(
    homeserver_url: &str,
    login_types: &mut Vec<LoginType>,
) -> Result<()> {
    Cx::post_action(LoginAction::Status(String::from("Fetching Login Types ...")));
    let homeserver_url = if homeserver_url.is_empty() {
        DEFAULT_HOMESERVER
    } else {
        homeserver_url
    };
    let client = Client::builder()
        .server_name_or_homeserver_url(homeserver_url)
        .build()
        .await?;
    match client.matrix_auth().get_login_types().await {
        Ok(login_types_res) => {
            *login_types = login_types_res.flows;
            let identity_providers = login_types.iter().fold(Vec::new(), |mut acc, login_type| {
                if let LoginType::Sso(sso_type) = login_type {
                    acc.extend_from_slice(sso_type.identity_providers.as_slice());
                }
                acc
            });
            Cx::post_action(LoginAction::IdentityProvider(identity_providers));
            Ok(())
        }
        Err(e) => {
            Err(e.into())
        }
    }
}

/// Which direction to paginate in.
///
/// * `Forwards` will retrieve later events (towards the end of the timeline),
///    which only works if the timeline is *focused* on a specific event.
/// * `Backwards`: the more typical choice, in which earlier events are retrieved
///    (towards the start of the timeline), which works in  both live mode and focused mode.
#[derive(Debug, Clone, Copy, PartialEq, Eq)]
pub enum PaginationDirection {
    Forwards,
    Backwards,
}
impl std::fmt::Display for PaginationDirection {
    fn fmt(&self, f: &mut std::fmt::Formatter<'_>) -> std::fmt::Result {
        match self {
            Self::Forwards => write!(f, "forwards"),
            Self::Backwards => write!(f, "backwards"),
        }
    }
}

/// The function signature for the callback that gets invoked when media is fetched.
pub type OnMediaFetchedFn = fn(
    &Mutex<MediaCacheEntry>,
    MediaRequest,
    matrix_sdk::Result<Vec<u8>>,
    Option<crossbeam_channel::Sender<TimelineUpdate>>,
);


/// The set of requests for async work that can be made to the worker thread.
pub enum MatrixRequest {
    /// Request from the login screen to log in with the given credentials.
    Login(LoginRequest),
    /// Request to paginate the older (or newer) events of a room's timeline.
    PaginateRoomTimeline {
        room_id: OwnedRoomId,
        /// The maximum number of timeline events to fetch in each pagination batch.
        num_events: u16,
        direction: PaginationDirection,
    },
    /// Request to fetch the full details of the given event in the given room's timeline.
    FetchDetailsForEvent {
        room_id: OwnedRoomId,
        event_id: OwnedEventId,
    },
    /// Request to fetch profile information for all members of a room.
    /// This can be *very* slow depending on the number of members in the room.
    FetchRoomMembers {
        room_id: OwnedRoomId,
    },
    /// Request to fetch profile information for the given user ID.
    GetUserProfile {
        user_id: OwnedUserId,
        /// * If `Some`, the user is known to be a member of a room, so this will
        ///   fetch the user's profile from that room's membership info.
        /// * If `None`, the user's profile info will be fetched from the server
        ///   in a room-agnostic manner, and no room membership info will be returned.
        room_id: Option<OwnedRoomId>,
        /// * If `true` (not recommended), only the local cache will be accessed.
        /// * If `false` (recommended), details will be fetched from the server.
        local_only: bool,
    },
    /// Request to fetch the number of unread messages in the given room.
    GetNumberUnreadMessages {
        room_id: OwnedRoomId,
    },
    /// Request to ignore/block or unignore/unblock a user.
    IgnoreUser {
        /// Whether to ignore (`true`) or unignore (`false`) the user.
        ignore: bool,
        /// The room membership info of the user to (un)ignore.
        room_member: RoomMember,
        /// The room ID of the room where the user is a member,
        /// which is only needed because it isn't present in the `RoomMember` object.
        room_id: OwnedRoomId,
    },
    /// Request to resolve a room alias into a room ID and the servers that know about that room.
    ResolveRoomAlias(OwnedRoomAliasId),
    /// Request to fetch an Avatar image from the server.
    /// Upon completion of the async media request, the `on_fetched` function
    /// will be invoked with the content of an `AvatarUpdate`.
    FetchAvatar {
        mxc_uri: OwnedMxcUri,
        on_fetched: fn(AvatarUpdate),
    },
    /// Request to fetch media from the server.
    /// Upon completion of the async media request, the `on_fetched` function
    /// will be invoked with four arguments: the `destination`, the `media_request`,
    /// the result of the media fetch, and the `update_sender`.
    FetchMedia {
        media_request: MediaRequest,
        on_fetched: OnMediaFetchedFn,
        destination: Arc<Mutex<MediaCacheEntry>>,
        update_sender: Option<crossbeam_channel::Sender<TimelineUpdate>>,
    },
    /// Request to send a message to the given room.
    SendMessage {
        room_id: OwnedRoomId,
        message: RoomMessageEventContent,
        replied_to: Option<RepliedToInfo>,
    },
    /// Sends a notice to the given room that the current user is or is not typing.
    ///
    /// This request does not return a response or notify the UI thread, and
    /// furthermore, there is no need to send a follow-up request to stop typing
    /// (though you certainly can do so).
    SendTypingNotice {
        room_id: OwnedRoomId,
        typing: bool,
    },
    /// Spawn an async task to login to the given Matrix homeserver using the given SSO identity provider ID.
    ///
    /// While an SSO request is in flight, the login screen will temporarily prevent the user
    /// from submitting another redundant request, until this request has succeeded or failed.
    SpawnSSOServer{
        brand: String,
        homeserver_url: String,
        identity_provider_id: String,
    },
    /// Subscribe to typing notices for the given room.
    ///
    /// This request does not return a response or notify the UI thread.
    SubscribeToTypingNotices {
        room_id: OwnedRoomId,
        /// Whether to subscribe or unsubscribe from typing notices for this room.
        subscribe: bool,
    },
    /// Subscribe to changes in the read receipts of our own user.
    ///
    /// This request does not return a response or notify the UI thread.
    SubscribeToOwnUserReadReceiptsChanged {
        room_id: OwnedRoomId,
        /// Whether to subscribe or unsubscribe to changes in the read receipts of our own user for this room
        subscribe: bool,
    },
    /// Sends a read receipt for the given event in the given room.
    ReadReceipt {
        room_id: OwnedRoomId,
        event_id: OwnedEventId,
    },
    /// Sends a fully-read receipt for the given event in the given room.
    FullyReadReceipt {
        room_id: OwnedRoomId,
        event_id: OwnedEventId,
    },
    /// Sends a request checking if the currently logged-in user can send a message to the given room.
    ///
    /// The response is delivered back to the main UI thread via a `TimelineUpdate::CanUserSendMessage`.
    CheckCanUserSendMessage {
        room_id: OwnedRoomId,
    },
    /// Toggles the given reaction to the given event in the given room.
    ToggleReaction {
        room_id: OwnedRoomId,
        timeline_event_id: TimelineEventItemId,
        reaction: String,
    }
}

/// Submits a request to the worker thread to be executed asynchronously.
pub fn submit_async_request(req: MatrixRequest) {
    REQUEST_SENDER.get()
        .unwrap() // this is initialized
        .send(req)
        .expect("BUG: async worker task receiver has died!");
}

/// Details of a login request that get submitted within [`MatrixRequest::Login`].
pub enum LoginRequest{
    LoginByPassword(LoginByPassword),
    LoginBySSOSuccess(Client, ClientSessionPersisted),
    LoginByCli,
    HomeserverLoginTypesQuery(String),

}
/// Information needed to log in to a Matrix homeserver.
pub struct LoginByPassword {
    pub user_id: String,
    pub password: String,
    pub homeserver: Option<String>,
}


/// The entry point for an async worker thread that can run async tasks.
///
/// All this thread does is wait for [`MatrixRequests`] from the main UI-driven non-async thread(s)
/// and then executes them within an async runtime context.
async fn async_worker(
    mut request_receiver: UnboundedReceiver<MatrixRequest>,
    login_sender: Sender<LoginRequest>,
) -> Result<()> {
    log!("Started async_worker task.");
<<<<<<< HEAD
    let mut rate_limit_user_profile: HashMap<OwnedUserId, time::Instant> = HashMap::new();
=======
    let subscribe_to_current_user_read_receipt_changed: std::sync::Arc<tokio::sync::Mutex<BTreeMap<OwnedRoomId, bool>>> = Arc::new(tokio::sync::Mutex::new(BTreeMap::new()));
>>>>>>> f8863c31
    while let Some(request) = request_receiver.recv().await {
        match request {
            MatrixRequest::Login(login_request) => {
                if let Err(e) = login_sender.send(login_request).await {
                    error!("Error sending login request to login_sender: {e:?}");
                    Cx::post_action(LoginAction::LoginFailure(String::from(
                        "BUG: failed to send login request to async worker thread."
                    )));
                }
            }
            MatrixRequest::PaginateRoomTimeline { room_id, num_events, direction } => {
                let (timeline, sender) = {
                    let mut all_room_info = ALL_ROOM_INFO.lock().unwrap();
                    let Some(room_info) = all_room_info.get_mut(&room_id) else {
                        log!("Skipping pagination request for not-yet-known room {room_id}");
                        continue;
                    };

                    let timeline_ref = room_info.timeline.clone();
                    let sender = room_info.timeline_update_sender.clone();
                    (timeline_ref, sender)
                };

                // Spawn a new async task that will make the actual pagination request.
                let _paginate_task = Handle::current().spawn(async move {
                    log!("Starting {direction} pagination request for room {room_id}...");
                    sender.send(TimelineUpdate::PaginationRunning(direction)).unwrap();
                    SignalToUI::set_ui_signal();

                    let res = if direction == PaginationDirection::Forwards {
                        timeline.focused_paginate_forwards(num_events).await
                    } else {
                        timeline.paginate_backwards(num_events).await
                    };

                    match res {
                        Ok(fully_paginated) => {
                            log!("Completed {direction} pagination request for room {room_id}, hit {} of timeline? {}",
                                if direction == PaginationDirection::Forwards { "end" } else { "start" },
                                if fully_paginated { "yes" } else { "no" },
                            );
                            sender.send(TimelineUpdate::PaginationIdle {
                                fully_paginated,
                                direction,
                            }).unwrap();
                            SignalToUI::set_ui_signal();
                        }
                        Err(error) => {
                            error!("Error sending {direction} pagination request for room {room_id}: {error:?}");
                            sender.send(TimelineUpdate::PaginationError {
                                error,
                                direction,
                            }).unwrap();
                            SignalToUI::set_ui_signal();
                        }
                    }
                });
            }

            MatrixRequest::FetchDetailsForEvent { room_id, event_id } => {
                let (timeline, sender) = {
                    let mut all_room_info = ALL_ROOM_INFO.lock().unwrap();
                    let Some(room_info) = all_room_info.get_mut(&room_id) else {
                        log!("BUG: room info not found for fetch details for event request {room_id}");
                        continue;
                    };

                    (room_info.timeline.clone(), room_info.timeline_update_sender.clone())
                };

                // Spawn a new async task that will make the actual fetch request.
                let _fetch_task = Handle::current().spawn(async move {
                    // log!("Sending request to fetch details for event {event_id} in room {room_id}...");
                    let result = timeline.fetch_details_for_event(&event_id).await;
                    match result {
                        Ok(_) => {
                            // log!("Successfully fetched details for event {event_id} in room {room_id}.");
                        }
                        Err(ref e) => error!("Error fetching details for event {event_id} in room {room_id}: {e:?}"),
                    }
                    sender.send(TimelineUpdate::EventDetailsFetched {
                        event_id,
                        result,
                    }).unwrap();
                    SignalToUI::set_ui_signal();
                });
            }

            MatrixRequest::FetchRoomMembers { room_id } => {
                let (timeline, sender) = {
                    let all_room_info = ALL_ROOM_INFO.lock().unwrap();
                    let Some(room_info) = all_room_info.get(&room_id) else {
                        log!("BUG: room info not found for fetch members request {room_id}");
                        continue;
                    };

                    (room_info.timeline.clone(), room_info.timeline_update_sender.clone())
                };

                // Spawn a new async task that will make the actual fetch request.
                let _fetch_task = Handle::current().spawn(async move {
                    log!("Sending fetch room members request for room {room_id}...");
                    timeline.fetch_members().await;
                    log!("Completed fetch room members request for room {room_id}.");
                    sender.send(TimelineUpdate::RoomMembersFetched).unwrap();
                    SignalToUI::set_ui_signal();
                });
            }

            MatrixRequest::GetUserProfile { user_id, room_id, local_only } => {
                let Some(client) = CLIENT.get() else { continue };
                if let Some(last_sent_time) = rate_limit_user_profile.get_mut(&user_id) {
                    if last_sent_time.elapsed() < std::time::Duration::new(2,0) {
                        continue
                    }
                } else {
                    rate_limit_user_profile.insert(user_id.clone(), time::Instant::now());
                }
                let _fetch_task = Handle::current().spawn(async move {
                    log!("Sending get user profile request: user: {user_id}, \
                        room: {room_id:?}, local_only: {local_only}...",
                    );

                    let mut update = None;

                    if let Some(room_id) = room_id.as_ref() {
                        if let Some(room) = client.get_room(room_id) {
                            let member = if local_only {
                                room.get_member_no_sync(&user_id).await
                            } else {
                                room.get_member(&user_id).await
                            };
                            if let Ok(Some(room_member)) = member {
                                update = Some(UserProfileUpdate::Full {
                                    new_profile: UserProfile {
                                        username: room_member.display_name().map(|u| u.to_owned()),
                                        user_id: user_id.clone(),
                                        avatar_state: AvatarState::Known(room_member.avatar_url().map(|u| u.to_owned())),
                                    },
                                    room_id: room_id.to_owned(),
                                    room_member,
                                });
                            } else {
                                log!("User profile request: user {user_id} was not a member of room {room_id}");
                            }
                        } else {
                            log!("User profile request: client could not get room with ID {room_id}");
                        }
                    }

                    if !local_only {
                        if update.is_none() {
                            if let Ok(response) = client.account().fetch_user_profile_of(&user_id).await {
                                update = Some(UserProfileUpdate::UserProfileOnly(
                                    UserProfile {
                                        username: response.displayname,
                                        user_id: user_id.clone(),
                                        avatar_state: AvatarState::Known(response.avatar_url),
                                    }
                                ));
                            } else {
                                log!("User profile request: client could not get user with ID {user_id}");
                            }
                        }

                        match update.as_mut() {
                            Some(UserProfileUpdate::Full { new_profile: UserProfile { username, .. }, .. }) if username.is_none() => {
                                if let Ok(response) = client.account().fetch_user_profile_of(&user_id).await {
                                    *username = response.displayname;
                                }
                            }
                            _ => { }
                        }
                    }

                    if let Some(upd) = update {
                        log!("Successfully completed get user profile request: user: {user_id}, room: {room_id:?}, local_only: {local_only}.");
                        enqueue_user_profile_update(upd);
                    } else {
                        log!("Failed to get user profile: user: {user_id}, room: {room_id:?}, local_only: {local_only}.");
                    }
                });
            }
            MatrixRequest::GetNumberUnreadMessages { room_id } => {
                let (timeline, sender) = {
                    let mut all_room_info = ALL_ROOM_INFO.lock().unwrap();
                    let Some(room_info) = all_room_info.get_mut(&room_id) else {
                        log!("Skipping get number of unread messages request for not-yet-known room {room_id}");
                        continue;
                    };

                    (room_info.timeline.clone(), room_info.timeline_update_sender.clone())
                };
                let _get_unreads_task = Handle::current().spawn(async move {
                    match sender.send(TimelineUpdate::NewUnreadMessagesCount(
                        UnreadMessageCount::Known(timeline.room().num_unread_messages())
                    )) {
                        Ok(_) => SignalToUI::set_ui_signal(),
                        Err(e) => log!("Failed to send timeline update: {e:?} for GetNumberUnreadMessages request for room {room_id}"),
                    }
                });
            }
            MatrixRequest::IgnoreUser { ignore, room_member, room_id } => {
                let Some(client) = CLIENT.get() else { continue };
                let _ignore_task = Handle::current().spawn(async move {
                    let user_id = room_member.user_id();
                    log!("Sending request to {}ignore user: {user_id}...", if ignore { "" } else { "un" });
                    let ignore_result = if ignore {
                        room_member.ignore().await
                    } else {
                        room_member.unignore().await
                    };

                    log!("{} user {user_id} {}",
                        if ignore { "Ignoring" } else { "Unignoring" },
                        if ignore_result.is_ok() { "succeeded." } else { "failed." },
                    );

                    if ignore_result.is_err() {
                        return;
                    }

                    // We need to re-acquire the `RoomMember` object now that its state
                    // has changed, i.e., the user has been (un)ignored.
                    // We then need to send an update to replace the cached `RoomMember`
                    // with the now-stale ignored state.
                    if let Some(room) = client.get_room(&room_id) {
                        if let Ok(Some(new_room_member)) = room.get_member(user_id).await {
                            log!("Enqueueing user profile update for user {user_id}, who went from {}ignored to {}ignored.",
                                if room_member.is_ignored() { "" } else { "un" },
                                if new_room_member.is_ignored() { "" } else { "un" },
                            );
                            enqueue_user_profile_update(UserProfileUpdate::RoomMemberOnly {
                                room_id: room_id.clone(),
                                room_member: new_room_member,
                            });
                        }
                    }

                    // After successfully (un)ignoring a user, all timelines are fully cleared by the Matrix SDK.
                    // Therefore, we need to re-fetch all timelines for all rooms,
                    // and currently the only way to actually accomplish this is via pagination.
                    // See: <https://github.com/matrix-org/matrix-rust-sdk/issues/1703#issuecomment-2250297923>
                    //
                    // Note that here we only proactively re-paginate the *current* room
                    // (the one being viewed by the user when this ignore request was issued),
                    // and all other rooms will be re-paginated in `handle_ignore_user_list_subscriber()`.`
                    submit_async_request(MatrixRequest::PaginateRoomTimeline {
                        room_id,
                        num_events: 50,
                        direction: PaginationDirection::Backwards,
                    });
                });
            }

            MatrixRequest::SendTypingNotice { room_id, typing } => {
                let Some(room) = CLIENT.get().and_then(|c| c.get_room(&room_id)) else {
                    error!("BUG: client/room not found for typing notice request {room_id}");
                    continue;
                };
                let _typing_task = Handle::current().spawn(async move {
                    if let Err(e) = room.typing_notice(typing).await {
                        error!("Failed to send typing notice to room {room_id}: {e:?}");
                    }
                });
            }

            MatrixRequest::SubscribeToTypingNotices { room_id, subscribe } => {
                let (room, timeline_update_sender, mut typing_notice_receiver) = {
                    let mut all_room_info = ALL_ROOM_INFO.lock().unwrap();
                    let Some(room_info) = all_room_info.get_mut(&room_id) else {
                        log!("BUG: room info not found for subscribe to typing notices request, room {room_id}");
                        continue;
                    };
                    let (room, recv) = if subscribe {
                        if room_info.typing_notice_subscriber.is_some() {
                            warning!("Note: room {room_id} is already subscribed to typing notices.");
                            continue;
                        } else {
                            let Some(room) = CLIENT.get().and_then(|c| c.get_room(&room_id)) else {
                                error!("BUG: client/room not found when subscribing to typing notices request, room: {room_id}");
                                continue;
                            };
                            let (drop_guard, recv) = room.subscribe_to_typing_notifications();
                            room_info.typing_notice_subscriber = Some(drop_guard);
                            (room, recv)
                        }
                    } else {
                        room_info.typing_notice_subscriber.take();
                        continue;
                    };
                    // Here: we don't have an existing subscriber running, so we fall through and start one.
                    (room, room_info.timeline_update_sender.clone(), recv)
                };

                let _typing_notices_task = Handle::current().spawn(async move {
                    while let Ok(user_ids) = typing_notice_receiver.recv().await {
                        // log!("Received typing notifications for room {room_id}: {user_ids:?}");
                        let mut users = Vec::with_capacity(user_ids.len());
                        for user_id in user_ids {
                            users.push(
                                room.get_member_no_sync(&user_id)
                                    .await
                                    .ok()
                                    .flatten()
                                    .and_then(|m| m.display_name().map(|d| d.to_owned()))
                                    .unwrap_or_else(|| user_id.to_string())
                            );
                        }
                        if let Err(e) = timeline_update_sender.send(TimelineUpdate::TypingUsers { users }) {
                            error!("Error: timeline update sender couldn't send the list of typing users: {e:?}");
                        }
                        SignalToUI::set_ui_signal();
                    }
                    // log!("Note: typing notifications recv loop has ended for room {}", room_id);
                });
            }
            MatrixRequest::SubscribeToOwnUserReadReceiptsChanged { room_id, subscribe } => {

                let (timeline, sender) = {
                    let mut all_room_info = ALL_ROOM_INFO.lock().unwrap();
                    let Some(room_info) = all_room_info.get_mut(&room_id) else {    
                        log!("BUG: room info not found for subscribe to own user read receipts changed request, room {room_id}");
                        continue;
                    };
                    (room_info.timeline.clone(), room_info.timeline_update_sender.clone())
                };

                let subscribe_to_current_user_read_receipt_changed = subscribe_to_current_user_read_receipt_changed.clone();

                let _to_updates_task = Handle::current().spawn(async move {
                    let update_receiver = timeline.subscribe_own_user_read_receipts_changed().await;
                    let read_receipt_change_mutex = subscribe_to_current_user_read_receipt_changed.clone();
                    let mut read_receipt_change_mutex_guard = read_receipt_change_mutex.lock().await;
                    if let Some(subscription) = read_receipt_change_mutex_guard.get(&room_id) {
                        if *subscription && subscribe {
                            return
                        }
                    } else if subscribe {
                        read_receipt_change_mutex_guard.insert(room_id.clone(), true);
                    }
                    pin_mut!(update_receiver);
                    if let Some(client_user_id) = current_user_id() {
                        if let Some((event_id, receipt)) = timeline.latest_user_read_receipt(&client_user_id).await {
                            log!("Received own user read receipt: {receipt:?} {event_id:?}");
                            if let Err(e) = sender.send(TimelineUpdate::OwnUserReadReceipt(receipt)) { 
                                error!("Failed to get own user read receipt: {e:?}"); 
                            }
                        }
                        while (update_receiver.next().await).is_some() {
                            let read_receipt_change = subscribe_to_current_user_read_receipt_changed.clone();
                            let read_receipt_change = read_receipt_change.lock().await;
                            let Some(subscribed_to_user_read_receipt) = read_receipt_change.get(&room_id) else { continue; };
                            if !subscribed_to_user_read_receipt {
                                break;
                            }
                            if let Some((_, receipt)) = timeline.latest_user_read_receipt(&client_user_id).await {
                                if let Err(e) = sender.send(TimelineUpdate::OwnUserReadReceipt(receipt)) { 
                                    error!("Failed to get own user read receipt: {e:?}"); 
                                }
                            }
                        }
                    }
                });
            }
            MatrixRequest::SpawnSSOServer { brand, homeserver_url, identity_provider_id} => {
                spawn_sso_server(brand, homeserver_url, identity_provider_id, login_sender.clone()).await;
            }
            MatrixRequest::ResolveRoomAlias(room_alias) => {
                let Some(client) = CLIENT.get() else { continue };
                let _resolve_task = Handle::current().spawn(async move {
                    log!("Sending resolve room alias request for {room_alias}...");
                    let res = client.resolve_room_alias(&room_alias).await;
                    log!("Resolved room alias {room_alias} to: {res:?}");
                    todo!("Send the resolved room alias back to the UI thread somehow.");
                });
            }

            MatrixRequest::FetchAvatar { mxc_uri, on_fetched } => {
                let Some(client) = CLIENT.get() else { continue };
                let _fetch_task = Handle::current().spawn(async move {
                    // log!("Sending fetch avatar request for {mxc_uri:?}...");
                    let media_request = MediaRequest {
                        source: MediaSource::Plain(mxc_uri.clone()),
                        format: MEDIA_THUMBNAIL_FORMAT.into(),
                    };
                    let res = client.media().get_media_content(&media_request, true).await;
                    // log!("Fetched avatar for {mxc_uri:?}, succeeded? {}", res.is_ok());
                    on_fetched(AvatarUpdate { mxc_uri, avatar_data: res.map(|v| v.into()) });
                });
            }

            MatrixRequest::FetchMedia { media_request, on_fetched, destination, update_sender } => {
                let Some(client) = CLIENT.get() else { continue };
                let media = client.media();

                let _fetch_task = Handle::current().spawn(async move {
                    // log!("Sending fetch media request for {media_request:?}...");
                    let res = media.get_media_content(&media_request, true).await;
                    on_fetched(&destination, media_request, res, update_sender);
                });
            }

            MatrixRequest::SendMessage { room_id, message, replied_to } => {
                let timeline = {
                    let all_room_info = ALL_ROOM_INFO.lock().unwrap();
                    let Some(room_info) = all_room_info.get(&room_id) else {
                        log!("BUG: room info not found for send message request {room_id}");
                        continue;
                    };
                    room_info.timeline.clone()
                };

                // Spawn a new async task that will send the actual message.
                let _send_message_task = Handle::current().spawn(async move {
                    log!("Sending message to room {room_id}: {message:?}...");
                    if let Some(replied_to_info) = replied_to {
                        match timeline.send_reply(message.into(), replied_to_info, ForwardThread::Yes).await {
                            Ok(_send_handle) => log!("Sent reply message to room {room_id}."),
                            Err(_e) => error!("Failed to send reply message to room {room_id}: {_e:?}"),
                        }
                    } else {
                        match timeline.send(message.into()).await {
                            Ok(_send_handle) => log!("Sent message to room {room_id}."),
                            Err(_e) => error!("Failed to send message to room {room_id}: {_e:?}"),
                        }
                    }
                    SignalToUI::set_ui_signal();
                });
<<<<<<< HEAD
            },
            MatrixRequest::ReadReceipt { room_id, event_id }=>{
=======
            }

            MatrixRequest::ReadReceipt { room_id, event_id } => {
>>>>>>> f8863c31
                let timeline = {
                    let all_room_info = ALL_ROOM_INFO.lock().unwrap();
                    let Some(room_info) = all_room_info.get(&room_id) else {
                        log!("BUG: room info not found when sending read receipt, room {room_id}, {event_id}");
                        continue;
                    };
                    room_info.timeline.clone()
                };
                let _send_rr_task = Handle::current().spawn(async move {
                    match timeline.send_single_receipt(ReceiptType::Read, ReceiptThread::Unthreaded, event_id.clone()).await {
                        Ok(sent) => log!("{} read receipt to room {room_id} for event {event_id}", if sent { "Sent" } else { "Already sent" }),
                        Err(_e) => error!("Failed to send read receipt to room {room_id} for event {event_id}; error: {_e:?}"),
                    }
                });
            },

            MatrixRequest::FullyReadReceipt { room_id, event_id, .. } => {
                let timeline = {
                    let all_room_info = ALL_ROOM_INFO.lock().unwrap();
                    let Some(room_info) = all_room_info.get(&room_id) else {
                        log!("BUG: room info not found when sending fully read receipt, room {room_id}, {event_id}");
                        continue;
                    };
                    room_info.timeline.clone()
                };
                let _send_frr_task = Handle::current().spawn(async move {
                    match timeline.send_single_receipt(ReceiptType::FullyRead, ReceiptThread::Unthreaded, event_id.clone()).await {
                        Ok(sent) => log!("{} fully read receipt to room {room_id} for event {event_id}", 
                            if sent { "Sent" } else { "Already sent" }
                        ),
                        Err(_e) => error!("Failed to send fully read receipt to room {room_id} for event {event_id}; error: {_e:?}"),
                    }
                });
            },

            MatrixRequest::CheckCanUserSendMessage { room_id } => {
                let (timeline, sender) = {
                    let all_room_info = ALL_ROOM_INFO.lock().unwrap();
                    let Some(room_info) = all_room_info.get(&room_id) else {
                        log!("BUG: room info not found for fetch members request {room_id}");
                        continue;
                    };

                    (room_info.timeline.clone(), room_info.timeline_update_sender.clone())
                };

                let Some(user_id) = current_user_id() else { continue };

                let _check_can_user_send_message_task = Handle::current().spawn(async move {
                    let can_user_send_message = timeline.room().can_user_send_message(
                        &user_id,
                        MessageLikeEventType::Message
                    )
                    .await
                    .unwrap_or(true);

                    if let Err(e) = sender.send(TimelineUpdate::CanUserSendMessage(can_user_send_message)) {
                        error!("Failed to send the result of if user can send message: {e}")
                    }
                });
            },
            MatrixRequest::ToggleReaction { room_id, timeline_event_id, reaction } => {
                let timeline = {
                    let all_room_info = ALL_ROOM_INFO.lock().unwrap();
                    let Some(room_info) = all_room_info.get(&room_id) else {
                        log!("BUG: room info not found for send toggle reaction {room_id}");
                        continue;
                    };
                    room_info.timeline.clone()
                };

                let _toggle_reaction_task = Handle::current().spawn(async move {
                    log!("Toggle Reaction to room {room_id}: ...");
                    match timeline.toggle_reaction(&timeline_event_id, &reaction).await {
                        Ok(_send_handle) => log!("Sent toggle reaction to room {room_id} {reaction}."),
                        Err(_e) => error!("Failed to send toggle reaction to room {room_id} {reaction}; error: {_e:?}"),
                    }
                });
            }
        }
    }

    error!("async_worker task ended unexpectedly");
    bail!("async_worker task ended unexpectedly")
}


/// The single global Tokio runtime that is used by all async tasks.
static TOKIO_RUNTIME: OnceLock<tokio::runtime::Runtime> = OnceLock::new();

/// The sender used by [`submit_async_request`] to send requests to the async worker thread.
/// Currently there is only one, but it can be cloned if we need more concurrent senders.
static REQUEST_SENDER: OnceLock<UnboundedSender<MatrixRequest>> = OnceLock::new();


pub fn start_matrix_tokio() -> Result<()> {
    // Create a Tokio runtime, and save it in a static variable to ensure it isn't dropped.
    let rt = TOKIO_RUNTIME.get_or_init(|| tokio::runtime::Runtime::new().unwrap());

    // Create a channel to be used between UI thread(s) and the async worker thread.
    let (sender, receiver) = tokio::sync::mpsc::unbounded_channel::<MatrixRequest>();
    REQUEST_SENDER.set(sender).expect("BUG: REQUEST_SENDER already set!");

    let (login_sender, login_receiver) = tokio::sync::mpsc::channel(1);
    // Start a high-level async task that will start and monitor all other tasks.
    let _monitor = rt.spawn(async move {
        // Spawn the actual async worker thread.
        let mut worker_join_handle = rt.spawn(async_worker(receiver, login_sender));

        // Start the main loop that drives the Matrix client SDK.
        let mut main_loop_join_handle = rt.spawn(async_main_loop(login_receiver));

        #[allow(clippy::never_loop)] // unsure if needed, just following tokio's examples.
        loop {
            tokio::select! {
                result = &mut main_loop_join_handle => {
                    match result {
                        Ok(Ok(())) => {
                            error!("BUG: main async loop task ended unexpectedly!");
                        }
                        Ok(Err(e)) => {
                            error!("Error: main async loop task ended:\n\t{e:?}");
                            rooms_list::enqueue_rooms_list_update(RoomsListUpdate::Status {
                                status: e.to_string(),
                            });
                        },
                        Err(e) => {
                            error!("BUG: failed to join main async loop task: {e:?}");
                        }
                    }
                    break;
                }
                result = &mut worker_join_handle => {
                    match result {
                        Ok(Ok(())) => {
                            error!("BUG: async worker task ended unexpectedly!");
                        }
                        Ok(Err(e)) => {
                            error!("Error: async worker task ended:\n\t{e:?}");
                            rooms_list::enqueue_rooms_list_update(RoomsListUpdate::Status {
                                status: e.to_string(),
                            });
                        },
                        Err(e) => {
                            error!("BUG: failed to join async worker task: {e:?}");
                        }
                    }
                    break;
                }
            }
        }
    });

    Ok(())
}


/// A tokio::watch channel sender for sending requests from the RoomScreen UI widget
/// to the corresponding background async task for that room (its `timeline_subscriber_handler`).
pub type TimelineRequestSender = watch::Sender<Vec<BackwardsPaginateUntilEventRequest>>;


/// Info about a room that our client currently knows about.
struct RoomInfo {
    #[allow(unused)]
    room_id: OwnedRoomId,
    /// A reference to this room's timeline of events.
    timeline: Arc<Timeline>,
    /// An instance of the clone-able sender that can be used to send updates to this room's timeline.
    timeline_update_sender: crossbeam_channel::Sender<TimelineUpdate>,
    /// A tuple of two separate channel endpoints that can only be taken *once* by the main UI thread.
    ///
    /// 1. The single receiver that can receive updates to this room's timeline.
    ///    * When a new room is joined, an unbounded crossbeam channel will be created
    ///      and its sender given to a background task (the `timeline_subscriber_handler()`)
    ///      that enqueues timeline updates as it receives timeline vector diffs from the server.
    ///    * The UI thread can take ownership of this update receiver in order to receive updates
    ///      to this room's timeline, but only one receiver can exist at a time.
    /// 2. The sender that can send requests to the background timeline subscriber handler,
    ///    e.g., to watch for a specific event to be prepended to the timeline (via back pagination).
    timeline_singleton_endpoints: Option<(
        crossbeam_channel::Receiver<TimelineUpdate>,
        TimelineRequestSender,
    )>,
    /// The async task that listens for timeline updates for this room and sends them to the UI thread.
    timeline_subscriber_handler_task: JoinHandle<()>,
    /// A drop guard for the event handler that represents a subscription to typing notices for this room.
    typing_notice_subscriber: Option<EventHandlerDropGuard>,
    /// The ID of the old tombstoned room that this room has replaced, if any.
    replaces_tombstoned_room: Option<OwnedRoomId>,
}
impl Drop for RoomInfo {
    fn drop(&mut self) {
        log!("Dropping RoomInfo for room {}", self.room_id);
        self.timeline_subscriber_handler_task.abort();
        drop(self.typing_notice_subscriber.take());
        if let Some(replaces_tombstoned_room) = self.replaces_tombstoned_room.take() {
            TOMBSTONED_ROOMS.lock().unwrap().insert(
                self.room_id.clone(),
                replaces_tombstoned_room,
            );
        }
    }
}

/// Information about all of the rooms we currently know about.
static ALL_ROOM_INFO: Mutex<BTreeMap<OwnedRoomId, RoomInfo>> = Mutex::new(BTreeMap::new());

/// Information about all of the rooms that have been tombstoned.
///
/// The map key is the **NEW** replacement room ID, and the value is the **OLD** tombstoned room ID.
/// This allows us to quickly query if a newly-encountered room is a replacement for an old tombstoned room.
static TOMBSTONED_ROOMS: Mutex<BTreeMap<OwnedRoomId, OwnedRoomId>> = Mutex::new(BTreeMap::new());

/// The logged-in Matrix client, which can be freely and cheaply cloned.
static CLIENT: OnceLock<Client> = OnceLock::new();

pub fn get_client() -> Option<Client> {
    CLIENT.get().cloned()
}

/// Returns the user ID of the currently logged-in user, if any.
pub fn current_user_id() -> Option<OwnedUserId> {
    CLIENT.get().and_then(|c|
        c.session_meta().map(|m| m.user_id.clone())
    )
}

/// The singleton sync service.
static SYNC_SERVICE: OnceLock<SyncService> = OnceLock::new();

pub fn get_sync_service() -> Option<&'static SyncService> {
    SYNC_SERVICE.get()
}


/// The list of users that the current user has chosen to ignore.
/// Ideally we shouldn't have to maintain this list ourselves,
/// but the Matrix SDK doesn't currently properly maintain the list of ignored users.
static IGNORED_USERS: Mutex<BTreeSet<OwnedUserId>> = Mutex::new(BTreeSet::new());

/// Returns a deep clone of the current list of ignored users.
pub fn get_ignored_users() -> BTreeSet<OwnedUserId> {
    IGNORED_USERS.lock().unwrap().clone()
}

/// Returns whether the given user ID is currently being ignored.
pub fn is_user_ignored(user_id: &UserId) -> bool {
    IGNORED_USERS.lock().unwrap().contains(user_id)
}


/// Returns three channel endpoints related to the timeline for the given room.
///
/// 1. A timeline update sender.
/// 2. The timeline update receiver, which is a singleton, and can only be taken once.
/// 3. A `tokio::watch` sender that can be used to send requests to the timeline subscriber handler.
///
/// This will only succeed once per room, as only a single channel receiver can exist.
pub fn take_timeline_endpoints(
    room_id: &OwnedRoomId,
) -> Option<(
        crossbeam_channel::Sender<TimelineUpdate>,
        crossbeam_channel::Receiver<TimelineUpdate>,
        TimelineRequestSender,
    )>
{
    ALL_ROOM_INFO.lock().unwrap()
        .get_mut(room_id)
        .and_then(|ri| ri.timeline_singleton_endpoints.take()
            .map(|(receiver, request_sender)| {
                (ri.timeline_update_sender.clone(), receiver, request_sender)
            })
        )
}

const DEFAULT_HOMESERVER: &str = "matrix.org";

fn username_to_full_user_id(
    username: &str,
    homeserver: Option<&str>,
) -> Option<OwnedUserId> {
    username
        .try_into()
        .ok()
        .or_else(|| {
            let homeserver_url = homeserver.unwrap_or(DEFAULT_HOMESERVER);
            let user_id_str = if username.starts_with("@") {
                format!("{}:{}", username, homeserver_url)
            } else {
                format!("@{}:{}", username, homeserver_url)
            };
            user_id_str.as_str().try_into().ok()
        })
}

async fn async_main_loop(
    mut login_receiver: Receiver<LoginRequest>,
) -> Result<()> {
    tracing_subscriber::fmt::init();

    let most_recent_user_id = persistent_state::most_recent_user_id();
    log!("Most recent user ID: {most_recent_user_id:?}");
    let cli_parse_result = Cli::try_parse();
    let cli_has_valid_username_password = cli_parse_result.as_ref()
        .is_ok_and(|cli| !cli.username.is_empty() && !cli.password.is_empty());
    log!("CLI parsing succeeded? {}. CLI has valid UN+PW? {}",
        cli_parse_result.as_ref().is_ok(),
        cli_has_valid_username_password,
    );
    let wait_for_login = !cli_has_valid_username_password && (
        most_recent_user_id.is_none()
            || std::env::args().any(|arg| arg == "--login-screen" || arg == "--force-login")
    );
    log!("Waiting for login? {}", wait_for_login);

    let new_login_opt = if !wait_for_login {
        let specified_username = cli_parse_result.as_ref().ok().and_then(|cli|
            username_to_full_user_id(
                &cli.username,
                cli.homeserver.as_deref(),
            )
        );
        log!("Trying to restore session for user: {:?}",
            specified_username.as_ref().or(most_recent_user_id.as_ref())
        );
        if let Ok(session) = persistent_state::restore_session(specified_username).await {
            Some(session)
        } else {
            let status_err = "Failed to restore previous user session. Please login again.";
            log!("{status_err}");
            Cx::post_action(LoginAction::Status(status_err.to_string()));

            if let Ok(cli) = &cli_parse_result {
                let status_str = format!("Attempting auto-login from CLI arguments as user '{}'...", cli.username);
                log!("{status_str}");
                Cx::post_action(LoginAction::Status(status_str));
                let mut login_types: Vec<LoginType> = Vec::new();
                let homeserver_url = cli.homeserver.as_deref().unwrap_or(DEFAULT_HOMESERVER);
                if let Err(e) = populate_login_types(homeserver_url, &mut login_types).await {
                    error!("Populating Login types failed: {e:?}");
                    Cx::post_action(LoginAction::LoginFailure(format!("Populating Login types failed {homeserver_url} {e:?}")));
                }
                match login(cli, LoginRequest::LoginByCli, &login_types).await {
                    Ok(new_login) => Some(new_login),
                    Err(e) => {
                        error!("CLI-based login failed: {e:?}");
                        Cx::post_action(LoginAction::LoginFailure(format!("Login failed: {e:?}")));
                        enqueue_rooms_list_update(RoomsListUpdate::Status {
                            status: format!("Login failed: {e:?}"),
                        });
                        None
                    }
                }
            } else {
                None
            }
        }
    } else {
        None
    };
    let cli: Cli = cli_parse_result.unwrap_or(Cli::default());
    let (client, _sync_token) = match new_login_opt {
        Some(new_login) => new_login,
        None => {
            let homeserver_url = cli.homeserver.as_deref().unwrap_or(DEFAULT_HOMESERVER);
            let mut login_types = Vec::new();
            // Display the available Identity providers by fetching the login types
            if let Err(e) = populate_login_types(homeserver_url, &mut login_types).await {
                error!("Populating Login types failed for {homeserver_url}: {e:?}");
                Cx::post_action(LoginAction::LoginFailure(format!("Populating Login types failed for {homeserver_url} {e:?}")));
            }
            loop {
                log!("Waiting for login request...");
                match login_receiver.recv().await {
                    Some(login_request) => {
                        if let LoginRequest::HomeserverLoginTypesQuery(homeserver_url) = login_request {
                            if let Err(e) = populate_login_types(&homeserver_url, &mut login_types).await {
                                error!("Populating Login types failed: {e:?}");
                                Cx::post_action(LoginAction::LoginFailure(format!("Populating Login types failed {homeserver_url} {e:?}")));
                            }
                            continue
                        }
                        match login(&cli, login_request, &login_types).await {
                            Ok((client, sync_token)) => {
                                break (client, sync_token);
                            }
                            Err(e) => {
                                error!("Login failed: {e:?}");
                                Cx::post_action(LoginAction::LoginFailure(format!("Login failed: {e:?}")));
                                enqueue_rooms_list_update(RoomsListUpdate::Status {
                                    status: format!("Login failed: {e:?}"),
                                });
                            }
                        }
                    },
                    None => {
                        error!("BUG: login_receiver hung up unexpectedly");
                        return Err(anyhow::anyhow!("BUG: login_receiver hung up unexpectedly"));
                    }
                }
            }
        }
    };

    Cx::post_action(LoginAction::LoginSuccess);

    enqueue_rooms_list_update(RoomsListUpdate::Status {
        status: format!("Logged in as {}. Loading rooms...", client.user_id().unwrap()),
    });

    CLIENT.set(client.clone()).expect("BUG: CLIENT already set!");

    add_verification_event_handlers_and_sync_client(client.clone());

    // Listen for updates to the ignored user list.
    handle_ignore_user_list_subscriber(client.clone());

    let sync_service = SyncService::builder(client.clone())
        .build()
        .await?;
    handle_sync_service_state_subscriber(sync_service.state());
    sync_service.start().await;
    let room_list_service = sync_service.room_list_service();
    SYNC_SERVICE.set(sync_service).unwrap_or_else(|_| panic!("BUG: SYNC_SERVICE already set!"));

    let all_rooms_list = room_list_service.all_rooms().await?;
    handle_room_list_service_loading_state(all_rooms_list.loading_state());

    let (room_diff_stream, room_list_dynamic_entries_controller) =
        // TODO: paginate room list to avoid loading all rooms at once
        all_rooms_list.entries_with_dynamic_adapters(usize::MAX);

    room_list_dynamic_entries_controller.set_filter(
        Box::new(|_room| true),
    );

    const LOG_ROOM_LIST_DIFFS: bool = false;

    let mut all_known_rooms = Vector::new();
    pin_mut!(room_diff_stream);
    while let Some(batch) = room_diff_stream.next().await {
        let mut peekable_diffs = batch.into_iter().peekable();
        while let Some(diff) = peekable_diffs.next() {
            match diff {
                VectorDiff::Append { values: new_rooms } => {
                    let _num_new_rooms = new_rooms.len();
                    if LOG_ROOM_LIST_DIFFS { log!("room_list: diff Append {_num_new_rooms}"); }
                    for new_room in &new_rooms {
                        add_new_room(new_room).await?;
                    }
                    all_known_rooms.append(new_rooms);
                }
                VectorDiff::Clear => {
                    if LOG_ROOM_LIST_DIFFS { log!("room_list: diff Clear"); }
                    all_known_rooms.clear();
                    ALL_ROOM_INFO.lock().unwrap().clear();
                    enqueue_rooms_list_update(RoomsListUpdate::ClearRooms);
                }
                VectorDiff::PushFront { value: new_room } => {
                    if LOG_ROOM_LIST_DIFFS { log!("room_list: diff PushFront"); }
                    add_new_room(&new_room).await?;
                    all_known_rooms.push_front(new_room);
                }
                VectorDiff::PushBack { value: new_room } => {
                    if LOG_ROOM_LIST_DIFFS { log!("room_list: diff PushBack"); }
                    add_new_room(&new_room).await?;
                    all_known_rooms.push_back(new_room);
                }
                VectorDiff::PopFront => {
                    if LOG_ROOM_LIST_DIFFS { log!("room_list: diff PopFront"); }
                    if let Some(room) = all_known_rooms.pop_front() {
                        if LOG_ROOM_LIST_DIFFS { log!("PopFront: removing {}", room.room_id()); }
                        remove_room(&room);
                    }
                }
                VectorDiff::PopBack => {
                    if LOG_ROOM_LIST_DIFFS { log!("room_list: diff PopBack"); }
                    if let Some(room) = all_known_rooms.pop_back() {
                        if LOG_ROOM_LIST_DIFFS { log!("PopBack: removing {}", room.room_id()); }
                        remove_room(&room);
                    }
                }
                VectorDiff::Insert { index, value: new_room } => {
                    if LOG_ROOM_LIST_DIFFS { log!("room_list: diff Insert at {index}"); }
                    add_new_room(&new_room).await?;
                    all_known_rooms.insert(index, new_room);
                }
                VectorDiff::Set { index, value: changed_room } => {
                    if LOG_ROOM_LIST_DIFFS { log!("room_list: diff Set at {index}"); }
                    let old_room = all_known_rooms.get(index).expect("BUG: Set index out of bounds");
                    update_room(old_room, &changed_room).await?;
                    all_known_rooms.set(index, changed_room);
                }
                VectorDiff::Remove { index: remove_index } => {
                    if LOG_ROOM_LIST_DIFFS { log!("room_list: diff Remove at {remove_index}"); }
                    if remove_index < all_known_rooms.len() {
                        let room = all_known_rooms.remove(remove_index);
                        // Try to optimize a common operation, in which a `Remove` diff
                        // is immediately followed by an `Insert` diff for the same room,
                        // which happens frequently in order to "sort" the room list
                        // by changing its positional order.
                        // We treat this as a simple `Set` operation (`update_room()`),
                        // which is way more efficient.
                        let mut next_diff_was_handled = false;
                        if let Some(VectorDiff::Insert { index: insert_index, value: new_room }) = peekable_diffs.peek() {
                            if room.room_id() == new_room.room_id() {
                                if LOG_ROOM_LIST_DIFFS {
                                    log!("Optimizing Remove({remove_index}) + Insert({insert_index}) into Set (update) for room {}", room.room_id());
                                }
                                update_room(&room, new_room).await?;
                                all_known_rooms.insert(*insert_index, new_room.clone());
                                next_diff_was_handled = true;
                            }
                        }
                        if next_diff_was_handled {
                            peekable_diffs.next(); // consume the next diff
                        } else {
                            warning!("UNTESTED SCENARIO: room_list: diff Remove({remove_index}) was NOT followed by an Insert. Removed room: {}", room.room_id());
                            remove_room(&room);
                        }
                    } else {
                        error!("BUG: room_list: diff Remove index {remove_index} out of bounds, len {}", all_known_rooms.len());
                    }
                }
                VectorDiff::Truncate { length } => {
                    if LOG_ROOM_LIST_DIFFS { log!("room_list: diff Truncate to {length}"); }
                    // Iterate manually so we can know which rooms are being removed.
                    while all_known_rooms.len() > length {
                        if let Some(room) = all_known_rooms.pop_back() {
                            remove_room(&room);
                        }
                    }
                    all_known_rooms.truncate(length); // sanity check
                }
                VectorDiff::Reset { values: new_rooms } => {
                    // We implement this by clearing all rooms and then adding back the new values.
                    if LOG_ROOM_LIST_DIFFS { log!("room_list: diff Reset, old length {}, new length {}", all_known_rooms.len(), new_rooms.len()); }
                    // Iterate manually so we can know which rooms are being removed.
                    while let Some(room) = all_known_rooms.pop_back() {
                        remove_room(&room);
                    }
                    // ALL_ROOM_INFO should already be empty due to successive calls to `remove_room()`,
                    // so this is just a sanity check.
                    ALL_ROOM_INFO.lock().unwrap().clear();
                    enqueue_rooms_list_update(RoomsListUpdate::ClearRooms);
                    for room in &new_rooms {
                        add_new_room(room).await?;
                    }
                    all_known_rooms = new_rooms;
                }
            }
        }
    }

    bail!("room list service sync loop ended unexpectedly")
}


/// Invoked when the room list service has received an update that changes an existing room.
async fn update_room(
    old_room: &room_list_service::Room,
    new_room: &room_list_service::Room,
) -> Result<()> {
    let new_room_id = new_room.room_id().to_owned();
    let mut room_avatar_changed = false;
    if old_room.room_id() == new_room_id {
        if let Some(new_latest_event) = new_room.latest_event().await {
            if let Some(old_latest_event) = old_room.latest_event().await {
                if new_latest_event.timestamp() > old_latest_event.timestamp() {
                    log!("Updating latest event for room {}", new_room_id);
                    room_avatar_changed = update_latest_event(new_room_id.clone(), &new_latest_event, None);
                }
            }
        }

        if room_avatar_changed || (old_room.avatar_url() != new_room.avatar_url()) {
            log!("Updating avatar for room {}", new_room_id);
            spawn_fetch_room_avatar(new_room.inner_room().clone());
        }

        if let Ok(new_room_name) = new_room.compute_display_name().await {
            let new_room_name = new_room_name.to_string();
            if old_room.cached_display_name().as_ref() != Some(&new_room_name) {
                log!("Updating room name for room {} to {}", new_room_id, new_room_name);
                enqueue_rooms_list_update(RoomsListUpdate::UpdateRoomName {
                    room_id: new_room_id.clone(),
                    new_room_name,
                });
            }
        }

        if let Ok(new_tags) = new_room.tags().await {
            enqueue_rooms_list_update(RoomsListUpdate::Tags {
                room_id: new_room_id.clone(),
                new_tags,
            });
        }
        Ok(())
    }
    else {
        warning!("UNTESTED SCENARIO: update_room(): removing old room {}, replacing with new room {}",
            old_room.room_id(), new_room_id,
        );
        remove_room(old_room);
        add_new_room(new_room).await
    }
}


/// Invoked when the room list service has received an update to remove an existing room.
fn remove_room(room: &room_list_service::Room) {
    ALL_ROOM_INFO.lock().unwrap().remove(room.room_id());
    enqueue_rooms_list_update(
        RoomsListUpdate::RemoveRoom(room.room_id().to_owned())
    );
}


/// Invoked when the room list service has received an update with a brand new room.
async fn add_new_room(room: &room_list_service::Room) -> Result<()> {
    let room_id = room.room_id().to_owned();

    // NOTE: the call to `sync_up()` never returns, so I'm not sure how to force a room to fully sync.
    //       I suspect that's the problem -- we can't get the room's tombstone event content because
    //       the room isn't fully synced yet. But I don't know how to force it to fully sync.
    //
    // if !room.is_state_fully_synced() {
    //     log!("Room {room_id} is not fully synced yet; waiting for sync_up...");
    //     room.sync_up().await;
    //     log!("Room {room_id} is now fully synced? {}", room.is_state_fully_synced());
    // }


    // Do not add tombstoned rooms to the rooms list; they require special handling.
    if let Some(tombstoned_info) = room.tombstone() {
        log!("Room {room_id} has been tombstoned: {tombstoned_info:#?}");
        // Since we don't know the order in which we'll learn about new rooms,
        // we need to first check to see if the replacement for this tombstoned room
        // refers to an already-known room as its replacement.
        // If so, we can immediately update the replacement room's room info
        // to indicate that it replaces this tombstoned room.
        let replacement_room_id = tombstoned_info.replacement_room;
        if let Some(room_info) = ALL_ROOM_INFO.lock().unwrap().get_mut(&replacement_room_id) {
            room_info.replaces_tombstoned_room = Some(replacement_room_id.clone());
        }
        // But if we don't know about the replacement room yet, we need to save this tombstoned room
        // in a separate list so that the replacement room we will discover in the future
        // can know which old tombstoned room it replaces (see the bottom of this function).
        else {
            TOMBSTONED_ROOMS.lock().unwrap().insert(replacement_room_id, room_id.clone());
        }
        return Ok(());
    }

    let timeline = if let Some(tl_arc) = room.timeline() {
        tl_arc
    } else {
        let builder = room.default_room_timeline_builder().await?
            .track_read_marker_and_receipts();
        room.init_timeline_with_builder(builder).await?;
        room.timeline().ok_or_else(|| anyhow::anyhow!("BUG: room timeline not found for room {room_id}"))?
    };
    let latest_event = timeline.latest_event().await;
    let (timeline_update_sender, timeline_update_receiver) = crossbeam_channel::unbounded();

    let room_name = room.compute_display_name().await
        .map(|n| n.to_string())
        .ok();

    let (request_sender, request_receiver) = watch::channel(Vec::new());
    let timeline_subscriber_handler_task = Handle::current().spawn(timeline_subscriber_handler(
        room.inner_room().clone(),
        timeline.clone(),
        timeline_update_sender.clone(),
        request_receiver,
    ));

    let latest = latest_event.as_ref().map(
        |ev| get_latest_event_details(ev, &room_id)
    );

    rooms_list::enqueue_rooms_list_update(RoomsListUpdate::AddRoom(RoomsListEntry {
        room_id: room_id.clone(),
        latest,
        tags: room.tags().await.ok().flatten(),
        // start with a basic text avatar; the avatar image will be fetched asynchronously below.
        avatar: avatar_from_room_name(room_name.as_deref().unwrap_or_default()),
        room_name,
        canonical_alias: room.canonical_alias(),
        alt_aliases: room.alt_aliases(),
        has_been_paginated: false,
        is_selected: false,
    }));

    spawn_fetch_room_avatar(room.inner_room().clone());

    let tombstoned_room_replaced_by_this_room = TOMBSTONED_ROOMS.lock()
        .unwrap()
        .remove(&room_id);

    log!("Adding new room {room_id} to ALL_ROOM_INFO. Replaces tombstoned room: {tombstoned_room_replaced_by_this_room:?}");
    ALL_ROOM_INFO.lock().unwrap().insert(
        room_id.clone(),
        RoomInfo {
            room_id,
            timeline,
            timeline_singleton_endpoints: Some((timeline_update_receiver, request_sender)),
            timeline_update_sender,
            timeline_subscriber_handler_task,
            typing_notice_subscriber: None,
            replaces_tombstoned_room: tombstoned_room_replaced_by_this_room,
        },
    );
    Ok(())
}

#[allow(unused)]
async fn current_ignore_user_list(client: &Client) -> Option<BTreeSet<OwnedUserId>> {
    use matrix_sdk::ruma::events::ignored_user_list::IgnoredUserListEventContent;
    let ignored_users = client.account()
        .account_data::<IgnoredUserListEventContent>()
        .await
        .ok()??
        .deserialize()
        .ok()?
        .ignored_users
        .into_keys()
        .collect();

    Some(ignored_users)
}

fn handle_ignore_user_list_subscriber(client: Client) {
    let mut subscriber = client.subscribe_to_ignore_user_list_changes();
    log!("Initial ignored-user list is: {:?}", subscriber.get());
    Handle::current().spawn(async move {
        let mut first_update = true;
        while let Some(ignore_list) = subscriber.next().await {
            log!("Received an updated ignored-user list: {ignore_list:?}");
            let ignored_users_new = ignore_list
                .into_iter()
                .filter_map(|u| OwnedUserId::try_from(u).ok())
                .collect::<BTreeSet<_>>();

            // TODO: when we support persistent state, don't forget to update `IGNORED_USERS` upon app boot.
            let mut ignored_users_old = IGNORED_USERS.lock().unwrap();
            let has_changed = *ignored_users_old != ignored_users_new;
            *ignored_users_old = ignored_users_new;

            if has_changed && !first_update {
                // After successfully (un)ignoring a user, all timelines are fully cleared by the Matrix SDK.
                // Therefore, we need to re-fetch all timelines for all rooms,
                // and currently the only way to actually accomplish this is via pagination.
                // See: <https://github.com/matrix-org/matrix-rust-sdk/issues/1703#issuecomment-2250297923>
                for joined_room in client.joined_rooms() {
                    submit_async_request(MatrixRequest::PaginateRoomTimeline {
                        room_id: joined_room.room_id().to_owned(),
                        num_events: 50,
                        direction: PaginationDirection::Backwards,
                    });
                }
            }

            first_update = false;
        }
    });
}


fn handle_sync_service_state_subscriber(mut subscriber: Subscriber<sync_service::State>) {
    log!("Initial sync service state is {:?}", subscriber.get());
    Handle::current().spawn(async move {
        while let Some(state) = subscriber.next().await {
            log!("Received a sync service state update: {state:?}");
            if state == sync_service::State::Error {
                log!("Restarting sync service due to error.");
                if let Some(ss) = SYNC_SERVICE.get() {
                    ss.start().await;
                }
            }
        }
    });
}


fn handle_room_list_service_loading_state(mut loading_state: Subscriber<RoomListLoadingState>) {
    log!("Initial room list loading state is {:?}", loading_state.get());
    Handle::current().spawn(async move {
        while let Some(state) = loading_state.next().await {
            log!("Received a room list loading state update: {state:?}");
            match state {
                RoomListLoadingState::NotLoaded => {
                    enqueue_rooms_list_update(RoomsListUpdate::NotLoaded);
                }
                RoomListLoadingState::Loaded { maximum_number_of_rooms } => {
                    enqueue_rooms_list_update(RoomsListUpdate::LoadedRooms { max_rooms: maximum_number_of_rooms });
                }
            }
        }
    });
}

/// Returns the timestamp and text preview of the given `latest_event` timeline item.
///
/// If the sender profile of the event is not yet available, this function will
/// generate a preview using the sender's user ID instead of their display name,
/// and will submit a background async request to fetch the details for this event.
fn get_latest_event_details(
    latest_event: &EventTimelineItem,
    room_id: &OwnedRoomId,
) -> (MilliSecondsSinceUnixEpoch, String) {
    let sender_username = match latest_event.sender_profile() {
        TimelineDetails::Ready(profile) => profile.display_name.as_deref(),
        TimelineDetails::Unavailable => {
            if let Some(event_id) = latest_event.event_id() {
                submit_async_request(MatrixRequest::FetchDetailsForEvent {
                    room_id: room_id.clone(),
                    event_id: event_id.to_owned(),
                });
            }
            None
        }
        _ => None,
    }
    .unwrap_or_else(|| latest_event.sender().as_str());
    (
        latest_event.timestamp(),
        text_preview_of_timeline_item(latest_event.content(), sender_username)
            .format_with(sender_username),
    )
}


/// A request to search backwards for a specific event in a room's timeline.
pub struct BackwardsPaginateUntilEventRequest {
    pub room_id: OwnedRoomId,
    pub target_event_id: OwnedEventId,
    /// The index in the timeline where a backwards search should begin.
    pub starting_index: usize,
    /// The number of items in the timeline at the time of the request,
    /// which is used to detect if the timeline has changed since the request was made,
    /// meaning that the `starting_index` can no longer be relied upon.
    pub current_tl_len: usize,
}

const LOG_TIMELINE_DIFFS: bool = false;

/// A per-room async task that listens for timeline updates and sends them to the UI thread.
///
/// One instance of this async task is spawned for each room the client knows about.
async fn timeline_subscriber_handler(
    room: Room,
    timeline: Arc<Timeline>,
    timeline_update_sender: crossbeam_channel::Sender<TimelineUpdate>,
    mut request_receiver: watch::Receiver<Vec<BackwardsPaginateUntilEventRequest>>,
) {

    /// An inner function that searches the given new timeline items for a target event.
    ///
    /// If the target event is found, it is removed from the `target_event_id_opt` and returned,
    /// along with the index/position of that event in the given iterator of new items.
    fn find_target_event<'a>(
        target_event_id_opt: &mut Option<OwnedEventId>,
        mut new_items_iter: impl Iterator<Item = &'a Arc<TimelineItem>>,
    ) -> Option<(usize, OwnedEventId)> {
        let found_index = target_event_id_opt
            .as_ref()
            .and_then(|target_event_id| new_items_iter
                .position(|new_item| new_item
                    .as_event()
                    .is_some_and(|new_ev| new_ev.event_id() == Some(target_event_id))
                )
            );

        if let Some(index) = found_index {
            target_event_id_opt.take().map(|ev| (index, ev))
        } else {
            None
        }
    }


    let room_id = room.room_id().to_owned();
    log!("Starting timeline subscriber for room {room_id}...");
    let (mut timeline_items, mut subscriber) = timeline.subscribe_batched().await;
    log!("Received initial timeline update of {} items for room {room_id}.", timeline_items.len());

    timeline_update_sender.send(TimelineUpdate::FirstUpdate {
        initial_items: timeline_items.clone(),
    }).unwrap_or_else(
        |_e| panic!("Error: timeline update sender couldn't send first update ({} items) to room {room_id}!", timeline_items.len())
    );

    let mut latest_event = timeline.latest_event().await;

    // the event ID to search for while loading previous items into the timeline.
    let mut target_event_id = None;
    // the timeline index and event ID of the target event, if it has been found.
    let mut found_target_event_id: Option<(usize, OwnedEventId)> = None;

    loop { tokio::select! {
        // we must check for new requests before handling new timeline updates.
        biased;

        // Handle updates to the current backwards pagination requests.
        Ok(()) = request_receiver.changed() => {
            let prev_target_event_id = target_event_id.clone();
            let new_request_details = request_receiver
                .borrow_and_update()
                .iter()
                .find_map(|req| req.room_id
                    .eq(&room_id)
                    .then(|| (req.target_event_id.clone(), req.starting_index, req.current_tl_len))
                );

            target_event_id = new_request_details.as_ref().map(|(ev, ..)| ev.clone());

            // If we received a new request, start searching backwards for the target event.
            if let Some((new_target_event_id, starting_index, current_tl_len)) = new_request_details {
                if prev_target_event_id.as_ref() != Some(&new_target_event_id) {
                    let starting_index = if current_tl_len == timeline_items.len() {
                        starting_index
                    } else {
                        // The timeline has changed since the request was made, so we can't rely on the `starting_index`.
                        // Instead, we have no choice but to start from the end of the timeline.
                        timeline_items.len()
                    };
                    // log!("Received new request to search for event {new_target_event_id} in room {room_id} starting from index {starting_index} (tl len {}).", timeline_items.len());
                    // Search backwards for the target event in the timeline, starting from the given index.
                    if let Some(target_event_tl_index) = timeline_items
                        .focus()
                        .narrow(..starting_index)
                        .into_iter()
                        .rev()
                        .position(|i| i.as_event()
                            .and_then(|e| e.event_id())
                            .is_some_and(|ev_id| ev_id == new_target_event_id)
                        )
                        .map(|i| starting_index.saturating_sub(i).saturating_sub(1))
                    {
                        // log!("Found existing target event {new_target_event_id} in room {room_id} at index {target_event_tl_index}.");

                        // Nice! We found the target event in the current timeline items,
                        // so there's no need to actually proceed with backwards pagination;
                        // thus, we can clear the locally-tracked target event ID.
                        target_event_id = None;
                        found_target_event_id = None;
                        timeline_update_sender.send(
                            TimelineUpdate::TargetEventFound {
                                target_event_id: new_target_event_id.clone(),
                                index: target_event_tl_index,
                            }
                        ).unwrap_or_else(
                            |_e| panic!("Error: timeline update sender couldn't send TargetEventFound({new_target_event_id}, {target_event_tl_index}) to room {room_id}!")
                        );
                        // Send a Makepad-level signal to update this room's timeline UI view.
                        SignalToUI::set_ui_signal();
                    }
                    else {
                        // log!("Target event not in timeline. Starting backwards pagination in room {room_id} to find target event {new_target_event_id} starting from index {starting_index}.");

                        // If we didn't find the target event in the current timeline items,
                        // we need to start loading previous items into the timeline.
                        submit_async_request(MatrixRequest::PaginateRoomTimeline {
                            room_id: room_id.clone(),
                            num_events: 50,
                            direction: PaginationDirection::Backwards,
                        });
                    }
                }
            }
        }

        // Handle updates to the actual timeline content.
        batch_opt = subscriber.next() => {
            let Some(batch) = batch_opt else { break };
            let mut num_updates = 0;
            // For now we always requery the latest event, but this can be better optimized.
            let mut reobtain_latest_event = true;
            let mut index_of_first_change = usize::MAX;
            let mut index_of_last_change = usize::MIN;
            // whether to clear the entire cache of drawn items
            let mut clear_cache = false;
            // whether the changes include items being appended to the end of the timeline
            let mut is_append = false;
            for diff in batch {
                num_updates += 1;
                match diff {
                    VectorDiff::Append { values } => {
                        let _values_len = values.len();
                        index_of_first_change = min(index_of_first_change, timeline_items.len());
                        timeline_items.extend(values);
                        index_of_last_change = max(index_of_last_change, timeline_items.len());
                        if LOG_TIMELINE_DIFFS { log!("timeline_subscriber: room {room_id} diff Append {_values_len}. Changes: {index_of_first_change}..{index_of_last_change}"); }
                        reobtain_latest_event = true;
                        is_append = true;
                    }
                    VectorDiff::Clear => {
                        if LOG_TIMELINE_DIFFS { log!("timeline_subscriber: room {room_id} diff Clear"); }
                        clear_cache = true;
                        timeline_items.clear();
                        reobtain_latest_event = true;
                    }
                    VectorDiff::PushFront { value } => {
                        if LOG_TIMELINE_DIFFS { log!("timeline_subscriber: room {room_id} diff PushFront"); }
                        if let Some((index, _ev)) = found_target_event_id.as_mut() {
                            *index += 1; // account for this new `value` being prepended.
                        } else {
                            found_target_event_id = find_target_event(&mut target_event_id, std::iter::once(&value));
                        }

                        clear_cache = true;
                        timeline_items.push_front(value);
                        reobtain_latest_event |= latest_event.is_none();
                    }
                    VectorDiff::PushBack { value } => {
                        index_of_first_change = min(index_of_first_change, timeline_items.len());
                        timeline_items.push_back(value);
                        index_of_last_change = max(index_of_last_change, timeline_items.len());
                        if LOG_TIMELINE_DIFFS { log!("timeline_subscriber: room {room_id} diff PushBack. Changes: {index_of_first_change}..{index_of_last_change}"); }
                        reobtain_latest_event = true;
                        is_append = true;
                    }
                    VectorDiff::PopFront => {
                        if LOG_TIMELINE_DIFFS { log!("timeline_subscriber: room {room_id} diff PopFront"); }
                        clear_cache = true;
                        timeline_items.pop_front();
                        if let Some((i, _ev)) = found_target_event_id.as_mut() {
                            *i = i.saturating_sub(1); // account for the first item being removed.
                        }
                        // This doesn't affect whether we should reobtain the latest event.
                    }
                    VectorDiff::PopBack => {
                        timeline_items.pop_back();
                        index_of_first_change = min(index_of_first_change, timeline_items.len());
                        index_of_last_change = usize::MAX;
                        if LOG_TIMELINE_DIFFS { log!("timeline_subscriber: room {room_id} diff PopBack. Changes: {index_of_first_change}..{index_of_last_change}"); }
                        reobtain_latest_event = true;
                    }
                    VectorDiff::Insert { index, value } => {
                        if index == 0 {
                            clear_cache = true;
                        } else {
                            index_of_first_change = min(index_of_first_change, index);
                            index_of_last_change = usize::MAX;
                        }
                        if index >= timeline_items.len() {
                            is_append = true;
                        }

                        if let Some((i, _ev)) = found_target_event_id.as_mut() {
                            // account for this new `value` being inserted before the previously-found target event's index.
                            if index <= *i {
                                *i += 1;
                            }
                        } else {
                            found_target_event_id = find_target_event(&mut target_event_id, std::iter::once(&value))
                                .map(|(i, ev)| (i + index, ev));
                        }

                        timeline_items.insert(index, value);
                        if LOG_TIMELINE_DIFFS { log!("timeline_subscriber: room {room_id} diff Insert at {index}. Changes: {index_of_first_change}..{index_of_last_change}"); }
                        reobtain_latest_event = true;
                    }
                    VectorDiff::Set { index, value } => {
                        index_of_first_change = min(index_of_first_change, index);
                        index_of_last_change  = max(index_of_last_change, index.saturating_add(1));
                        timeline_items.set(index, value);
                        if LOG_TIMELINE_DIFFS { log!("timeline_subscriber: room {room_id} diff Set at {index}. Changes: {index_of_first_change}..{index_of_last_change}"); }
                        reobtain_latest_event = true;
                    }
                    VectorDiff::Remove { index } => {
                        if index == 0 {
                            clear_cache = true;
                        } else {
                            index_of_first_change = min(index_of_first_change, index.saturating_sub(1));
                            index_of_last_change = usize::MAX;
                        }
                        if let Some((i, _ev)) = found_target_event_id.as_mut() {
                            // account for an item being removed before the previously-found target event's index.
                            if index <= *i {
                                *i = i.saturating_sub(1);
                            }
                        }
                        timeline_items.remove(index);
                        if LOG_TIMELINE_DIFFS { log!("timeline_subscriber: room {room_id} diff Remove at {index}. Changes: {index_of_first_change}..{index_of_last_change}"); }
                        reobtain_latest_event = true;
                    }
                    VectorDiff::Truncate { length } => {
                        if length == 0 {
                            clear_cache = true;
                        } else {
                            index_of_first_change = min(index_of_first_change, length.saturating_sub(1));
                            index_of_last_change = usize::MAX;
                        }
                        timeline_items.truncate(length);
                        if LOG_TIMELINE_DIFFS { log!("timeline_subscriber: room {room_id} diff Truncate to length {length}. Changes: {index_of_first_change}..{index_of_last_change}"); }
                        reobtain_latest_event = true;
                    }
                    VectorDiff::Reset { values } => {
                        if LOG_TIMELINE_DIFFS { log!("timeline_subscriber: room {room_id} diff Reset, new length {}", values.len()); }
                        clear_cache = true; // we must assume all items have changed.
                        timeline_items = values;
                        reobtain_latest_event = true;
                    }
                }
            }


            if num_updates > 0 {
                let new_latest_event = if reobtain_latest_event {
                    timeline.latest_event().await
                } else {
                    None
                };

                let changed_indices = index_of_first_change..index_of_last_change;

                if LOG_TIMELINE_DIFFS {
                    log!("timeline_subscriber: applied {num_updates} updates for room {room_id}, timeline now has {} items. is_append? {is_append}, clear_cache? {clear_cache}. Changes: {changed_indices:?}.", timeline_items.len());
                }
                timeline_update_sender.send(TimelineUpdate::NewItems {
                    new_items: timeline_items.clone(),
                    changed_indices,
                    clear_cache,
                    is_append,
                }).expect("Error: timeline update sender couldn't send update with new items!");

                // We must send this update *after* the actual NewItems update,
                // otherwise the UI thread (RoomScreen) won't be able to correctly locate the target event.
                if let Some((index, found_event_id)) = found_target_event_id.take() {
                    target_event_id = None;
                    timeline_update_sender.send(
                        TimelineUpdate::TargetEventFound {
                            target_event_id: found_event_id.clone(),
                            index,
                        }
                    ).unwrap_or_else(
                        |_e| panic!("Error: timeline update sender couldn't send TargetEventFound({found_event_id}, {index}) to room {room_id}!")
                    );
                }

                // Send a Makepad-level signal to update this room's timeline UI view.
                SignalToUI::set_ui_signal();

                // Update the latest event for this room.
                if let Some(new_latest) = new_latest_event {
                    if latest_event.as_ref().map_or(true, |ev| ev.timestamp() < new_latest.timestamp()) {
                        let room_avatar_changed = update_latest_event(room_id.clone(), &new_latest, Some(&timeline_update_sender));

                        if room_avatar_changed {
                            spawn_fetch_room_avatar(room.clone());
                        }

                        latest_event = Some(new_latest);
                    }
                }
            }
        }

        else => {
            break;
        }
    } }

    error!("Error: unexpectedly ended timeline subscriber for room {room_id}.");
}

/// Handles the given updated latest event for the given room.
///
/// This currently includes checking the given event for:
/// * room name changes, in which it sends a `RoomsListUpdate`.
/// * room power level changes to see if the current user's permissions
///   have changed; if so, it sends a `TimelineUpdate::CanUserSendMessage`.
/// * room avatar changes, which is not handled here.
///   Instead, we return `true` such that other code can fetch the new avatar.
/// * membership changes to see if the current user has joined or left a room.
///
/// Finally, this function sends a `RoomsListUpdate::UpdateLatestEvent`
/// to update the latest event in the RoomsList's room preview for the given room.
///
/// Returns `true` if room avatar has changed and should be fetched and updated.
fn update_latest_event(
    room_id: OwnedRoomId,
    event_tl_item: &EventTimelineItem,
    timeline_update_sender: Option<&crossbeam_channel::Sender<TimelineUpdate>>
) -> bool {
    let mut room_avatar_changed = false;

    let (timestamp, latest_message_text) = get_latest_event_details(event_tl_item, &room_id);
    match event_tl_item.content() {
        // Check for relevant state events.
        TimelineItemContent::OtherState(other) => {
            match other.content() {
                // Check for room name changes.
                AnyOtherFullStateEventContent::RoomName(FullStateEventContent::Original { content, .. }) => {
                    rooms_list::enqueue_rooms_list_update(RoomsListUpdate::UpdateRoomName {
                        room_id: room_id.clone(),
                        new_room_name: content.name.clone(),
                    });
                }
                // Check for room avatar changes.
                AnyOtherFullStateEventContent::RoomAvatar(_avatar_event) => {
                    room_avatar_changed = true;
                }
                // Check for if can user send message.
                AnyOtherFullStateEventContent::RoomPowerLevels(FullStateEventContent::Original { content, prev_content: _ }) => {
                    if let Some(sender) = timeline_update_sender {
                        if let Some(user_power) = current_user_id().and_then(|uid| content.users.get(&uid)) {
                            let power_level_to_send_message_like_event = content.events
                                .get(&TimelineEventType::RoomMessage)
                                .or_else(|| content.events.get(&TimelineEventType::Message))
                                .unwrap_or(&content.events_default);
                            let _res = sender.send(TimelineUpdate::CanUserSendMessage(
                                user_power >= power_level_to_send_message_like_event
                            ));
                            if let Err(e) = _res {
                                error!("Failed to send the result of if user can send message: {e}")
                            }
                        }
                    }
                }
                _ => { }
            }
        }
        TimelineItemContent::MembershipChange(room_membership_change) => {
            if matches!(
                room_membership_change.change(),
                Some(MembershipChange::InvitationAccepted | MembershipChange::Joined)
            ) {
                if current_user_id().as_deref() == Some(room_membership_change.user_id()) {
                    submit_async_request(MatrixRequest::CheckCanUserSendMessage { room_id: room_id.clone() })
                }
            }
        }
        _ => { }
    }

    enqueue_rooms_list_update(RoomsListUpdate::UpdateLatestEvent {
        room_id,
        timestamp,
        latest_message_text,
    });
    room_avatar_changed
}

/// Spawn a new async task to fetch the room's new avatar.
fn spawn_fetch_room_avatar(room: Room) {
    let room_id = room.room_id().to_owned();
    let room_name_str = room.cached_display_name().map(|dn| dn.to_string());
    Handle::current().spawn(async move {
        let avatar = room_avatar(&room, &room_name_str).await;
        rooms_list::enqueue_rooms_list_update(RoomsListUpdate::UpdateRoomAvatar {
            room_id,
            avatar,
        });
    });
}

/// Fetches and returns the avatar image for the given room (if one exists),
/// otherwise returns a text avatar string of the first character of the room name.
async fn room_avatar(room: &Room, room_name: &Option<String>) -> RoomPreviewAvatar {
    match room.avatar(MEDIA_THUMBNAIL_FORMAT.into()).await {
        Ok(Some(avatar)) => RoomPreviewAvatar::Image(avatar),
        _ => {
            if let Ok(room_members) = room.members(RoomMemberships::ACTIVE).await {
                if room_members.len() == 2 {
                    if let Some(non_account_member) = room_members.iter().find(|m| !m.is_account_user()) {
                        return match non_account_member.avatar(MEDIA_THUMBNAIL_FORMAT.into()).await {
                            Ok(Some(avatar)) => RoomPreviewAvatar::Image(avatar),
                            _ => avatar_from_room_name(room_name.as_deref().unwrap_or_default()),
                        };
                    }
                } else {
                    return avatar_from_room_name(room_name.as_deref().unwrap_or_default());
                }
            }
            avatar_from_room_name(room_name.as_deref().unwrap_or_default())
        }
    }
}

/// Returns a text avatar string containing the first character of the room name.
fn avatar_from_room_name(room_name: &str) -> RoomPreviewAvatar {
    RoomPreviewAvatar::Text(
        room_name
            .graphemes(true)
            .find(|&g| g != "@") 
            .map(ToString::to_string)
            .unwrap_or_default()
    )
}

/// Spawn an async task to login to the given Matrix homeserver using the given SSO identity provider ID.
///
/// This function will post a `LoginAction::SsoPending(true)` to the main thread, and another
/// `LoginAction::SsoPending(false)` once the async task has either successfully logged in or
/// failed to do so.
///
/// If the login attempt is successful, the resulting `Client` and `ClientSession` will be sent
/// to the login screen using the `login_sender`.
async fn spawn_sso_server(
    brand: String,
    homeserver_url: String,
    identity_provider_id: String,
    login_sender: Sender<LoginRequest>,
) {
    Cx::post_action(LoginAction::SsoPending(true));
    Cx::post_action(LoginAction::Status(String::from("Opening Browser ...")));
    let cli = Cli {
        homeserver: homeserver_url.is_empty().not().then_some(homeserver_url),
        ..Default::default()
    };
    Handle::current().spawn(async move {
        let Ok((client, client_session)) = build_client(&cli, app_data_dir()).await else {
            Cx::post_action(LoginAction::LoginFailure("Failed to establish client".to_string()));
            return;
        };
        let mut is_logged_in = false;
        match client
            .matrix_auth()
            .login_sso(|sso_url: String| async move {
                Uri::new(&sso_url).open().map_err(|err| {
                    Error::UnknownError(
                        Box::new(io::Error::new(
                            io::ErrorKind::Other,
                            format!("Unable to open SSO login url. Error: {:?}", err),
                        ))
                        .into(),
                    )
                })
            })
            .identity_provider_id(&identity_provider_id)
            .initial_device_display_name(&format!("robrix-sso-{brand}"))
            .await
            .inspect(|_| {
                if let Some(client) = get_client() {
                    if client.logged_in() {
                        is_logged_in = true;
                        log!("Already logged in, ignore login with sso");
                    }
                }
            }) {
            Ok(identity_provider_res) => {
                if !is_logged_in {
                    if let Err(e) = login_sender.send(LoginRequest::LoginBySSOSuccess(client, client_session)).await {
                        error!("Error sending login request to login_sender: {e:?}");
                        Cx::post_action(LoginAction::LoginFailure(String::from(
                            "BUG: failed to send login request to async worker thread."
                        )));
                    }
                    enqueue_rooms_list_update(RoomsListUpdate::Status {
                        status: format!(
                            "Logged in as {:?}. Loading rooms...",
                            &identity_provider_res.user_id
                        ),
                    });
                }
            }
            Err(e) => {
                if !is_logged_in {
                    error!("Login by SSO failed: {e:?}");
                    Cx::post_action(LoginAction::LoginFailure(format!("Login by SSO failed {e}")));
                }
            }
        }
        Cx::post_action(LoginAction::SsoPending(false));
    });
}<|MERGE_RESOLUTION|>--- conflicted
+++ resolved
@@ -3,7 +3,7 @@
 use eyeball::Subscriber;
 use eyeball_im::VectorDiff;
 use futures_util::{pin_mut, StreamExt};
-use imbl::{HashMap, Vector};
+use imbl::Vector;
 use makepad_widgets::{error, log, warning, Cx, SignalToUI};
 use matrix_sdk::{
     config::RequestConfig, event_handler::EventHandlerDropGuard, media::MediaRequest, room::RoomMember, ruma::{
@@ -26,7 +26,7 @@
     sync::{mpsc::{Receiver, Sender, UnboundedReceiver, UnboundedSender}, watch}, task::JoinHandle,
 };
 use unicode_segmentation::UnicodeSegmentation;
-use std::{cmp::{max, min}, collections::{BTreeMap, BTreeSet}, ops::Not, path:: Path, sync::{Arc, Mutex, OnceLock}, time};
+use std::{cmp::{max, min}, collections::{BTreeMap, BTreeSet}, ops::Not, path:: Path, sync::{Arc, Mutex, OnceLock}};
 use std::io;
 use crate::{
     app_data_dir, avatar_cache::AvatarUpdate, event_preview::text_preview_of_timeline_item, home::{
@@ -416,11 +416,7 @@
     login_sender: Sender<LoginRequest>,
 ) -> Result<()> {
     log!("Started async_worker task.");
-<<<<<<< HEAD
-    let mut rate_limit_user_profile: HashMap<OwnedUserId, time::Instant> = HashMap::new();
-=======
     let subscribe_to_current_user_read_receipt_changed: std::sync::Arc<tokio::sync::Mutex<BTreeMap<OwnedRoomId, bool>>> = Arc::new(tokio::sync::Mutex::new(BTreeMap::new()));
->>>>>>> f8863c31
     while let Some(request) = request_receiver.recv().await {
         match request {
             MatrixRequest::Login(login_request) => {
@@ -532,13 +528,6 @@
 
             MatrixRequest::GetUserProfile { user_id, room_id, local_only } => {
                 let Some(client) = CLIENT.get() else { continue };
-                if let Some(last_sent_time) = rate_limit_user_profile.get_mut(&user_id) {
-                    if last_sent_time.elapsed() < std::time::Duration::new(2,0) {
-                        continue
-                    }
-                } else {
-                    rate_limit_user_profile.insert(user_id.clone(), time::Instant::now());
-                }
                 let _fetch_task = Handle::current().spawn(async move {
                     log!("Sending get user profile request: user: {user_id}, \
                         room: {room_id:?}, local_only: {local_only}...",
@@ -850,14 +839,9 @@
                     }
                     SignalToUI::set_ui_signal();
                 });
-<<<<<<< HEAD
-            },
-            MatrixRequest::ReadReceipt { room_id, event_id }=>{
-=======
             }
 
             MatrixRequest::ReadReceipt { room_id, event_id } => {
->>>>>>> f8863c31
                 let timeline = {
                     let all_room_info = ALL_ROOM_INFO.lock().unwrap();
                     let Some(room_info) = all_room_info.get(&room_id) else {
