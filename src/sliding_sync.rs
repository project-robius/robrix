use anyhow::{bail, Result};
use bitflags::bitflags;
use clap::Parser;
use eyeball::Subscriber;
use eyeball_im::VectorDiff;
use futures_util::{pin_mut, StreamExt};
use imbl::Vector;
use makepad_widgets::{error, log, warning, Cx, SignalToUI};
use matrix_sdk::{
    config::RequestConfig, event_handler::EventHandlerDropGuard, media::MediaRequestParameters, room::{edit::EditedContent, RoomMember}, ruma::{
        api::client::receipt::create_receipt::v3::ReceiptType, events::{
            receipt::ReceiptThread, room::{
                message::{ForwardThread, RoomMessageEventContent}, power_levels::RoomPowerLevels, MediaSource
            }, FullStateEventContent, MessageLikeEventType, StateEventType
        }, matrix_uri::MatrixId, MilliSecondsSinceUnixEpoch, OwnedEventId, OwnedMxcUri, OwnedRoomAliasId, OwnedRoomId, OwnedUserId, RoomOrAliasId, UserId
    }, sliding_sync::VersionBuilder, Client, ClientBuildError, Error, OwnedServerName, Room, RoomMemberships, RoomState
};
use matrix_sdk_ui::{
    room_list_service::{self, RoomListLoadingState}, sync_service::{self, SyncService}, timeline::{AnyOtherFullStateEventContent, EventTimelineItem, MembershipChange, RepliedToInfo, TimelineEventItemId, TimelineItem, TimelineItemContent}, RoomListService, Timeline
};
use robius_open::Uri;
use tokio::{
    runtime::Handle,
    sync::{mpsc::{Receiver, Sender, UnboundedReceiver, UnboundedSender}, watch, Notify}, task::JoinHandle,
};
use unicode_segmentation::UnicodeSegmentation;
use url::Url;
use std::{cmp::{max, min}, collections::{BTreeMap, BTreeSet}, ops::Not, path:: Path, sync::{Arc, LazyLock, Mutex, OnceLock}};
use std::io;
use crate::{
<<<<<<< HEAD
    app::RoomsPanelRestoreAction, app_data_dir, avatar_cache::AvatarUpdate, event_preview::text_preview_of_timeline_item, home::{
        invite_screen::{JoinRoomAction, LeaveRoomAction}, room_screen::TimelineUpdate, rooms_list::{self, enqueue_rooms_list_update, InvitedRoomInfo, InviterInfo, JoinedRoomInfo, RoomPreviewAvatar, RoomsListUpdate}
    }, login::login_screen::LoginAction, media_cache::{MediaCacheEntry, MediaCacheEntryRef}, persistent_state::{self, load_rooms_panel_state, ClientSessionPersisted}, profile::{
=======
    app_data_dir, avatar_cache::AvatarUpdate, event_preview::text_preview_of_timeline_item, home::{
        invite_screen::{JoinRoomAction, LeaveRoomAction}, room_screen::TimelineUpdate, rooms_list::{self, enqueue_rooms_list_update, InvitedRoomInfo, InviterInfo, JoinedRoomInfo, RoomsListUpdate}
    }, login::login_screen::LoginAction, media_cache::{MediaCacheEntry, MediaCacheEntryRef}, persistent_state::{self, ClientSessionPersisted}, profile::{
>>>>>>> 7f680653
        user_profile::{AvatarState, UserProfile},
        user_profile_cache::{enqueue_user_profile_update, UserProfileUpdate},
    }, room::RoomPreviewAvatar, shared::{html_or_plaintext::MatrixLinkPillState, jump_to_bottom_button::UnreadMessageCount, popup_list::{enqueue_popup_notification, PopupItem}}, utils::{self, AVATAR_THUMBNAIL_FORMAT}, verification::add_verification_event_handlers_and_sync_client
};

#[derive(Parser, Debug, Default)]
struct Cli {
    /// The user ID to login with.
    #[clap(value_parser)]
    user_id: String,

    /// The password that should be used for the login.
    #[clap(value_parser)]
    password: String,

    /// The homeserver to connect to.
    #[clap(value_parser)]
    homeserver: Option<String>,

    /// Set the proxy that should be used for the connection.
    #[clap(short, long)]
    proxy: Option<String>,

    /// Force login screen.
    #[clap(short, long, action)]
    login_screen: bool,

    /// Enable verbose logging output.
    #[clap(short, long, action)]
    verbose: bool,
}
impl From<LoginByPassword> for Cli {
    fn from(login: LoginByPassword) -> Self {
        Self {
            user_id: login.user_id,
            password: login.password,
            homeserver: login.homeserver,
            proxy: None,
            login_screen: false,
            verbose: false,
        }
    }
}


/// Build a new client.
async fn build_client(
    cli: &Cli,
    data_dir: &Path,
) -> Result<(Client, ClientSessionPersisted), ClientBuildError> {
    // Generate a unique subfolder name for the client database,
    // which allows multiple clients to run simultaneously.
    let now = chrono::Local::now();
    let db_subfolder_name: String = format!("db_{}", now.format("%F_%H_%M_%S_%f"));
    let db_path = data_dir.join(db_subfolder_name);

    // Generate a random passphrase.
    let passphrase: String = {
        use rand::{Rng, thread_rng};
        thread_rng()
            .sample_iter(rand::distributions::Alphanumeric)
            .take(32)
            .map(char::from)
            .collect()
    };

    let homeserver_url = cli.homeserver.as_deref()
        .unwrap_or("https://matrix-client.matrix.org/");
        // .unwrap_or("https://matrix.org/");

    let mut builder = Client::builder()
        .server_name_or_homeserver_url(homeserver_url)
        // Use a sqlite database to persist the client's encryption setup.
        .sqlite_store(&db_path, Some(&passphrase))
        // The sliding sync proxy has now been deprecated in favor of native sliding sync.
        .sliding_sync_version_builder(VersionBuilder::DiscoverNative)
        .handle_refresh_tokens();

    if let Some(proxy) = cli.proxy.as_ref() {
        builder = builder.proxy(proxy.clone());
    }

    // Use a 60 second timeout for all requests to the homeserver.
    // Yes, this is a long timeout, but the standard matrix homeserver is often very slow.
    builder = builder.request_config(
        RequestConfig::new()
            .timeout(std::time::Duration::from_secs(60))
    );

    let client = builder.build().await?;
    Ok((
        client,
        ClientSessionPersisted {
            homeserver: homeserver_url.to_string(),
            db_path,
            passphrase,
        },
    ))
}

/// Logs in to the given Matrix homeserver using the given username and password.
///
/// This function is used by the login screen to log in to the Matrix server.
///
/// Upon success, this function returns the logged-in client and an optional sync token.
async fn login(
    cli: &Cli,
    login_request: LoginRequest,
) -> Result<(Client, Option<String>)> {
    match login_request {
        LoginRequest::LoginByCli | LoginRequest::LoginByPassword(_) => {
            let cli = if let LoginRequest::LoginByPassword(login_by_password) = login_request {
                &Cli::from(login_by_password)
            } else {
                cli
            };
            let (client, client_session) = build_client(cli, app_data_dir()).await?;
            // Attempt to login using the CLI-provided username & password.
            let login_result = client
                .matrix_auth()
                .login_username(&cli.user_id, &cli.password)
                .initial_device_display_name("robrix-un-pw")
                .send()
                .await?;
            if client.logged_in() {
                log!("Logged in successfully? {:?}", client.logged_in());
                let status = format!("Logged in as {}.\n → Loading rooms...", cli.user_id);
                // enqueue_popup_notification(status.clone());
                enqueue_rooms_list_update(RoomsListUpdate::Status { status });
                if let Err(e) = persistent_state::save_session(&client, client_session).await {
                    let err_msg = format!("Failed to save session state to storage: {e}");
                    error!("{err_msg}");
                    enqueue_popup_notification(PopupItem { message: err_msg, auto_dismissal_duration: None });
                }
                Ok((client, None))
            } else {
                let err_msg = format!("Failed to login as {}: {:?}", cli.user_id, login_result);
                enqueue_popup_notification(PopupItem { message: err_msg.clone(), auto_dismissal_duration: None });
                enqueue_rooms_list_update(RoomsListUpdate::Status { status: err_msg.clone() });
                bail!(err_msg);
            }
        }

        LoginRequest::LoginBySSOSuccess(client, client_session) => {
            if let Err(e) = persistent_state::save_session(&client, client_session).await {
                error!("Failed to save session state to storage: {e:?}");
            }
            Ok((client, None))
        }
        LoginRequest::HomeserverLoginTypesQuery(_) => {
            bail!("LoginRequest::HomeserverLoginTypesQuery not handled earlier");
        }
    }
}


/// Which direction to paginate in.
///
/// * `Forwards` will retrieve later events (towards the end of the timeline),
///   which only works if the timeline is *focused* on a specific event.
/// * `Backwards`: the more typical choice, in which earlier events are retrieved
///   (towards the start of the timeline), which works in  both live mode and focused mode.
#[derive(Debug, Clone, Copy, PartialEq, Eq)]
pub enum PaginationDirection {
    Forwards,
    Backwards,
}
impl std::fmt::Display for PaginationDirection {
    fn fmt(&self, f: &mut std::fmt::Formatter<'_>) -> std::fmt::Result {
        match self {
            Self::Forwards => write!(f, "forwards"),
            Self::Backwards => write!(f, "backwards"),
        }
    }
}

/// The function signature for the callback that gets invoked when media is fetched.
pub type OnMediaFetchedFn = fn(
    &Mutex<MediaCacheEntry>,
    MediaRequestParameters,
    matrix_sdk::Result<Vec<u8>>,
    Option<crossbeam_channel::Sender<TimelineUpdate>>,
);


/// The set of requests for async work that can be made to the worker thread.
#[allow(clippy::large_enum_variant)]
pub enum MatrixRequest {
    /// Request from the login screen to log in with the given credentials.
    Login(LoginRequest),
    /// Request to paginate the older (or newer) events of a room's timeline.
    PaginateRoomTimeline {
        room_id: OwnedRoomId,
        /// The maximum number of timeline events to fetch in each pagination batch.
        num_events: u16,
        direction: PaginationDirection,
    },
    /// Request to edit the content of an event in the given room's timeline.
    EditMessage {
        room_id: OwnedRoomId,
        timeline_event_item_id: TimelineEventItemId,
        edited_content: EditedContent,
    },
    /// Request to fetch the full details of the given event in the given room's timeline.
    FetchDetailsForEvent {
        room_id: OwnedRoomId,
        event_id: OwnedEventId,
    },
    /// Request to fetch profile information for all members of a room.
    /// This can be *very* slow depending on the number of members in the room.
    SyncRoomMemberList {
        room_id: OwnedRoomId,
    },
    /// Request to join the given room.
    JoinRoom {
        room_id: OwnedRoomId,
    },
    /// Request to leave the given room.
    LeaveRoom {
        room_id: OwnedRoomId,
    },
    /// Request to get the actual list of members in a room.
    /// This returns the list of members that can be displayed in the UI.
    GetRoomMembers {
        room_id: OwnedRoomId,
        memberships: RoomMemberships,
        /// * If `true` (not recommended), only the local cache will be accessed.
        /// * If `false` (recommended), details will be fetched from the server.
        local_only: bool,
    },
    /// Request to fetch profile information for the given user ID.
    GetUserProfile {
        user_id: OwnedUserId,
        /// * If `Some`, the user is known to be a member of a room, so this will
        ///   fetch the user's profile from that room's membership info.
        /// * If `None`, the user's profile info will be fetched from the server
        ///   in a room-agnostic manner, and no room membership info will be returned.
        room_id: Option<OwnedRoomId>,
        /// * If `true` (not recommended), only the local cache will be accessed.
        /// * If `false` (recommended), details will be fetched from the server.
        local_only: bool,
    },
    /// Request to fetch the number of unread messages in the given room.
    GetNumberUnreadMessages {
        room_id: OwnedRoomId,
    },
    /// Request to ignore/block or unignore/unblock a user.
    IgnoreUser {
        /// Whether to ignore (`true`) or unignore (`false`) the user.
        ignore: bool,
        /// The room membership info of the user to (un)ignore.
        room_member: RoomMember,
        /// The room ID of the room where the user is a member,
        /// which is only needed because it isn't present in the `RoomMember` object.
        room_id: OwnedRoomId,
    },
    /// Request to resolve a room alias into a room ID and the servers that know about that room.
    ResolveRoomAlias(OwnedRoomAliasId),
    /// Request to fetch an Avatar image from the server.
    /// Upon completion of the async media request, the `on_fetched` function
    /// will be invoked with the content of an `AvatarUpdate`.
    FetchAvatar {
        mxc_uri: OwnedMxcUri,
        on_fetched: fn(AvatarUpdate),
    },
    /// Request to fetch media from the server.
    /// Upon completion of the async media request, the `on_fetched` function
    /// will be invoked with four arguments: the `destination`, the `media_request`,
    /// the result of the media fetch, and the `update_sender`.
    FetchMedia {
        media_request: MediaRequestParameters,
        on_fetched: OnMediaFetchedFn,
        destination: MediaCacheEntryRef,
        update_sender: Option<crossbeam_channel::Sender<TimelineUpdate>>,
    },
    /// Request to send a message to the given room.
    SendMessage {
        room_id: OwnedRoomId,
        message: RoomMessageEventContent,
        replied_to: Option<RepliedToInfo>,
    },
    /// Sends a notice to the given room that the current user is or is not typing.
    ///
    /// This request does not return a response or notify the UI thread, and
    /// furthermore, there is no need to send a follow-up request to stop typing
    /// (though you certainly can do so).
    SendTypingNotice {
        room_id: OwnedRoomId,
        typing: bool,
    },
    /// Spawn an async task to login to the given Matrix homeserver using the given SSO identity provider ID.
    ///
    /// While an SSO request is in flight, the login screen will temporarily prevent the user
    /// from submitting another redundant request, until this request has succeeded or failed.
    SpawnSSOServer{
        brand: String,
        homeserver_url: String,
        identity_provider_id: String,
    },
    /// Subscribe to typing notices for the given room.
    ///
    /// This request does not return a response or notify the UI thread.
    SubscribeToTypingNotices {
        room_id: OwnedRoomId,
        /// Whether to subscribe or unsubscribe from typing notices for this room.
        subscribe: bool,
    },
    /// Subscribe to changes in the read receipts of our own user.
    ///
    /// This request does not return a response or notify the UI thread.
    SubscribeToOwnUserReadReceiptsChanged {
        room_id: OwnedRoomId,
        /// Whether to subscribe or unsubscribe to changes in the read receipts of our own user for this room
        subscribe: bool,
    },
    /// Sends a read receipt for the given event in the given room.
    ReadReceipt {
        room_id: OwnedRoomId,
        event_id: OwnedEventId,
    },
    /// Sends a fully-read receipt for the given event in the given room.
    FullyReadReceipt {
        room_id: OwnedRoomId,
        event_id: OwnedEventId,
    },
    /// Sends a request to obtain the power levels for this room.
    ///
    /// The response is delivered back to the main UI thread via [`TimelineUpdate::UserPowerLevels`].
    GetRoomPowerLevels {
        room_id: OwnedRoomId,
    },
    /// Toggles the given reaction to the given event in the given room.
    ToggleReaction {
        room_id: OwnedRoomId,
        timeline_event_id: TimelineEventItemId,
        reaction: String,
    },
    /// Redacts (deletes) the given event in the given room.
    #[doc(alias("delete"))]
    RedactMessage {
        room_id: OwnedRoomId,
        timeline_event_id: TimelineEventItemId,
        reason: Option<String>,
    },
    /// Sends a request to obtain the room's pill link info for the given Matrix ID.
    ///
    /// The MatrixLinkPillInfo::Loaded variant is sent back to the main UI thread via.
    GetMatrixRoomLinkPillInfo {
        matrix_id: MatrixId,
        via: Vec<OwnedServerName>
    },
}

/// Submits a request to the worker thread to be executed asynchronously.
pub fn submit_async_request(req: MatrixRequest) {
    REQUEST_SENDER.get()
        .unwrap() // this is initialized
        .send(req)
        .expect("BUG: async worker task receiver has died!");
}

/// Details of a login request that get submitted within [`MatrixRequest::Login`].
pub enum LoginRequest{
    LoginByPassword(LoginByPassword),
    LoginBySSOSuccess(Client, ClientSessionPersisted),
    LoginByCli,
    HomeserverLoginTypesQuery(String),

}
/// Information needed to log in to a Matrix homeserver.
pub struct LoginByPassword {
    pub user_id: String,
    pub password: String,
    pub homeserver: Option<String>,
}


/// The entry point for an async worker thread that can run async tasks.
///
/// All this thread does is wait for [`MatrixRequests`] from the main UI-driven non-async thread(s)
/// and then executes them within an async runtime context.
async fn async_worker(
    mut request_receiver: UnboundedReceiver<MatrixRequest>,
    login_sender: Sender<LoginRequest>,
) -> Result<()> {
    log!("Started async_worker task.");
    let mut tasks_list: BTreeMap<OwnedRoomId, JoinHandle<()>> = BTreeMap::new();
    while let Some(request) = request_receiver.recv().await {
        match request {
            MatrixRequest::Login(login_request) => {
                if let Err(e) = login_sender.send(login_request).await {
                    error!("Error sending login request to login_sender: {e:?}");
                    Cx::post_action(LoginAction::LoginFailure(String::from(
                        "BUG: failed to send login request to async worker thread."
                    )));
                }
            }
            MatrixRequest::PaginateRoomTimeline { room_id, num_events, direction } => {
                let (timeline, sender) = {
                    let mut all_joined_rooms = ALL_JOINED_ROOMS.lock().unwrap();
                    let Some(room_info) = all_joined_rooms.get_mut(&room_id) else {
                        log!("Skipping pagination request for not-yet-known room {room_id}");
                        continue;
                    };

                    let timeline_ref = room_info.timeline.clone();
                    let sender = room_info.timeline_update_sender.clone();
                    (timeline_ref, sender)
                };

                // Spawn a new async task that will make the actual pagination request.
                let _paginate_task = Handle::current().spawn(async move {
                    log!("Starting {direction} pagination request for room {room_id}...");
                    sender.send(TimelineUpdate::PaginationRunning(direction)).unwrap();
                    SignalToUI::set_ui_signal();

                    let res = if direction == PaginationDirection::Forwards {
                        timeline.paginate_forwards(num_events).await
                    } else {
                        timeline.paginate_backwards(num_events).await
                    };

                    match res {
                        Ok(fully_paginated) => {
                            log!("Completed {direction} pagination request for room {room_id}, hit {} of timeline? {}",
                                if direction == PaginationDirection::Forwards { "end" } else { "start" },
                                if fully_paginated { "yes" } else { "no" },
                            );
                            sender.send(TimelineUpdate::PaginationIdle {
                                fully_paginated,
                                direction,
                            }).unwrap();
                            SignalToUI::set_ui_signal();
                        }
                        Err(error) => {
                            error!("Error sending {direction} pagination request for room {room_id}: {error:?}");
                            sender.send(TimelineUpdate::PaginationError {
                                error,
                                direction,
                            }).unwrap();
                            SignalToUI::set_ui_signal();
                        }
                    }
                });
            }

            MatrixRequest::EditMessage { room_id, timeline_event_item_id: timeline_event_id, edited_content } => {
                let (timeline, sender) = {
                    let mut all_joined_rooms = ALL_JOINED_ROOMS.lock().unwrap();
                    let Some(room_info) = all_joined_rooms.get_mut(&room_id) else {
                        error!("BUG: room info not found for edit request, room {room_id}");
                        continue;
                    };
                    (room_info.timeline.clone(), room_info.timeline_update_sender.clone())
                };

                // Spawn a new async task that will make the actual edit request.
                let _edit_task = Handle::current().spawn(async move {
                    log!("Sending request to edit message {timeline_event_id:?} in room {room_id}...");
                    let result = timeline.edit(&timeline_event_id, edited_content).await;
                    match result {
                        Ok(_) => log!("Successfully edited message {timeline_event_id:?} in room {room_id}."),
                        Err(ref e) => error!("Error editing message {timeline_event_id:?} in room {room_id}: {e:?}"),
                    }
                    sender.send(TimelineUpdate::MessageEdited {
                        timeline_event_id,
                        result,
                    }).unwrap();
                    SignalToUI::set_ui_signal();
                });
            }

            MatrixRequest::FetchDetailsForEvent { room_id, event_id } => {
                let (timeline, sender) = {
                    let mut all_joined_rooms = ALL_JOINED_ROOMS.lock().unwrap();
                    let Some(room_info) = all_joined_rooms.get_mut(&room_id) else {
                        error!("BUG: room info not found for fetch details for event request {room_id}");
                        continue;
                    };

                    (room_info.timeline.clone(), room_info.timeline_update_sender.clone())
                };

                // Spawn a new async task that will make the actual fetch request.
                let _fetch_task = Handle::current().spawn(async move {
                    // log!("Sending request to fetch details for event {event_id} in room {room_id}...");
                    let result = timeline.fetch_details_for_event(&event_id).await;
                    match result {
                        Ok(_) => {
                            // log!("Successfully fetched details for event {event_id} in room {room_id}.");
                        }
                        Err(ref _e) => {
                            // error!("Error fetching details for event {event_id} in room {room_id}: {e:?}");
                        }
                    }
                    sender.send(TimelineUpdate::EventDetailsFetched {
                        event_id,
                        result,
                    }).unwrap();
                    SignalToUI::set_ui_signal();
                });
            }

            MatrixRequest::SyncRoomMemberList { room_id } => {
                let (timeline, sender) = {
                    let all_joined_rooms = ALL_JOINED_ROOMS.lock().unwrap();
                    let Some(room_info) = all_joined_rooms.get(&room_id) else {
                        error!("BUG: room info not found for fetch members request {room_id}");
                        continue;
                    };

                    (room_info.timeline.clone(), room_info.timeline_update_sender.clone())
                };

                // Spawn a new async task that will make the actual fetch request.
                let _fetch_task = Handle::current().spawn(async move {
                    log!("Sending sync room members request for room {room_id}...");
                    timeline.fetch_members().await;
                    log!("Completed sync room members request for room {room_id}.");
                    sender.send(TimelineUpdate::RoomMembersSynced).unwrap();
                    SignalToUI::set_ui_signal();
                });
            }

            MatrixRequest::JoinRoom { room_id } => {
                let Some(client) = CLIENT.get() else { continue };
                let _join_room_task = Handle::current().spawn(async move {
                    log!("Sending request to join room {room_id}...");
                    let result_action = if let Some(room) = client.get_room(&room_id) {
                        match room.join().await {
                            Ok(()) => {
                                log!("Successfully joined room {room_id}.");
                                JoinRoomAction::Joined { room_id }
                            }
                            Err(e) => {
                                error!("Error joining room {room_id}: {e:?}");
                                JoinRoomAction::Failed { room_id, error: e }
                            }
                        }
                    } else {
                        error!("BUG: client could not get room with ID {room_id}");
                        JoinRoomAction::Failed {
                            room_id,
                            error: matrix_sdk::Error::UnknownError(
                                String::from("Client couldn't locate room to join it.").into()
                            ),
                        }
                    };
                    Cx::post_action(result_action);
                });
            }

            MatrixRequest::LeaveRoom { room_id } => {
                let Some(client) = CLIENT.get() else { continue };
                let _leave_room_task = Handle::current().spawn(async move {
                    log!("Sending request to leave room {room_id}...");
                    let result_action = if let Some(room) = client.get_room(&room_id) {
                        match room.leave().await {
                            Ok(()) => {
                                log!("Successfully left room {room_id}.");
                                LeaveRoomAction::Left { room_id }
                            }
                            Err(e) => {
                                error!("Error leaving room {room_id}: {e:?}");
                                LeaveRoomAction::Failed { room_id, error: e }
                            }
                        }
                    } else {
                        error!("BUG: client could not get room with ID {room_id}");
                        LeaveRoomAction::Failed {
                            room_id,
                            error: matrix_sdk::Error::UnknownError(
                                String::from("Client couldn't locate room to join it.").into()
                            ),
                        }
                    };
                    Cx::post_action(result_action);
                });
            }

            MatrixRequest::GetRoomMembers { room_id, memberships, local_only } => {
                let (timeline, sender) = {
                    let all_joined_rooms = ALL_JOINED_ROOMS.lock().unwrap();
                    let Some(room_info) = all_joined_rooms.get(&room_id) else {
                        log!("BUG: room info not found for get room members request {room_id}");
                        continue;
                    };
                    (room_info.timeline.clone(), room_info.timeline_update_sender.clone())
                };

                let _get_members_task = Handle::current().spawn(async move {
                    let room = timeline.room();

                    if local_only {
                        if let Ok(members) = room.members_no_sync(memberships).await {
                            log!("Got {} members from cache for room {}", members.len(), room_id);
                            sender.send(TimelineUpdate::RoomMembersListFetched {
                                members
                            }).unwrap();
                        }
                    } else {
                        if let Ok(members) = room.members(memberships).await {
                            log!("Successfully fetched {} members from server for room {}", members.len(), room_id);
                            sender.send(TimelineUpdate::RoomMembersListFetched {
                                members
                            }).unwrap();
                        }
                    }

                    SignalToUI::set_ui_signal();
                });
            }

            MatrixRequest::GetUserProfile { user_id, room_id, local_only } => {
                let Some(client) = CLIENT.get() else { continue };
                let _fetch_task = Handle::current().spawn(async move {
                    // log!("Sending get user profile request: user: {user_id}, \
                    //     room: {room_id:?}, local_only: {local_only}...",
                    // );

                    let mut update = None;

                    if let Some(room_id) = room_id.as_ref() {
                        if let Some(room) = client.get_room(room_id) {
                            let member = if local_only {
                                room.get_member_no_sync(&user_id).await
                            } else {
                                room.get_member(&user_id).await
                            };
                            if let Ok(Some(room_member)) = member {
                                update = Some(UserProfileUpdate::Full {
                                    new_profile: UserProfile {
                                        username: room_member.display_name().map(|u| u.to_owned()),
                                        user_id: user_id.clone(),
                                        avatar_state: AvatarState::Known(room_member.avatar_url().map(|u| u.to_owned())),
                                    },
                                    room_id: room_id.to_owned(),
                                    room_member,
                                });
                            } else {
                                log!("User profile request: user {user_id} was not a member of room {room_id}");
                            }
                        } else {
                            log!("User profile request: client could not get room with ID {room_id}");
                        }
                    }

                    if !local_only {
                        if update.is_none() {
                            if let Ok(response) = client.account().fetch_user_profile_of(&user_id).await {
                                update = Some(UserProfileUpdate::UserProfileOnly(
                                    UserProfile {
                                        username: response.displayname,
                                        user_id: user_id.clone(),
                                        avatar_state: AvatarState::Known(response.avatar_url),
                                    }
                                ));
                            } else {
                                log!("User profile request: client could not get user with ID {user_id}");
                            }
                        }

                        match update.as_mut() {
                            Some(UserProfileUpdate::Full { new_profile: UserProfile { username, .. }, .. }) if username.is_none() => {
                                if let Ok(response) = client.account().fetch_user_profile_of(&user_id).await {
                                    *username = response.displayname;
                                }
                            }
                            _ => { }
                        }
                    }

                    if let Some(upd) = update {
                        // log!("Successfully completed get user profile request: user: {user_id}, room: {room_id:?}, local_only: {local_only}.");
                        enqueue_user_profile_update(upd);
                    } else {
                        log!("Failed to get user profile: user: {user_id}, room: {room_id:?}, local_only: {local_only}.");
                    }
                });
            }
            MatrixRequest::GetNumberUnreadMessages { room_id } => {
                let (timeline, sender) = {
                    let mut all_joined_rooms = ALL_JOINED_ROOMS.lock().unwrap();
                    let Some(room_info) = all_joined_rooms.get_mut(&room_id) else {
                        log!("Skipping get number of unread messages request for not-yet-known room {room_id}");
                        continue;
                    };

                    (room_info.timeline.clone(), room_info.timeline_update_sender.clone())
                };
                let _get_unreads_task = Handle::current().spawn(async move {
                    match sender.send(TimelineUpdate::NewUnreadMessagesCount(
                        UnreadMessageCount::Known(timeline.room().num_unread_messages())
                    )) {
                        Ok(_) => SignalToUI::set_ui_signal(),
                        Err(e) => log!("Failed to send timeline update: {e:?} for GetNumberUnreadMessages request for room {room_id}"),
                    }
                    enqueue_rooms_list_update(RoomsListUpdate::UpdateNumUnreadMessages {
                        room_id: room_id.clone(),
                        count: UnreadMessageCount::Known(timeline.room().num_unread_messages()),
                        unread_mentions:timeline.room().num_unread_mentions(),
                    });
                });
            }
            MatrixRequest::IgnoreUser { ignore, room_member, room_id } => {
                let Some(client) = CLIENT.get() else { continue };
                let _ignore_task = Handle::current().spawn(async move {
                    let user_id = room_member.user_id();
                    log!("Sending request to {}ignore user: {user_id}...", if ignore { "" } else { "un" });
                    let ignore_result = if ignore {
                        room_member.ignore().await
                    } else {
                        room_member.unignore().await
                    };

                    log!("{} user {user_id} {}",
                        if ignore { "Ignoring" } else { "Unignoring" },
                        if ignore_result.is_ok() { "succeeded." } else { "failed." },
                    );

                    if ignore_result.is_err() {
                        return;
                    }

                    // We need to re-acquire the `RoomMember` object now that its state
                    // has changed, i.e., the user has been (un)ignored.
                    // We then need to send an update to replace the cached `RoomMember`
                    // with the now-stale ignored state.
                    if let Some(room) = client.get_room(&room_id) {
                        if let Ok(Some(new_room_member)) = room.get_member(user_id).await {
                            log!("Enqueueing user profile update for user {user_id}, who went from {}ignored to {}ignored.",
                                if room_member.is_ignored() { "" } else { "un" },
                                if new_room_member.is_ignored() { "" } else { "un" },
                            );
                            enqueue_user_profile_update(UserProfileUpdate::RoomMemberOnly {
                                room_id: room_id.clone(),
                                room_member: new_room_member,
                            });
                        }
                    }

                    // After successfully (un)ignoring a user, all timelines are fully cleared by the Matrix SDK.
                    // Therefore, we need to re-fetch all timelines for all rooms,
                    // and currently the only way to actually accomplish this is via pagination.
                    // See: <https://github.com/matrix-org/matrix-rust-sdk/issues/1703#issuecomment-2250297923>
                    //
                    // Note that here we only proactively re-paginate the *current* room
                    // (the one being viewed by the user when this ignore request was issued),
                    // and all other rooms will be re-paginated in `handle_ignore_user_list_subscriber()`.`
                    submit_async_request(MatrixRequest::PaginateRoomTimeline {
                        room_id,
                        num_events: 50,
                        direction: PaginationDirection::Backwards,
                    });
                });
            }

            MatrixRequest::SendTypingNotice { room_id, typing } => {
                let Some(room) = CLIENT.get().and_then(|c| c.get_room(&room_id)) else {
                    error!("BUG: client/room not found for typing notice request {room_id}");
                    continue;
                };
                let _typing_task = Handle::current().spawn(async move {
                    if let Err(e) = room.typing_notice(typing).await {
                        error!("Failed to send typing notice to room {room_id}: {e:?}");
                    }
                });
            }

            MatrixRequest::SubscribeToTypingNotices { room_id, subscribe } => {
                let (room, timeline_update_sender, mut typing_notice_receiver) = {
                    let mut all_joined_rooms = ALL_JOINED_ROOMS.lock().unwrap();
                    let Some(room_info) = all_joined_rooms.get_mut(&room_id) else {
                        log!("BUG: room info not found for subscribe to typing notices request, room {room_id}");
                        continue;
                    };
                    let (room, recv) = if subscribe {
                        if room_info.typing_notice_subscriber.is_some() {
                            warning!("Note: room {room_id} is already subscribed to typing notices.");
                            continue;
                        } else {
                            let Some(room) = CLIENT.get().and_then(|c| c.get_room(&room_id)) else {
                                error!("BUG: client/room not found when subscribing to typing notices request, room: {room_id}");
                                continue;
                            };
                            let (drop_guard, recv) = room.subscribe_to_typing_notifications();
                            room_info.typing_notice_subscriber = Some(drop_guard);
                            (room, recv)
                        }
                    } else {
                        room_info.typing_notice_subscriber.take();
                        continue;
                    };
                    // Here: we don't have an existing subscriber running, so we fall through and start one.
                    (room, room_info.timeline_update_sender.clone(), recv)
                };

                let _typing_notices_task = Handle::current().spawn(async move {
                    while let Ok(user_ids) = typing_notice_receiver.recv().await {
                        // log!("Received typing notifications for room {room_id}: {user_ids:?}");
                        let mut users = Vec::with_capacity(user_ids.len());
                        for user_id in user_ids {
                            users.push(
                                room.get_member_no_sync(&user_id)
                                    .await
                                    .ok()
                                    .flatten()
                                    .and_then(|m| m.display_name().map(|d| d.to_owned()))
                                    .unwrap_or_else(|| user_id.to_string())
                            );
                        }
                        if let Err(e) = timeline_update_sender.send(TimelineUpdate::TypingUsers { users }) {
                            error!("Error: timeline update sender couldn't send the list of typing users: {e:?}");
                        }
                        SignalToUI::set_ui_signal();
                    }
                    // log!("Note: typing notifications recv loop has ended for room {}", room_id);
                });
            }
            MatrixRequest::SubscribeToOwnUserReadReceiptsChanged { room_id, subscribe } => {
                if !subscribe {
                    if let Some(task_handler) = tasks_list.remove(&room_id) {
                        task_handler.abort();
                    }
                    continue;
                }
                let (timeline, sender) = {
                    let mut all_joined_rooms = ALL_JOINED_ROOMS.lock().unwrap();
                    let Some(room_info) = all_joined_rooms.get_mut(&room_id) else {
                        log!("BUG: room info not found for subscribe to own user read receipts changed request, room {room_id}");
                        continue;
                    };
                    (room_info.timeline.clone(), room_info.timeline_update_sender.clone())
                };

                let subscribe_own_read_receipt_task = Handle::current().spawn(async move {
                    let update_receiver = timeline.subscribe_own_user_read_receipts_changed().await;
                    pin_mut!(update_receiver);
                    if let Some(client_user_id) = current_user_id() {
                        if let Some((event_id, receipt)) = timeline.latest_user_read_receipt(&client_user_id).await {
                            log!("Received own user read receipt: {receipt:?} {event_id:?}");
                            if let Err(e) = sender.send(TimelineUpdate::OwnUserReadReceipt(receipt)) {
                                error!("Failed to get own user read receipt: {e:?}");
                            }
                        }

                        while (update_receiver.next().await).is_some() {
                            if let Some((_, receipt)) = timeline.latest_user_read_receipt(&client_user_id).await {
                                if let Err(e) = sender.send(TimelineUpdate::OwnUserReadReceipt(receipt)) {
                                    error!("Failed to get own user read receipt: {e:?}");
                                }
                            }
                        }
                    }
                });
                tasks_list.insert(room_id.clone(), subscribe_own_read_receipt_task);
            }
            MatrixRequest::SpawnSSOServer { brand, homeserver_url, identity_provider_id} => {
                spawn_sso_server(brand, homeserver_url, identity_provider_id, login_sender.clone()).await;
            }
            MatrixRequest::ResolveRoomAlias(room_alias) => {
                let Some(client) = CLIENT.get() else { continue };
                let _resolve_task = Handle::current().spawn(async move {
                    log!("Sending resolve room alias request for {room_alias}...");
                    let res = client.resolve_room_alias(&room_alias).await;
                    log!("Resolved room alias {room_alias} to: {res:?}");
                    todo!("Send the resolved room alias back to the UI thread somehow.");
                });
            }
            MatrixRequest::FetchAvatar { mxc_uri, on_fetched } => {
                let Some(client) = CLIENT.get() else { continue };
                let _fetch_task = Handle::current().spawn(async move {
                    // log!("Sending fetch avatar request for {mxc_uri:?}...");
                    let media_request = MediaRequestParameters {
                        source: MediaSource::Plain(mxc_uri.clone()),
                        format: AVATAR_THUMBNAIL_FORMAT.into(),
                    };
                    let res = client.media().get_media_content(&media_request, true).await;
                    // log!("Fetched avatar for {mxc_uri:?}, succeeded? {}", res.is_ok());
                    on_fetched(AvatarUpdate { mxc_uri, avatar_data: res.map(|v| v.into()) });
                });
            }

            MatrixRequest::FetchMedia { media_request, on_fetched, destination, update_sender } => {
                let Some(client) = CLIENT.get() else { continue };
                let media = client.media();

                let _fetch_task = Handle::current().spawn(async move {
                    // log!("Sending fetch media request for {media_request:?}...");
                    let res = media.get_media_content(&media_request, true).await;
                    on_fetched(&destination, media_request, res, update_sender);
                });
            }

            MatrixRequest::SendMessage { room_id, message, replied_to } => {
                let timeline = {
                    let all_joined_rooms = ALL_JOINED_ROOMS.lock().unwrap();
                    let Some(room_info) = all_joined_rooms.get(&room_id) else {
                        log!("BUG: room info not found for send message request {room_id}");
                        continue;
                    };
                    room_info.timeline.clone()
                };

                // Spawn a new async task that will send the actual message.
                let _send_message_task = Handle::current().spawn(async move {
                    log!("Sending message to room {room_id}: {message:?}...");
                    if let Some(replied_to_info) = replied_to {
                        match timeline.send_reply(message.into(), replied_to_info, ForwardThread::Yes).await {
                            Ok(_send_handle) => log!("Sent reply message to room {room_id}."),
                            Err(_e) => {
                                error!("Failed to send reply message to room {room_id}: {_e:?}");
                                enqueue_popup_notification(PopupItem { message: format!("Failed to send reply: {_e}"), auto_dismissal_duration: None });
                            }
                        }
                    } else {
                        match timeline.send(message.into()).await {
                            Ok(_send_handle) => log!("Sent message to room {room_id}."),
                            Err(_e) => {
                                error!("Failed to send message to room {room_id}: {_e:?}");
                                enqueue_popup_notification(PopupItem { message: format!("Failed to send message: {_e}"), auto_dismissal_duration: None });
                            }
                        }
                    }
                    SignalToUI::set_ui_signal();
                });
            }

            MatrixRequest::ReadReceipt { room_id, event_id } => {
                let timeline = {
                    let all_joined_rooms = ALL_JOINED_ROOMS.lock().unwrap();
                    let Some(room_info) = all_joined_rooms.get(&room_id) else {
                        log!("BUG: room info not found when sending read receipt, room {room_id}, {event_id}");
                        continue;
                    };
                    room_info.timeline.clone()
                };
                let _send_rr_task = Handle::current().spawn(async move {
                    match timeline.send_single_receipt(ReceiptType::Read, ReceiptThread::Unthreaded, event_id.clone()).await {
                        Ok(sent) => log!("{} read receipt to room {room_id} for event {event_id}", if sent { "Sent" } else { "Already sent" }),
                        Err(_e) => error!("Failed to send read receipt to room {room_id} for event {event_id}; error: {_e:?}"),
                    }
                    // Also update the number of unread messages in the room.
                    enqueue_rooms_list_update(RoomsListUpdate::UpdateNumUnreadMessages {
                        room_id: room_id.clone(),
                        count: UnreadMessageCount::Known(timeline.room().num_unread_messages()),
                        unread_mentions: timeline.room().num_unread_mentions()
                    });
                });
            },

            MatrixRequest::FullyReadReceipt { room_id, event_id, .. } => {
                let timeline = {
                    let all_joined_rooms = ALL_JOINED_ROOMS.lock().unwrap();
                    let Some(room_info) = all_joined_rooms.get(&room_id) else {
                        log!("BUG: room info not found when sending fully read receipt, room {room_id}, {event_id}");
                        continue;
                    };
                    room_info.timeline.clone()
                };
                let _send_frr_task = Handle::current().spawn(async move {
                    match timeline.send_single_receipt(ReceiptType::FullyRead, ReceiptThread::Unthreaded, event_id.clone()).await {
                        Ok(sent) => log!("{} fully read receipt to room {room_id} for event {event_id}",
                            if sent { "Sent" } else { "Already sent" }
                        ),
                        Err(_e) => error!("Failed to send fully read receipt to room {room_id} for event {event_id}; error: {_e:?}"),
                    }
                    // Also update the number of unread messages in the room.
                    enqueue_rooms_list_update(RoomsListUpdate::UpdateNumUnreadMessages {
                        room_id: room_id.clone(),
                        count: UnreadMessageCount::Known(timeline.room().num_unread_messages()),
                        unread_mentions: timeline.room().num_unread_mentions()
                    });
                });
            },

            MatrixRequest::GetRoomPowerLevels { room_id } => {
                let (timeline, sender) = {
                    let all_joined_rooms = ALL_JOINED_ROOMS.lock().unwrap();
                    let Some(room_info) = all_joined_rooms.get(&room_id) else {
                        log!("BUG: room info not found for fetch members request {room_id}");
                        continue;
                    };

                    (room_info.timeline.clone(), room_info.timeline_update_sender.clone())
                };

                let Some(user_id) = current_user_id() else { continue };

                let _power_levels_task = Handle::current().spawn(async move {
                    match timeline.room().power_levels().await {
                        Ok(power_levels) => {
                            log!("Successfully fetched power levels for room {room_id}.");
                            if let Err(e) = sender.send(TimelineUpdate::UserPowerLevels(
                                UserPowerLevels::from(&power_levels, &user_id),
                            )) {
                                error!("Failed to send the result of if user can send message: {e}")
                            }
                            SignalToUI::set_ui_signal();
                        }
                        Err(e) => {
                            error!("Failed to fetch power levels for room {room_id}: {e:?}");
                        }
                    }
                });
            },
            MatrixRequest::ToggleReaction { room_id, timeline_event_id, reaction } => {
                let timeline = {
                    let all_joined_rooms = ALL_JOINED_ROOMS.lock().unwrap();
                    let Some(room_info) = all_joined_rooms.get(&room_id) else {
                        log!("BUG: room info not found for send toggle reaction {room_id}");
                        continue;
                    };
                    room_info.timeline.clone()
                };

                let _toggle_reaction_task = Handle::current().spawn(async move {
                    log!("Toggle Reaction to room {room_id}: ...");
                    match timeline.toggle_reaction(&timeline_event_id, &reaction).await {
                        Ok(_send_handle) => {
                            SignalToUI::set_ui_signal();
                            log!("Sent toggle reaction to room {room_id} {reaction}.")
                        },
                        Err(_e) => error!("Failed to send toggle reaction to room {room_id} {reaction}; error: {_e:?}"),
                    }
                });
            },
            MatrixRequest::RedactMessage { room_id, timeline_event_id, reason } => {
                let timeline = {
                    let all_joined_rooms = ALL_JOINED_ROOMS.lock().unwrap();
                    let Some(room_info) = all_joined_rooms.get(&room_id) else {
                        log!("BUG: room info not found for redact message {room_id}");
                        continue;
                    };
                    room_info.timeline.clone()
                };

                let _redact_task = Handle::current().spawn(async move {
                    match timeline.redact(&timeline_event_id, reason.as_deref()).await {
                        Ok(()) => log!("Successfully redacted message in room {room_id}."),
                        Err(e) => {
                            error!("Failed to redact message in {room_id}; error: {e:?}");
                            enqueue_popup_notification(PopupItem { message: format!("Failed to redact message. Error: {e}"), auto_dismissal_duration: None });
                        }
                    }
                });
            },
            MatrixRequest::GetMatrixRoomLinkPillInfo { matrix_id, via } => {
                let Some(client) = CLIENT.get() else { continue };
                let _fetch_matrix_link_pill_info_task = Handle::current().spawn(async move {
                    let room_or_alias_id: Option<&RoomOrAliasId> = match &matrix_id {
                        MatrixId::Room(room_id) => Some((&**room_id).into()),
                        MatrixId::RoomAlias(room_alias_id) => Some((&**room_alias_id).into()),
                        MatrixId::Event(room_or_alias_id, _event_id) => Some(room_or_alias_id),
                        _ => {
                            log!("MatrixLinkRoomPillInfoRequest: Unsupported MatrixId type: {matrix_id:?}");
                            return;
                        }
                    };
                    if let Some(room_or_alias_id) = room_or_alias_id {
                        match client.get_room_preview(room_or_alias_id, via).await {
                            Ok(preview) => Cx::post_action(MatrixLinkPillState::Loaded {
                                matrix_id: matrix_id.clone(),
                                name: preview.name.unwrap_or_else(|| room_or_alias_id.to_string()),
                                avatar_url: preview.avatar_url
                            }),
                            Err(_e) => {
                                log!("Failed to get room link pill info for {room_or_alias_id:?}: {_e:?}");
                            }
                        };
                    }
                });
            }
        }
    }

    error!("async_worker task ended unexpectedly");
    bail!("async_worker task ended unexpectedly")
}


/// The single global Tokio runtime that is used by all async tasks.
static TOKIO_RUNTIME: OnceLock<tokio::runtime::Runtime> = OnceLock::new();

/// The sender used by [`submit_async_request`] to send requests to the async worker thread.
/// Currently there is only one, but it can be cloned if we need more concurrent senders.
static REQUEST_SENDER: OnceLock<UnboundedSender<MatrixRequest>> = OnceLock::new();

/// A client object that is proactively created during initialization
/// in order to speed up the client-building process when the user logs in.
static DEFAULT_SSO_CLIENT: Mutex<Option<(Client, ClientSessionPersisted)>> = Mutex::new(None);
/// Used to notify the SSO login task that the async creation of the `DEFAULT_SSO_CLIENT` has finished.
static DEFAULT_SSO_CLIENT_NOTIFIER: LazyLock<Arc<Notify>> = LazyLock::new(
    || Arc::new(Notify::new())
);

pub fn start_matrix_tokio() -> Result<()> {
    // Create a Tokio runtime, and save it in a static variable to ensure it isn't dropped.
    let rt = TOKIO_RUNTIME.get_or_init(|| tokio::runtime::Runtime::new().unwrap());

    // Create a channel to be used between UI thread(s) and the async worker thread.
    let (sender, receiver) = tokio::sync::mpsc::unbounded_channel::<MatrixRequest>();
    REQUEST_SENDER.set(sender).expect("BUG: REQUEST_SENDER already set!");

    let (login_sender, login_receiver) = tokio::sync::mpsc::channel(1);
    // Start a high-level async task that will start and monitor all other tasks.
    let _monitor = rt.spawn(async move {
        // Spawn the actual async worker thread.
        let mut worker_join_handle = rt.spawn(async_worker(receiver, login_sender));

        // Start the main loop that drives the Matrix client SDK.
        let mut main_loop_join_handle = rt.spawn(async_main_loop(login_receiver));

        // Build a Matrix Client in the background so that SSO Server starts earlier.
        rt.spawn(async move {
            match build_client(&Cli::default(), app_data_dir()).await {
                Ok(client_and_session) => {
                    DEFAULT_SSO_CLIENT.lock().unwrap()
                        .get_or_insert(client_and_session);
                }
                Err(e) => error!("Error: could not create DEFAULT_SSO_CLIENT object: {e}"),
            };
            DEFAULT_SSO_CLIENT_NOTIFIER.notify_one();
            Cx::post_action(LoginAction::SsoPending(false));
        });

        #[allow(clippy::never_loop)] // unsure if needed, just following tokio's examples.
        loop {
            tokio::select! {
                result = &mut main_loop_join_handle => {
                    match result {
                        Ok(Ok(())) => {
                            error!("BUG: main async loop task ended unexpectedly!");
                        }
                        Ok(Err(e)) => {
                            error!("Error: main async loop task ended:\n\t{e:?}");
                            rooms_list::enqueue_rooms_list_update(RoomsListUpdate::Status {
                                status: e.to_string(),
                            });
                            enqueue_popup_notification(PopupItem { message: format!("Rooms list update error: {e}"), auto_dismissal_duration: None });
                        },
                        Err(e) => {
                            error!("BUG: failed to join main async loop task: {e:?}");
                        }
                    }
                    break;
                }
                result = &mut worker_join_handle => {
                    match result {
                        Ok(Ok(())) => {
                            error!("BUG: async worker task ended unexpectedly!");
                        }
                        Ok(Err(e)) => {
                            error!("Error: async worker task ended:\n\t{e:?}");
                            rooms_list::enqueue_rooms_list_update(RoomsListUpdate::Status {
                                status: e.to_string(),
                            });
                            enqueue_popup_notification(PopupItem { message: format!("Rooms list update error: {e}"), auto_dismissal_duration: None });
                        },
                        Err(e) => {
                            error!("BUG: failed to join async worker task: {e:?}");
                        }
                    }
                    break;
                }
            }
        }
    });

    Ok(())
}


/// A tokio::watch channel sender for sending requests from the RoomScreen UI widget
/// to the corresponding background async task for that room (its `timeline_subscriber_handler`).
pub type TimelineRequestSender = watch::Sender<Vec<BackwardsPaginateUntilEventRequest>>;


/// Backend-specific details about a joined room that our client currently knows about.
struct JoinedRoomDetails {
    #[allow(unused)]
    room_id: OwnedRoomId,
    /// A reference to this room's timeline of events.
    timeline: Arc<Timeline>,
    /// An instance of the clone-able sender that can be used to send updates to this room's timeline.
    timeline_update_sender: crossbeam_channel::Sender<TimelineUpdate>,
    /// A tuple of two separate channel endpoints that can only be taken *once* by the main UI thread.
    ///
    /// 1. The single receiver that can receive updates to this room's timeline.
    ///    * When a new room is joined, an unbounded crossbeam channel will be created
    ///      and its sender given to a background task (the `timeline_subscriber_handler()`)
    ///      that enqueues timeline updates as it receives timeline vector diffs from the server.
    ///    * The UI thread can take ownership of this update receiver in order to receive updates
    ///      to this room's timeline, but only one receiver can exist at a time.
    /// 2. The sender that can send requests to the background timeline subscriber handler,
    ///    e.g., to watch for a specific event to be prepended to the timeline (via back pagination).
    timeline_singleton_endpoints: Option<(
        crossbeam_channel::Receiver<TimelineUpdate>,
        TimelineRequestSender,
    )>,
    /// The async task that listens for timeline updates for this room and sends them to the UI thread.
    timeline_subscriber_handler_task: JoinHandle<()>,
    /// A drop guard for the event handler that represents a subscription to typing notices for this room.
    typing_notice_subscriber: Option<EventHandlerDropGuard>,
    /// The ID of the old tombstoned room that this room has replaced, if any.
    replaces_tombstoned_room: Option<OwnedRoomId>,
}
impl Drop for JoinedRoomDetails {
    fn drop(&mut self) {
        log!("Dropping RoomInfo for room {}", self.room_id);
        self.timeline_subscriber_handler_task.abort();
        drop(self.typing_notice_subscriber.take());
        if let Some(replaces_tombstoned_room) = self.replaces_tombstoned_room.take() {
            TOMBSTONED_ROOMS.lock().unwrap().insert(
                self.room_id.clone(),
                replaces_tombstoned_room,
            );
        }
    }
}


/// Information about all joined rooms that our client currently know about.
static ALL_JOINED_ROOMS: Mutex<BTreeMap<OwnedRoomId, JoinedRoomDetails>> = Mutex::new(BTreeMap::new());

/// Information about all of the rooms that have been tombstoned.
///
/// The map key is the **NEW** replacement room ID, and the value is the **OLD** tombstoned room ID.
/// This allows us to quickly query if a newly-encountered room is a replacement for an old tombstoned room.
static TOMBSTONED_ROOMS: Mutex<BTreeMap<OwnedRoomId, OwnedRoomId>> = Mutex::new(BTreeMap::new());

/// The logged-in Matrix client, which can be freely and cheaply cloned.
static CLIENT: OnceLock<Client> = OnceLock::new();

pub fn get_client() -> Option<Client> {
    CLIENT.get().cloned()
}

/// Returns the user ID of the currently logged-in user, if any.
pub fn current_user_id() -> Option<OwnedUserId> {
    CLIENT.get().and_then(|c|
        c.session_meta().map(|m| m.user_id.clone())
    )
}

/// The singleton sync service.
static SYNC_SERVICE: OnceLock<SyncService> = OnceLock::new();

pub fn get_sync_service() -> Option<&'static SyncService> {
    SYNC_SERVICE.get()
}


/// The list of users that the current user has chosen to ignore.
/// Ideally we shouldn't have to maintain this list ourselves,
/// but the Matrix SDK doesn't currently properly maintain the list of ignored users.
static IGNORED_USERS: Mutex<BTreeSet<OwnedUserId>> = Mutex::new(BTreeSet::new());

/// Returns a deep clone of the current list of ignored users.
pub fn get_ignored_users() -> BTreeSet<OwnedUserId> {
    IGNORED_USERS.lock().unwrap().clone()
}

/// Returns whether the given user ID is currently being ignored.
pub fn is_user_ignored(user_id: &UserId) -> bool {
    IGNORED_USERS.lock().unwrap().contains(user_id)
}


/// Returns three channel endpoints related to the timeline for the given joined room.
///
/// 1. A timeline update sender.
/// 2. The timeline update receiver, which is a singleton, and can only be taken once.
/// 3. A `tokio::watch` sender that can be used to send requests to the timeline subscriber handler.
///
/// This will only succeed once per room, as only a single channel receiver can exist.
pub fn take_timeline_endpoints(
    room_id: &OwnedRoomId,
) -> Option<(
        crossbeam_channel::Sender<TimelineUpdate>,
        crossbeam_channel::Receiver<TimelineUpdate>,
        TimelineRequestSender,
    )>
{
    ALL_JOINED_ROOMS.lock().unwrap()
        .get_mut(room_id)
        .and_then(|ri| ri.timeline_singleton_endpoints.take()
            .map(|(receiver, request_sender)| {
                (ri.timeline_update_sender.clone(), receiver, request_sender)
            })
        )
}

const DEFAULT_HOMESERVER: &str = "matrix.org";

fn username_to_full_user_id(
    username: &str,
    homeserver: Option<&str>,
) -> Option<OwnedUserId> {
    username
        .try_into()
        .ok()
        .or_else(|| {
            let homeserver_url = homeserver.unwrap_or(DEFAULT_HOMESERVER);
            let user_id_str = if username.starts_with("@") {
                format!("{}:{}", username, homeserver_url)
            } else {
                format!("@{}:{}", username, homeserver_url)
            };
            user_id_str.as_str().try_into().ok()
        })
}

/// Info we store about a room received by the room list service.
///
/// This struct is necessary in order for us to track the previous state
/// of a room received from the room list service, so that we can
/// determine if the room has changed state.
/// We can't just store the `room_list_service::Room` object itself,
/// because that is a shallow reference to an inner room object within
/// the room list service
#[derive(Clone)]
struct RoomListServiceRoomInfo {
    room: room_list_service::Room,
    room_id: OwnedRoomId,
    room_state: RoomState,
}
impl From<&room_list_service::Room> for RoomListServiceRoomInfo {
    fn from(room: &room_list_service::Room) -> Self {
        room.clone().into()
    }
}
impl From<room_list_service::Room> for RoomListServiceRoomInfo {
    fn from(room: room_list_service::Room) -> Self {
        Self {
            room_id: room.room_id().to_owned(),
            room_state: room.state(),
            room,
        }
    }
}


async fn async_main_loop(
    mut login_receiver: Receiver<LoginRequest>,
) -> Result<()> {
    tracing_subscriber::fmt::init();
    let most_recent_user_id = persistent_state::most_recent_user_id();
    log!("Most recent user ID: {most_recent_user_id:?}");
    let cli_parse_result = Cli::try_parse();
    let cli_has_valid_username_password = cli_parse_result.as_ref()
        .is_ok_and(|cli| !cli.user_id.is_empty() && !cli.password.is_empty());
    log!("CLI parsing succeeded? {}. CLI has valid UN+PW? {}",
        cli_parse_result.as_ref().is_ok(),
        cli_has_valid_username_password,
    );
    let wait_for_login = !cli_has_valid_username_password && (
        most_recent_user_id.is_none()
            || std::env::args().any(|arg| arg == "--login-screen" || arg == "--force-login")
    );
    log!("Waiting for login? {}", wait_for_login);

    let new_login_opt = if !wait_for_login {
        let specified_username = cli_parse_result.as_ref().ok().and_then(|cli|
            username_to_full_user_id(
                &cli.user_id,
                cli.homeserver.as_deref(),
            )
        );
        log!("Trying to restore session for user: {:?}",
            specified_username.as_ref().or(most_recent_user_id.as_ref())
        );
        if let Ok(session) = persistent_state::restore_session(specified_username).await {
            Some(session)
        } else {
            let status_err = "Could not restore previous user session.\n\nPlease login again.";
            log!("{status_err}");
            Cx::post_action(LoginAction::LoginFailure(status_err.to_string()));

            if let Ok(cli) = &cli_parse_result {
                log!("Attempting auto-login from CLI arguments as user '{}'...", cli.user_id);
                Cx::post_action(LoginAction::CliAutoLogin {
                    user_id: cli.user_id.clone(),
                    homeserver: cli.homeserver.clone(),
                });
                match login(cli, LoginRequest::LoginByCli).await {
                    Ok(new_login) => Some(new_login),
                    Err(e) => {
                        error!("CLI-based login failed: {e:?}");
                        Cx::post_action(LoginAction::LoginFailure(
                            format!("Could not login with CLI-provided arguments.\n\nPlease login manually.\n\nError: {e}")
                        ));
                        enqueue_rooms_list_update(RoomsListUpdate::Status {
                            status: format!("Login failed: {e:?}"),
                        });
                        None
                    }
                }
            } else {
                None
            }
        }
    } else {
        None
    };
    let cli: Cli = cli_parse_result.unwrap_or(Cli::default());
    let (client, _sync_token) = match new_login_opt {
        Some(new_login) => new_login,
        None => {
            loop {
                log!("Waiting for login request...");
                match login_receiver.recv().await {
                    Some(login_request) => {
                        match login(&cli, login_request).await {
                            Ok((client, sync_token)) => {
                                break (client, sync_token);
                            }
                            Err(e) => {
                                error!("Login failed: {e:?}");
                                Cx::post_action(LoginAction::LoginFailure(format!("{e}")));
                                enqueue_rooms_list_update(RoomsListUpdate::Status {
                                    status: format!("Login failed: {e}"),
                                });
                    }
                        }
                    },
                    None => {
                        error!("BUG: login_receiver hung up unexpectedly");
                        return Err(anyhow::anyhow!("BUG: login_receiver hung up unexpectedly"));
                    }
                }
            }
        }
    };

    Cx::post_action(LoginAction::LoginSuccess);

    // Deallocate the default SSO client after a successful login.
    if let Ok(mut client_opt) = DEFAULT_SSO_CLIENT.lock() {
        let _ = client_opt.take();
    }

    let logged_in_user_id = client.user_id()
        .expect("BUG: client.user_id() returned None after successful login!");
    let status = format!("Logged in as {}.\n → Loading rooms...", logged_in_user_id);
    enqueue_rooms_list_update(RoomsListUpdate::Status { status });

    CLIENT.set(client.clone()).expect("BUG: CLIENT already set!");

    add_verification_event_handlers_and_sync_client(client.clone());

    // Listen for updates to the ignored user list.
    handle_ignore_user_list_subscriber(client.clone());

    let sync_service = SyncService::builder(client.clone())
        .build()
        .await?;

    // Attempt to load the previously-saved rooms panel state.
    // Include this after re-login. 
    handle_load_rooms_panel_state(logged_in_user_id.to_owned());
    handle_sync_service_state_subscriber(sync_service.state());
    sync_service.start().await;
    let room_list_service = sync_service.room_list_service();
    SYNC_SERVICE.set(sync_service).unwrap_or_else(|_| panic!("BUG: SYNC_SERVICE already set!"));

    let all_rooms_list = room_list_service.all_rooms().await?;
    handle_room_list_service_loading_state(all_rooms_list.loading_state());

    let (room_diff_stream, room_list_dynamic_entries_controller) =
        // TODO: paginate room list to avoid loading all rooms at once
        all_rooms_list.entries_with_dynamic_adapters(usize::MAX);

    room_list_dynamic_entries_controller.set_filter(
        Box::new(|_room| true),
    );

    let mut all_known_rooms: Vector<RoomListServiceRoomInfo> = Vector::new();

    pin_mut!(room_diff_stream);
    while let Some(batch) = room_diff_stream.next().await {
        let mut peekable_diffs = batch.into_iter().peekable();
        while let Some(diff) = peekable_diffs.next() {
            match diff {
                VectorDiff::Append { values: new_rooms } => {
                    let _num_new_rooms = new_rooms.len();
                    if LOG_ROOM_LIST_DIFFS { log!("room_list: diff Append {_num_new_rooms}"); }
                    for new_room in new_rooms {
                        add_new_room(&new_room, &room_list_service).await?;
                        all_known_rooms.push_back(new_room.into());
                    }
                }
                VectorDiff::Clear => {
                    if LOG_ROOM_LIST_DIFFS { log!("room_list: diff Clear"); }
                    all_known_rooms.clear();
                    ALL_JOINED_ROOMS.lock().unwrap().clear();
                    enqueue_rooms_list_update(RoomsListUpdate::ClearRooms);
                }
                VectorDiff::PushFront { value: new_room } => {
                    if LOG_ROOM_LIST_DIFFS { log!("room_list: diff PushFront"); }
                    add_new_room(&new_room, &room_list_service).await?;
                    all_known_rooms.push_front(new_room.into());
                }
                VectorDiff::PushBack { value: new_room } => {
                    if LOG_ROOM_LIST_DIFFS { log!("room_list: diff PushBack"); }
                    add_new_room(&new_room, &room_list_service).await?;
                    all_known_rooms.push_back(new_room.into());
                }
                VectorDiff::PopFront => {
                    if LOG_ROOM_LIST_DIFFS { log!("room_list: diff PopFront"); }
                    if let Some(room) = all_known_rooms.pop_front() {
                        if LOG_ROOM_LIST_DIFFS { log!("PopFront: removing {}", room.room_id); }
                        remove_room(&room);
                    }
                }
                VectorDiff::PopBack => {
                    if LOG_ROOM_LIST_DIFFS { log!("room_list: diff PopBack"); }
                    if let Some(room) = all_known_rooms.pop_back() {
                        if LOG_ROOM_LIST_DIFFS { log!("PopBack: removing {}", room.room_id); }
                        remove_room(&room);
                    }
                }
                VectorDiff::Insert { index, value: new_room } => {
                    if LOG_ROOM_LIST_DIFFS { log!("room_list: diff Insert at {index}"); }
                    add_new_room(&new_room, &room_list_service).await?;
                    all_known_rooms.insert(index, new_room.into());
                }
                VectorDiff::Set { index, value: changed_room } => {
                    if LOG_ROOM_LIST_DIFFS { log!("room_list: diff Set at {index}"); }
                    if let Some(old_room) = all_known_rooms.get(index) {
                        update_room(old_room, &changed_room, &room_list_service).await?;
                    } else {
                        error!("BUG: room list diff: Set index {index} was out of bounds.");
                    }
                    all_known_rooms.set(index, changed_room.into());
                }
                VectorDiff::Remove { index: remove_index } => {
                    if LOG_ROOM_LIST_DIFFS { log!("room_list: diff Remove at {remove_index}"); }
                    if remove_index < all_known_rooms.len() {
                        let room = all_known_rooms.remove(remove_index);
                        // Try to optimize a common operation, in which a `Remove` diff
                        // is immediately followed by an `Insert` diff for the same room,
                        // which happens frequently in order to change the room's state
                        // or to "sort" the room list by changing its positional order.
                        // We treat this as a simple `Set` operation (`update_room()`),
                        // which is way more efficient.
                        let mut next_diff_was_handled = false;
                        if let Some(VectorDiff::Insert { index: insert_index, value: new_room }) = peekable_diffs.peek() {
                            if room.room_id == new_room.room_id() {
                                if LOG_ROOM_LIST_DIFFS {
                                    log!("Optimizing Remove({remove_index}) + Insert({insert_index}) into Update for room {}", room.room_id);
                                }
                                update_room(&room, new_room, &room_list_service).await?;
                                all_known_rooms.insert(*insert_index, new_room.clone().into());
                                next_diff_was_handled = true;
                            }
                        }
                        if next_diff_was_handled {
                            peekable_diffs.next(); // consume the next diff
                        } else {
                            warning!("UNTESTED SCENARIO: room_list: diff Remove({remove_index}) was NOT followed by an Insert. Removed room: {}", room.room_id);
                            remove_room(&room);
                        }
                    } else {
                        error!("BUG: room_list: diff Remove index {remove_index} out of bounds, len {}", all_known_rooms.len());
                    }
                }
                VectorDiff::Truncate { length } => {
                    if LOG_ROOM_LIST_DIFFS { log!("room_list: diff Truncate to {length}"); }
                    // Iterate manually so we can know which rooms are being removed.
                    while all_known_rooms.len() > length {
                        if let Some(room) = all_known_rooms.pop_back() {
                            remove_room(&room);
                        }
                    }
                    all_known_rooms.truncate(length); // sanity check
                }
                VectorDiff::Reset { values: new_rooms } => {
                    // We implement this by clearing all rooms and then adding back the new values.
                    if LOG_ROOM_LIST_DIFFS { log!("room_list: diff Reset, old length {}, new length {}", all_known_rooms.len(), new_rooms.len()); }
                    // Iterate manually so we can know which rooms are being removed.
                    while let Some(room) = all_known_rooms.pop_back() {
                        remove_room(&room);
                    }
                    // ALL_JOINED_ROOMS should already be empty due to successive calls to `remove_room()`,
                    // so this is just a sanity check.
                    ALL_JOINED_ROOMS.lock().unwrap().clear();
                    enqueue_rooms_list_update(RoomsListUpdate::ClearRooms);
                    for room in &new_rooms {
                        add_new_room(room, &room_list_service).await?;
                    }
                    all_known_rooms = new_rooms.into_iter().map(|r| r.into()).collect();
                }
            }
        }
    }

    bail!("room list service sync loop ended unexpectedly")
}


/// Invoked when the room list service has received an update that changes an existing room.
async fn update_room(
    old_room: &RoomListServiceRoomInfo,
    new_room: &room_list_service::Room,
    room_list_service: &RoomListService,
) -> Result<()> {
    let new_room_id = new_room.room_id().to_owned();
    if old_room.room_id == new_room_id {
        let new_room_name = new_room.display_name().await.map(|n| n.to_string()).ok();
        let mut room_avatar_changed = false;

        // Handle state transitions for a room.
        let old_room_state = old_room.room_state;
        let new_room_state = new_room.state();
        if LOG_ROOM_LIST_DIFFS {
            log!("Room {new_room_name:?} ({new_room_id}) state went from {old_room_state:?} --> {new_room_state:?}");
        }
        if old_room_state != new_room_state {
            match new_room_state {
                RoomState::Banned => {
                    // TODO: handle rooms that this user has been banned from.
                    log!("Removing Banned room: {new_room_name:?} ({new_room_id})");
                    remove_room(&new_room.into());
                    return Ok(());
                }
                RoomState::Left => {
                    log!("Removing Left room: {new_room_name:?} ({new_room_id})");
                    remove_room(&new_room.into());
                    // TODO: we could add this to the list of left rooms,
                    //       which is collapsed by default.
                    //       Upon clicking a left room, we can show a splash page
                    //       that prompts the user to rejoin the room or forget it.
                    //       Currently, we just remove it and do not show left rooms at all.
                    return Ok(());
                }
                RoomState::Joined => {
                    log!("update_room(): adding new Joined room: {new_room_name:?} ({new_room_id})");
                    return add_new_room(new_room, room_list_service).await;
                }
                RoomState::Invited => {
                    log!("update_room(): adding new Invited room: {new_room_name:?} ({new_room_id})");
                    return add_new_room(new_room, room_list_service).await;
                }
                RoomState::Knocked => {
                    // TODO: handle Knocked rooms (e.g., can you re-knock? or cancel a prior knock?)
                    return Ok(());
                }
            }
        }


        if let Some(new_latest_event) = new_room.latest_event().await {
            if let Some(old_latest_event) = old_room.room.latest_event().await {
                if new_latest_event.timestamp() > old_latest_event.timestamp() {
                    log!("Updating latest event for room {}", new_room_id);
                    room_avatar_changed = update_latest_event(new_room_id.clone(), &new_latest_event, None);
                }
            }
        }

        if room_avatar_changed || (old_room.room.avatar_url() != new_room.avatar_url()) {
            log!("Updating avatar for room {}", new_room_id);
            spawn_fetch_room_avatar(new_room.inner_room().clone());
        }

        if let Some(new_room_name) = new_room_name {
            if old_room.room.cached_display_name().as_ref() != Some(&new_room_name) {
                log!("Updating room name for room {} to {}", new_room_id, new_room_name);
                enqueue_rooms_list_update(RoomsListUpdate::UpdateRoomName {
                    room_id: new_room_id.clone(),
                    new_room_name,
                });
            }
        }

        // We only update tags or unread count for joined rooms.
        // Invited or left rooms don't care about these details.
        if matches!(new_room_state, RoomState::Joined) {
            if let Ok(new_tags) = new_room.tags().await {
                enqueue_rooms_list_update(RoomsListUpdate::Tags {
                    room_id: new_room_id.clone(),
                    new_tags: new_tags.unwrap_or_default(),
                });
            }

            enqueue_rooms_list_update(RoomsListUpdate::UpdateNumUnreadMessages {
                room_id: new_room_id.clone(),
                count: UnreadMessageCount::Known(new_room.num_unread_messages()),
                unread_mentions: new_room.num_unread_mentions()
            });
        }

        Ok(())
    }
    else {
        warning!("UNTESTED SCENARIO: update_room(): removing old room {}, replacing with new room {}",
            old_room.room_id, new_room_id,
        );
        remove_room(old_room);
        add_new_room(new_room, room_list_service).await
    }
}


/// Invoked when the room list service has received an update to remove an existing room.
fn remove_room(room: &RoomListServiceRoomInfo) {
    ALL_JOINED_ROOMS.lock().unwrap().remove(&room.room_id);
    enqueue_rooms_list_update(
        RoomsListUpdate::RemoveRoom {
            room_id: room.room_id.clone(),
            new_state: room.room_state,
        }
    );
}


/// Invoked when the room list service has received an update with a brand new room.
async fn add_new_room(room: &room_list_service::Room, room_list_service: &RoomListService) -> Result<()> {
    let room_id = room.room_id().to_owned();
    // We must call `display_name()` here to calculate and cache the room's name.
    let room_name = room.display_name().await.map(|n| n.to_string()).ok();

    let is_direct = room.is_direct().await.unwrap_or(false);

    match room.state() {
        RoomState::Knocked => {
            // TODO: handle Knocked rooms (e.g., can you re-knock? or cancel a prior knock?)
            return Ok(());
        }
        RoomState::Banned => {
            log!("Got new Banned room: {room_name:?} ({room_id})");
            // TODO: handle rooms that this user has been banned from.
            return Ok(());
        }
        RoomState::Left => {
            log!("Got new Left room: {room_name:?} ({room_id})");
            // TODO: add this to the list of left rooms,
            //       which is collapsed by default.
            //       Upon clicking a left room, we can show a splash page
            //       that prompts the user to rejoin the room or forget it.

            // TODO: this may also be called when a user rejects an invite, not sure.
            //       So we might also need to make a new RoomsListUpdate::RoomLeft variant.
            return Ok(());
        }
        RoomState::Invited => {
            let invite_details = room.invite_details().await.ok();
            let latest = room.latest_event().await.as_ref().map(
                |ev| get_latest_event_details(ev, &room_id)
            );
            let room_avatar = room_avatar(room, room_name.as_deref()).await;

            let inviter_info = if let Some(inviter) = invite_details.and_then(|d| d.inviter) {
                Some(InviterInfo {
                    user_id: inviter.user_id().to_owned(),
                    display_name: inviter.display_name().map(|n| n.to_string()),
                    avatar: inviter
                        .avatar(AVATAR_THUMBNAIL_FORMAT.into())
                        .await
                        .ok()
                        .flatten()
                        .map(Into::into),
                })
            } else {
                None
            };

            rooms_list::enqueue_rooms_list_update(RoomsListUpdate::AddInvitedRoom(InvitedRoomInfo {
                room_id,
                room_name,
                inviter_info,
                room_avatar,
                canonical_alias: room.canonical_alias(),
                alt_aliases: room.alt_aliases(),
                latest,
                invite_state: Default::default(),
                is_selected: false,
                is_direct,
            }));
            return Ok(());
        }
        RoomState::Joined => { } // Fall through to adding the joined room below.
    }

    // Subscribe to all updates for this room in order to properly receive all of its states.
    room_list_service.subscribe_to_rooms(&[&room_id]);

    // Do not add tombstoned rooms to the rooms list; they require special handling.
    if let Some(tombstoned_info) = room.tombstone() {
        log!("Room {room_id} has been tombstoned: {tombstoned_info:#?}");
        // Since we don't know the order in which we'll learn about new rooms,
        // we need to first check to see if the replacement for this tombstoned room
        // refers to an already-known room as its replacement.
        // If so, we can immediately update the replacement room's room info
        // to indicate that it replaces this tombstoned room.
        let replacement_room_id = tombstoned_info.replacement_room;
        if let Some(room_info) = ALL_JOINED_ROOMS.lock().unwrap().get_mut(&replacement_room_id) {
            room_info.replaces_tombstoned_room = Some(replacement_room_id.clone());
        }
        // But if we don't know about the replacement room yet, we need to save this tombstoned room
        // in a separate list so that the replacement room we will discover in the future
        // can know which old tombstoned room it replaces (see the bottom of this function).
        else {
            TOMBSTONED_ROOMS.lock().unwrap().insert(replacement_room_id, room_id.clone());
        }
        return Ok(());
    }

    let timeline = if let Some(tl_arc) = room.timeline() {
        tl_arc
    } else {
        let builder = room.default_room_timeline_builder().await?
            .track_read_marker_and_receipts();
        room.init_timeline_with_builder(builder).await?;
        room.timeline().ok_or_else(|| anyhow::anyhow!("BUG: room timeline not found for room {room_id}"))?
    };
    let latest_event = timeline.latest_event().await;
    let (timeline_update_sender, timeline_update_receiver) = crossbeam_channel::unbounded();

    let (request_sender, request_receiver) = watch::channel(Vec::new());
    let timeline_subscriber_handler_task = Handle::current().spawn(timeline_subscriber_handler(
        room.inner_room().clone(),
        timeline.clone(),
        timeline_update_sender.clone(),
        request_receiver,
    ));

    let latest = latest_event.as_ref().map(
        |ev| get_latest_event_details(ev, &room_id)
    );

    let tombstoned_room_replaced_by_this_room = TOMBSTONED_ROOMS.lock()
        .unwrap()
        .remove(&room_id);

    log!("Adding new joined room {room_id}. Replaces tombstoned room: {tombstoned_room_replaced_by_this_room:?}");
    ALL_JOINED_ROOMS.lock().unwrap().insert(
        room_id.clone(),
        JoinedRoomDetails {
            room_id: room_id.clone(),
            timeline,
            timeline_singleton_endpoints: Some((timeline_update_receiver, request_sender)),
            timeline_update_sender,
            timeline_subscriber_handler_task,
            typing_notice_subscriber: None,
            replaces_tombstoned_room: tombstoned_room_replaced_by_this_room,
        },
    );
    Cx::post_action(RoomsPanelRestoreAction::Success(room_id.clone()));
    // We need to add the room to the `ALL_JOINED_ROOMS` list before we can
    // send the `AddJoinedRoom` update to the UI, because the UI might immediately
    // issue a `MatrixRequest` that relies on that room being in `ALL_JOINED_ROOMS`.
    rooms_list::enqueue_rooms_list_update(RoomsListUpdate::AddJoinedRoom(JoinedRoomInfo {
        room_id: room_id.clone(),
        latest,
        tags: room.tags().await.ok().flatten().unwrap_or_default(),
        num_unread_messages: room.num_unread_messages(),
        num_unread_mentions: room.num_unread_mentions(),
        // start with a basic text avatar; the avatar image will be fetched asynchronously below.
        avatar: avatar_from_room_name(room_name.as_deref()),
        room_name,
        canonical_alias: room.canonical_alias(),
        alt_aliases: room.alt_aliases(),
        has_been_paginated: false,
        is_selected: false,
        is_direct,
    }));

    spawn_fetch_room_avatar(room.inner_room().clone());

    Ok(())
}

#[allow(unused)]
async fn current_ignore_user_list(client: &Client) -> Option<BTreeSet<OwnedUserId>> {
    use matrix_sdk::ruma::events::ignored_user_list::IgnoredUserListEventContent;
    let ignored_users = client.account()
        .account_data::<IgnoredUserListEventContent>()
        .await
        .ok()??
        .deserialize()
        .ok()?
        .ignored_users
        .into_keys()
        .collect();

    Some(ignored_users)
}

fn handle_ignore_user_list_subscriber(client: Client) {
    let mut subscriber = client.subscribe_to_ignore_user_list_changes();
    log!("Initial ignored-user list is: {:?}", subscriber.get());
    Handle::current().spawn(async move {
        let mut first_update = true;
        while let Some(ignore_list) = subscriber.next().await {
            log!("Received an updated ignored-user list: {ignore_list:?}");
            let ignored_users_new = ignore_list
                .into_iter()
                .filter_map(|u| OwnedUserId::try_from(u).ok())
                .collect::<BTreeSet<_>>();

            // TODO: when we support persistent state, don't forget to update `IGNORED_USERS` upon app boot.
            let mut ignored_users_old = IGNORED_USERS.lock().unwrap();
            let has_changed = *ignored_users_old != ignored_users_new;
            *ignored_users_old = ignored_users_new;

            if has_changed && !first_update {
                // After successfully (un)ignoring a user, all timelines are fully cleared by the Matrix SDK.
                // Therefore, we need to re-fetch all timelines for all rooms,
                // and currently the only way to actually accomplish this is via pagination.
                // See: <https://github.com/matrix-org/matrix-rust-sdk/issues/1703#issuecomment-2250297923>
                for joined_room in client.joined_rooms() {
                    submit_async_request(MatrixRequest::PaginateRoomTimeline {
                        room_id: joined_room.room_id().to_owned(),
                        num_events: 50,
                        direction: PaginationDirection::Backwards,
                    });
                }
            }

            first_update = false;
        }
    });
}

/// Asynchronously loads and restores the rooms panel state from persistent storage for the given user.
///
/// If the loaded state contains open rooms and dock state, it logs a message and posts an action
/// to restore the rooms panel state in the UI. If loading fails, it enqueues a notification
/// with the error message.
fn handle_load_rooms_panel_state(user_id: OwnedUserId) {
    Handle::current().spawn(async move {
        match load_rooms_panel_state(&user_id).await {
            Ok(rooms_panel_state) => {
                if !rooms_panel_state.open_rooms.is_empty()
                    && !rooms_panel_state.dock_items.is_empty()
                {
                    log!("Loaded room panel state from app data directory. Restoring now...");
                    Cx::post_action(RoomsPanelRestoreAction::RestoreDockFromPersistentState(rooms_panel_state));
                }
            }
            Err(e) => {
                enqueue_popup_notification(format!("Failed to restore previous dock state: {e}"));
            }
        }
    });
}

fn handle_sync_service_state_subscriber(mut subscriber: Subscriber<sync_service::State>) {
    log!("Initial sync service state is {:?}", subscriber.get());
    Handle::current().spawn(async move {
        while let Some(state) = subscriber.next().await {
            log!("Received a sync service state update: {state:?}");
            if state == sync_service::State::Error {
                log!("Restarting sync service due to error.");
                if let Some(ss) = SYNC_SERVICE.get() {
                    ss.start().await;
                }
            }
        }
    });
}

fn handle_room_list_service_loading_state(mut loading_state: Subscriber<RoomListLoadingState>) {
    log!("Initial room list loading state is {:?}", loading_state.get());
    Handle::current().spawn(async move {
        while let Some(state) = loading_state.next().await {
            log!("Received a room list loading state update: {state:?}");
            match state {
                RoomListLoadingState::NotLoaded => {
                    enqueue_rooms_list_update(RoomsListUpdate::NotLoaded);
                }
                RoomListLoadingState::Loaded { maximum_number_of_rooms } => {
                    enqueue_rooms_list_update(RoomsListUpdate::LoadedRooms { max_rooms: maximum_number_of_rooms });
                }
            }
        }
    });
}

/// Returns the timestamp and text preview of the given `latest_event` timeline item.
///
/// If the sender profile of the event is not yet available, this function will
/// generate a preview using the sender's user ID instead of their display name,
/// and will submit a background async request to fetch the details for this event.
fn get_latest_event_details(
    latest_event: &EventTimelineItem,
    room_id: &OwnedRoomId,
) -> (MilliSecondsSinceUnixEpoch, String) {
    let sender_username = &utils::get_or_fetch_event_sender(latest_event, Some(room_id));
    (
        latest_event.timestamp(),
        text_preview_of_timeline_item(latest_event.content(), sender_username)
            .format_with(sender_username, true),
    )
}


/// A request to search backwards for a specific event in a room's timeline.
pub struct BackwardsPaginateUntilEventRequest {
    pub room_id: OwnedRoomId,
    pub target_event_id: OwnedEventId,
    /// The index in the timeline where a backwards search should begin.
    pub starting_index: usize,
    /// The number of items in the timeline at the time of the request,
    /// which is used to detect if the timeline has changed since the request was made,
    /// meaning that the `starting_index` can no longer be relied upon.
    pub current_tl_len: usize,
}

/// Whether to enable verbose logging of all timeline diff updates.
const LOG_TIMELINE_DIFFS: bool = cfg!(log_timeline_diffs);
/// Whether to enable verbose logging of all room list service diff updates.
const LOG_ROOM_LIST_DIFFS: bool = cfg!(log_room_list_diffs);

/// A per-room async task that listens for timeline updates and sends them to the UI thread.
///
/// One instance of this async task is spawned for each room the client knows about.
async fn timeline_subscriber_handler(
    room: Room,
    timeline: Arc<Timeline>,
    timeline_update_sender: crossbeam_channel::Sender<TimelineUpdate>,
    mut request_receiver: watch::Receiver<Vec<BackwardsPaginateUntilEventRequest>>,
) {

    /// An inner function that searches the given new timeline items for a target event.
    ///
    /// If the target event is found, it is removed from the `target_event_id_opt` and returned,
    /// along with the index/position of that event in the given iterator of new items.
    fn find_target_event<'a>(
        target_event_id_opt: &mut Option<OwnedEventId>,
        mut new_items_iter: impl Iterator<Item = &'a Arc<TimelineItem>>,
    ) -> Option<(usize, OwnedEventId)> {
        let found_index = target_event_id_opt
            .as_ref()
            .and_then(|target_event_id| new_items_iter
                .position(|new_item| new_item
                    .as_event()
                    .is_some_and(|new_ev| new_ev.event_id() == Some(target_event_id))
                )
            );

        if let Some(index) = found_index {
            target_event_id_opt.take().map(|ev| (index, ev))
        } else {
            None
        }
    }


    let room_id = room.room_id().to_owned();
    log!("Starting timeline subscriber for room {room_id}...");
    let (mut timeline_items, mut subscriber) = timeline.subscribe().await;
    log!("Received initial timeline update of {} items for room {room_id}.", timeline_items.len());

    timeline_update_sender.send(TimelineUpdate::FirstUpdate {
        initial_items: timeline_items.clone(),
    }).unwrap_or_else(
        |_e| panic!("Error: timeline update sender couldn't send first update ({} items) to room {room_id}!", timeline_items.len())
    );

    let mut latest_event = timeline.latest_event().await;

    // the event ID to search for while loading previous items into the timeline.
    let mut target_event_id = None;
    // the timeline index and event ID of the target event, if it has been found.
    let mut found_target_event_id: Option<(usize, OwnedEventId)> = None;

    loop { tokio::select! {
        // we must check for new requests before handling new timeline updates.
        biased;

        // Handle updates to the current backwards pagination requests.
        Ok(()) = request_receiver.changed() => {
            let prev_target_event_id = target_event_id.clone();
            let new_request_details = request_receiver
                .borrow_and_update()
                .iter()
                .find_map(|req| req.room_id
                    .eq(&room_id)
                    .then(|| (req.target_event_id.clone(), req.starting_index, req.current_tl_len))
                );

            target_event_id = new_request_details.as_ref().map(|(ev, ..)| ev.clone());

            // If we received a new request, start searching backwards for the target event.
            if let Some((new_target_event_id, starting_index, current_tl_len)) = new_request_details {
                if prev_target_event_id.as_ref() != Some(&new_target_event_id) {
                    let starting_index = if current_tl_len == timeline_items.len() {
                        starting_index
                    } else {
                        // The timeline has changed since the request was made, so we can't rely on the `starting_index`.
                        // Instead, we have no choice but to start from the end of the timeline.
                        timeline_items.len()
                    };
                    // log!("Received new request to search for event {new_target_event_id} in room {room_id} starting from index {starting_index} (tl len {}).", timeline_items.len());
                    // Search backwards for the target event in the timeline, starting from the given index.
                    if let Some(target_event_tl_index) = timeline_items
                        .focus()
                        .narrow(..starting_index)
                        .into_iter()
                        .rev()
                        .position(|i| i.as_event()
                            .and_then(|e| e.event_id())
                            .is_some_and(|ev_id| ev_id == new_target_event_id)
                        )
                        .map(|i| starting_index.saturating_sub(i).saturating_sub(1))
                    {
                        // log!("Found existing target event {new_target_event_id} in room {room_id} at index {target_event_tl_index}.");

                        // Nice! We found the target event in the current timeline items,
                        // so there's no need to actually proceed with backwards pagination;
                        // thus, we can clear the locally-tracked target event ID.
                        target_event_id = None;
                        found_target_event_id = None;
                        timeline_update_sender.send(
                            TimelineUpdate::TargetEventFound {
                                target_event_id: new_target_event_id.clone(),
                                index: target_event_tl_index,
                            }
                        ).unwrap_or_else(
                            |_e| panic!("Error: timeline update sender couldn't send TargetEventFound({new_target_event_id}, {target_event_tl_index}) to room {room_id}!")
                        );
                        // Send a Makepad-level signal to update this room's timeline UI view.
                        SignalToUI::set_ui_signal();
                    }
                    else {
                        // log!("Target event not in timeline. Starting backwards pagination in room {room_id} to find target event {new_target_event_id} starting from index {starting_index}.");

                        // If we didn't find the target event in the current timeline items,
                        // we need to start loading previous items into the timeline.
                        submit_async_request(MatrixRequest::PaginateRoomTimeline {
                            room_id: room_id.clone(),
                            num_events: 50,
                            direction: PaginationDirection::Backwards,
                        });
                    }
                }
            }
        }

        // Handle updates to the actual timeline content.
        batch_opt = subscriber.next() => {
            let Some(batch) = batch_opt else { break };
            let mut num_updates = 0;
            // For now we always requery the latest event, but this can be better optimized.
            let mut reobtain_latest_event = true;
            let mut index_of_first_change = usize::MAX;
            let mut index_of_last_change = usize::MIN;
            // whether to clear the entire cache of drawn items
            let mut clear_cache = false;
            // whether the changes include items being appended to the end of the timeline
            let mut is_append = false;
            for diff in batch {
                num_updates += 1;
                match diff {
                    VectorDiff::Append { values } => {
                        let _values_len = values.len();
                        index_of_first_change = min(index_of_first_change, timeline_items.len());
                        timeline_items.extend(values);
                        index_of_last_change = max(index_of_last_change, timeline_items.len());
                        if LOG_TIMELINE_DIFFS { log!("timeline_subscriber: room {room_id} diff Append {_values_len}. Changes: {index_of_first_change}..{index_of_last_change}"); }
                        reobtain_latest_event = true;
                        is_append = true;
                    }
                    VectorDiff::Clear => {
                        if LOG_TIMELINE_DIFFS { log!("timeline_subscriber: room {room_id} diff Clear"); }
                        clear_cache = true;
                        timeline_items.clear();
                        reobtain_latest_event = true;
                    }
                    VectorDiff::PushFront { value } => {
                        if LOG_TIMELINE_DIFFS { log!("timeline_subscriber: room {room_id} diff PushFront"); }
                        if let Some((index, _ev)) = found_target_event_id.as_mut() {
                            *index += 1; // account for this new `value` being prepended.
                        } else {
                            found_target_event_id = find_target_event(&mut target_event_id, std::iter::once(&value));
                        }

                        clear_cache = true;
                        timeline_items.push_front(value);
                        reobtain_latest_event |= latest_event.is_none();
                    }
                    VectorDiff::PushBack { value } => {
                        index_of_first_change = min(index_of_first_change, timeline_items.len());
                        timeline_items.push_back(value);
                        index_of_last_change = max(index_of_last_change, timeline_items.len());
                        if LOG_TIMELINE_DIFFS { log!("timeline_subscriber: room {room_id} diff PushBack. Changes: {index_of_first_change}..{index_of_last_change}"); }
                        reobtain_latest_event = true;
                        is_append = true;
                    }
                    VectorDiff::PopFront => {
                        if LOG_TIMELINE_DIFFS { log!("timeline_subscriber: room {room_id} diff PopFront"); }
                        clear_cache = true;
                        timeline_items.pop_front();
                        if let Some((i, _ev)) = found_target_event_id.as_mut() {
                            *i = i.saturating_sub(1); // account for the first item being removed.
                        }
                        // This doesn't affect whether we should reobtain the latest event.
                    }
                    VectorDiff::PopBack => {
                        timeline_items.pop_back();
                        index_of_first_change = min(index_of_first_change, timeline_items.len());
                        index_of_last_change = usize::MAX;
                        if LOG_TIMELINE_DIFFS { log!("timeline_subscriber: room {room_id} diff PopBack. Changes: {index_of_first_change}..{index_of_last_change}"); }
                        reobtain_latest_event = true;
                    }
                    VectorDiff::Insert { index, value } => {
                        if index == 0 {
                            clear_cache = true;
                        } else {
                            index_of_first_change = min(index_of_first_change, index);
                            index_of_last_change = usize::MAX;
                        }
                        if index >= timeline_items.len() {
                            is_append = true;
                        }

                        if let Some((i, _ev)) = found_target_event_id.as_mut() {
                            // account for this new `value` being inserted before the previously-found target event's index.
                            if index <= *i {
                                *i += 1;
                            }
                        } else {
                            found_target_event_id = find_target_event(&mut target_event_id, std::iter::once(&value))
                                .map(|(i, ev)| (i + index, ev));
                        }

                        timeline_items.insert(index, value);
                        if LOG_TIMELINE_DIFFS { log!("timeline_subscriber: room {room_id} diff Insert at {index}. Changes: {index_of_first_change}..{index_of_last_change}"); }
                        reobtain_latest_event = true;
                    }
                    VectorDiff::Set { index, value } => {
                        index_of_first_change = min(index_of_first_change, index);
                        index_of_last_change  = max(index_of_last_change, index.saturating_add(1));
                        timeline_items.set(index, value);
                        if LOG_TIMELINE_DIFFS { log!("timeline_subscriber: room {room_id} diff Set at {index}. Changes: {index_of_first_change}..{index_of_last_change}"); }
                        reobtain_latest_event = true;
                    }
                    VectorDiff::Remove { index } => {
                        if index == 0 {
                            clear_cache = true;
                        } else {
                            index_of_first_change = min(index_of_first_change, index.saturating_sub(1));
                            index_of_last_change = usize::MAX;
                        }
                        if let Some((i, _ev)) = found_target_event_id.as_mut() {
                            // account for an item being removed before the previously-found target event's index.
                            if index <= *i {
                                *i = i.saturating_sub(1);
                            }
                        }
                        timeline_items.remove(index);
                        if LOG_TIMELINE_DIFFS { log!("timeline_subscriber: room {room_id} diff Remove at {index}. Changes: {index_of_first_change}..{index_of_last_change}"); }
                        reobtain_latest_event = true;
                    }
                    VectorDiff::Truncate { length } => {
                        if length == 0 {
                            clear_cache = true;
                        } else {
                            index_of_first_change = min(index_of_first_change, length.saturating_sub(1));
                            index_of_last_change = usize::MAX;
                        }
                        timeline_items.truncate(length);
                        if LOG_TIMELINE_DIFFS { log!("timeline_subscriber: room {room_id} diff Truncate to length {length}. Changes: {index_of_first_change}..{index_of_last_change}"); }
                        reobtain_latest_event = true;
                    }
                    VectorDiff::Reset { values } => {
                        if LOG_TIMELINE_DIFFS { log!("timeline_subscriber: room {room_id} diff Reset, new length {}", values.len()); }
                        clear_cache = true; // we must assume all items have changed.
                        timeline_items = values;
                        reobtain_latest_event = true;
                    }
                }
            }


            if num_updates > 0 {
                let new_latest_event = if reobtain_latest_event {
                    timeline.latest_event().await
                } else {
                    None
                };

                let changed_indices = index_of_first_change..index_of_last_change;

                if LOG_TIMELINE_DIFFS {
                    log!("timeline_subscriber: applied {num_updates} updates for room {room_id}, timeline now has {} items. is_append? {is_append}, clear_cache? {clear_cache}. Changes: {changed_indices:?}.", timeline_items.len());
                }
                timeline_update_sender.send(TimelineUpdate::NewItems {
                    new_items: timeline_items.clone(),
                    changed_indices,
                    clear_cache,
                    is_append,
                }).expect("Error: timeline update sender couldn't send update with new items!");

                // We must send this update *after* the actual NewItems update,
                // otherwise the UI thread (RoomScreen) won't be able to correctly locate the target event.
                if let Some((index, found_event_id)) = found_target_event_id.take() {
                    target_event_id = None;
                    timeline_update_sender.send(
                        TimelineUpdate::TargetEventFound {
                            target_event_id: found_event_id.clone(),
                            index,
                        }
                    ).unwrap_or_else(
                        |_e| panic!("Error: timeline update sender couldn't send TargetEventFound({found_event_id}, {index}) to room {room_id}!")
                    );
                }

                // Update the latest event for this room.
                // We always do this in case a redaction or other event has changed the latest event.
                if let Some(new_latest) = new_latest_event {
                    let room_avatar_changed = update_latest_event(room_id.clone(), &new_latest, Some(&timeline_update_sender));
                    if room_avatar_changed {
                        spawn_fetch_room_avatar(room.clone());
                    }
                    latest_event = Some(new_latest);
                }

                // Send a Makepad-level signal to update this room's timeline UI view.
                SignalToUI::set_ui_signal();
            }
        }

        else => {
            break;
        }
    } }

    error!("Error: unexpectedly ended timeline subscriber for room {room_id}.");
}

/// Handles the given updated latest event for the given room.
///
/// This currently includes checking the given event for:
/// * room name changes, in which it sends a `RoomsListUpdate`.
/// * room power level changes to see if the current user's permissions
///   have changed; if so, it sends a [`TimelineUpdate::UserPowerLevels`].
/// * room avatar changes, which is not handled here.
///   Instead, we return `true` such that other code can fetch the new avatar.
/// * membership changes to see if the current user has joined or left a room.
///
/// Finally, this function sends a `RoomsListUpdate::UpdateLatestEvent`
/// to update the latest event in the RoomsList's room preview for the given room.
///
/// Returns `true` if room avatar has changed and should be fetched and updated.
fn update_latest_event(
    room_id: OwnedRoomId,
    event_tl_item: &EventTimelineItem,
    timeline_update_sender: Option<&crossbeam_channel::Sender<TimelineUpdate>>
) -> bool {
    let mut room_avatar_changed = false;

    let (timestamp, latest_message_text) = get_latest_event_details(event_tl_item, &room_id);
    match event_tl_item.content() {
        // Check for relevant state events.
        TimelineItemContent::OtherState(other) => {
            match other.content() {
                // Check for room name changes.
                AnyOtherFullStateEventContent::RoomName(FullStateEventContent::Original { content, .. }) => {
                    rooms_list::enqueue_rooms_list_update(RoomsListUpdate::UpdateRoomName {
                        room_id: room_id.clone(),
                        new_room_name: content.name.clone(),
                    });
                }
                // Check for room avatar changes.
                AnyOtherFullStateEventContent::RoomAvatar(_avatar_event) => {
                    room_avatar_changed = true;
                }
                // Check for if can user send message.
                AnyOtherFullStateEventContent::RoomPowerLevels(FullStateEventContent::Original { content, prev_content: _ }) => {
                    if let (Some(sender), Some(user_id)) = (timeline_update_sender, current_user_id()) {
                        match sender.send(TimelineUpdate::UserPowerLevels(
                            UserPowerLevels::from(&content.clone().into(), &user_id)
                        )) {
                            Ok(_) => {
                                SignalToUI::set_ui_signal();
                            }
                            Err(e) => {
                                error!("Failed to send the new RoomPowerLevels from an updated latest event: {e}");
                            }
                        }
                    }
                }
                _ => { }
            }
        }
        TimelineItemContent::MembershipChange(room_membership_change) => {
            if matches!(
                room_membership_change.change(),
                Some(MembershipChange::InvitationAccepted | MembershipChange::Joined)
            ) {
                if current_user_id().as_deref() == Some(room_membership_change.user_id()) {
                    submit_async_request(MatrixRequest::GetRoomPowerLevels { room_id: room_id.clone() });
                }
            }
        }
        _ => { }
    }

    enqueue_rooms_list_update(RoomsListUpdate::UpdateLatestEvent {
        room_id,
        timestamp,
        latest_message_text,
    });
    room_avatar_changed
}

/// Spawn a new async task to fetch the room's new avatar.
fn spawn_fetch_room_avatar(room: Room) {
    Handle::current().spawn(async move {
        let room_id = room.room_id().to_owned();
        let room_name_str = room.cached_display_name().map(|dn| dn.to_string());
        let avatar = room_avatar(&room, room_name_str.as_deref()).await;
        rooms_list::enqueue_rooms_list_update(RoomsListUpdate::UpdateRoomAvatar {
            room_id,
            avatar,
        });
    });
}

/// Fetches and returns the avatar image for the given room (if one exists),
/// otherwise returns a text avatar string of the first character of the room name.
async fn room_avatar(room: &Room, room_name: Option<&str>) -> RoomPreviewAvatar {
    match room.avatar(AVATAR_THUMBNAIL_FORMAT.into()).await {
        Ok(Some(avatar)) => RoomPreviewAvatar::Image(avatar.into()),
        _ => {
            if let Ok(room_members) = room.members(RoomMemberships::ACTIVE).await {
                if room_members.len() == 2 {
                    if let Some(non_account_member) = room_members.iter().find(|m| !m.is_account_user()) {
                        if let Ok(Some(avatar)) = non_account_member.avatar(AVATAR_THUMBNAIL_FORMAT.into()).await {
                            return RoomPreviewAvatar::Image(avatar.into());
                        }
                    }
                }
            }
            avatar_from_room_name(room_name)
        }
    }
}

/// Returns a text avatar string containing the first character of the room name.
///
/// Skips the first character if it is a `#` or `!`, the sigils used for Room aliases and Room IDs.
fn avatar_from_room_name(room_name: Option<&str>) -> RoomPreviewAvatar {
    let first = room_name.and_then(|rn| rn
        .graphemes(true)
        .find(|&g| g != "#" && g != "!")
        .map(ToString::to_string)
    ).unwrap_or_else(|| String::from("?"));
    RoomPreviewAvatar::Text(first)
}

/// Spawn an async task to login to the given Matrix homeserver using the given SSO identity provider ID.
///
/// This function will post a `LoginAction::SsoPending(true)` to the main thread, and another
/// `LoginAction::SsoPending(false)` once the async task has either successfully logged in or
/// failed to do so.
///
/// If the login attempt is successful, the resulting `Client` and `ClientSession` will be sent
/// to the login screen using the `login_sender`.
async fn spawn_sso_server(
    brand: String,
    homeserver_url: String,
    identity_provider_id: String,
    login_sender: Sender<LoginRequest>,
) {
    Cx::post_action(LoginAction::SsoPending(true));
    // Post a status update to inform the user that we're waiting for the client to be built.
    Cx::post_action(LoginAction::Status {
        title: "Initializing client...".into(),
        status: "Please wait while Matrix builds and configures the client object for login.".into(),
    });

    // Wait for the notification that the client has been built
    DEFAULT_SSO_CLIENT_NOTIFIER.notified().await;

    // Try to use the DEFAULT_SSO_CLIENT, if it was successfully built.
    // We do not clone it because a Client cannot be re-used again
    // once it has been used for a login attempt, so this forces us to create a new one
    // if that occurs.
    let client_and_session_opt = DEFAULT_SSO_CLIENT.lock().unwrap().take();

    Handle::current().spawn(async move {
        // Try to use the DEFAULT_SSO_CLIENT that we proactively created
        // during initialization (to speed up opening the SSO browser window).
        let mut client_and_session = client_and_session_opt;

        // If the DEFAULT_SSO_CLIENT is none (meaning it failed to build),
        // or if the homeserver_url is *not* empty and isn't the default,
        // we cannot use the DEFAULT_SSO_CLIENT, so we must build a new one.
        let mut build_client_error = None;
        if client_and_session.is_none() || (
            !homeserver_url.is_empty()
                && homeserver_url != "matrix.org"
                && Url::parse(&homeserver_url) != Url::parse("https://matrix-client.matrix.org/")
                && Url::parse(&homeserver_url) != Url::parse("https://matrix.org/")
        ) {
            match build_client(
                &Cli {
                    homeserver: homeserver_url.is_empty().not().then_some(homeserver_url),
                    ..Default::default()
                },
                app_data_dir(),
            ).await {
                Ok(success) => client_and_session = Some(success),
                Err(e) => build_client_error = Some(e),
            }
        }

        let Some((client, client_session)) = client_and_session else {
            Cx::post_action(LoginAction::LoginFailure(
                if let Some(err) = build_client_error {
                    format!("Could not create client object. Please try to login again.\n\nError: {err}")
                } else {
                    String::from("Could not create client object. Please try to login again.")
                }
            ));
            // This ensures that the called to `DEFAULT_SSO_CLIENT_NOTIFIER.notified()`
            // at the top of this function will not block upon the next login attempt.
            DEFAULT_SSO_CLIENT_NOTIFIER.notify_one();
            Cx::post_action(LoginAction::SsoPending(false));
            return;
        };

        let mut is_logged_in = false;
        Cx::post_action(LoginAction::Status {
            title: "Opening your browser...".into(),
            status: "Please finish logging in using your browser, and then come back to Robrix.".into(),
        });
        match client
            .matrix_auth()
            .login_sso(|sso_url: String| async move {
                let url = Url::parse(&sso_url)?;
                for (key, value) in url.query_pairs() {
                    if key == "redirectUrl" {
                        let redirect_url = Url::parse(&value)?;
                        Cx::post_action(LoginAction::SsoSetRedirectUrl(redirect_url));
                        break
                    }
                }
                Uri::new(&sso_url).open().map_err(|err| {
                    Error::UnknownError(
                        Box::new(io::Error::other(
                            format!("Unable to open SSO login url. Error: {:?}", err),
                        ))
                        .into(),
                    )
                })
            })
            .identity_provider_id(&identity_provider_id)
            .initial_device_display_name(&format!("robrix-sso-{brand}"))
            .await
            .inspect(|_| {
                if let Some(client) = get_client() {
                    if client.logged_in() {
                        is_logged_in = true;
                        log!("Already logged in, ignore login with sso");
                    }
                }
            }) {
            Ok(identity_provider_res) => {
                if !is_logged_in {
                    if let Err(e) = login_sender.send(LoginRequest::LoginBySSOSuccess(client, client_session)).await {
                        error!("Error sending login request to login_sender: {e:?}");
                        Cx::post_action(LoginAction::LoginFailure(String::from(
                            "BUG: failed to send login request to async worker thread."
                        )));
                    }
                    enqueue_rooms_list_update(RoomsListUpdate::Status {
                        status: format!(
                            "Logged in as {:?}.\n → Loading rooms...",
                            &identity_provider_res.user_id
                        ),
                    });
                }
            }
            Err(e) => {
                if !is_logged_in {
                    error!("SSO Login failed: {e:?}");
                    Cx::post_action(LoginAction::LoginFailure(format!("SSO login failed: {e}")));
                }
            }
        }

        // This ensures that the called to `DEFAULT_SSO_CLIENT_NOTIFIER.notified()`
        // at the top of this function will not block upon the next login attempt.
        DEFAULT_SSO_CLIENT_NOTIFIER.notify_one();
        Cx::post_action(LoginAction::SsoPending(false));
    });
}


bitflags! {
    /// The powers that a user has in a given room.
    #[derive(Copy, Clone, PartialEq, Eq)]
    pub struct UserPowerLevels: u64 {
        const Ban = 1 << 0;
        const Invite = 1 << 1;
        const Kick = 1 << 2;
        const Redact = 1 << 3;
        const NotifyRoom = 1 << 4;
        // -------------------------------------
        // -- Copied from TimelineEventType ----
        // -- Unused powers are commented out --
        // -------------------------------------
        // const CallAnswer = 1 << 5;
        // const CallInvite = 1 << 6;
        // const CallHangup = 1 << 7;
        // const CallCandidates = 1 << 8;
        // const CallNegotiate = 1 << 9;
        // const CallReject = 1 << 10;
        // const CallSdpStreamMetadataChanged = 1 << 11;
        // const CallSelectAnswer = 1 << 12;
        // const KeyVerificationReady = 1 << 13;
        // const KeyVerificationStart = 1 << 14;
        // const KeyVerificationCancel = 1 << 15;
        // const KeyVerificationAccept = 1 << 16;
        // const KeyVerificationKey = 1 << 17;
        // const KeyVerificationMac = 1 << 18;
        // const KeyVerificationDone = 1 << 19;
        const Location = 1 << 20;
        const Message = 1 << 21;
        // const PollStart = 1 << 22;
        // const UnstablePollStart = 1 << 23;
        // const PollResponse = 1 << 24;
        // const UnstablePollResponse = 1 << 25;
        // const PollEnd = 1 << 26;
        // const UnstablePollEnd = 1 << 27;
        // const Beacon = 1 << 28;
        const Reaction = 1 << 29;
        // const RoomEncrypted = 1 << 30;
        const RoomMessage = 1 << 31;
        const RoomRedaction = 1 << 32;
        const Sticker = 1 << 33;
        // const CallNotify = 1 << 34;
        // const PolicyRuleRoom = 1 << 35;
        // const PolicyRuleServer = 1 << 36;
        // const PolicyRuleUser = 1 << 37;
        // const RoomAliases = 1 << 38;
        // const RoomAvatar = 1 << 39;
        // const RoomCanonicalAlias = 1 << 40;
        // const RoomCreate = 1 << 41;
        // const RoomEncryption = 1 << 42;
        // const RoomGuestAccess = 1 << 43;
        // const RoomHistoryVisibility = 1 << 44;
        // const RoomJoinRules = 1 << 45;
        // const RoomMember = 1 << 46;
        // const RoomName = 1 << 47;
        const RoomPinnedEvents = 1 << 48;
        // const RoomPowerLevels = 1 << 49;
        // const RoomServerAcl = 1 << 50;
        // const RoomThirdPartyInvite = 1 << 51;
        // const RoomTombstone = 1 << 52;
        // const RoomTopic = 1 << 53;
        // const SpaceChild = 1 << 54;
        // const SpaceParent = 1 << 55;
        // const BeaconInfo = 1 << 56;
        // const CallMember = 1 << 57;
        // const MemberHints = 1 << 58;
    }
}
impl UserPowerLevels {
    pub fn from(power_levels: &RoomPowerLevels, user_id: &UserId) -> Self {
        let mut retval = UserPowerLevels::empty();
        let user_power = power_levels.for_user(user_id);
        retval.set(UserPowerLevels::Ban, user_power >= power_levels.ban);
        retval.set(UserPowerLevels::Invite, user_power >= power_levels.invite);
        retval.set(UserPowerLevels::Kick, user_power >= power_levels.kick);
        retval.set(UserPowerLevels::Redact, user_power >= power_levels.redact);
        retval.set(UserPowerLevels::NotifyRoom, user_power >= power_levels.notifications.room);
        retval.set(UserPowerLevels::Location, user_power >= power_levels.for_message(MessageLikeEventType::Location));
        retval.set(UserPowerLevels::Message, user_power >= power_levels.for_message(MessageLikeEventType::Message));
        retval.set(UserPowerLevels::Reaction, user_power >= power_levels.for_message(MessageLikeEventType::Reaction));
        retval.set(UserPowerLevels::RoomMessage, user_power >= power_levels.for_message(MessageLikeEventType::RoomMessage));
        retval.set(UserPowerLevels::RoomRedaction, user_power >= power_levels.for_message(MessageLikeEventType::RoomRedaction));
        retval.set(UserPowerLevels::Sticker, user_power >= power_levels.for_message(MessageLikeEventType::Sticker));
        retval.set(UserPowerLevels::RoomPinnedEvents, user_power >= power_levels.for_state(StateEventType::RoomPinnedEvents));
        retval
    }

    pub fn can_ban(self) -> bool {
        self.contains(UserPowerLevels::Ban)
    }

    pub fn can_unban(self) -> bool {
        self.can_ban() && self.can_kick()
    }

    pub fn can_invite(self) -> bool {
        self.contains(UserPowerLevels::Invite)
    }

    pub fn can_kick(self) -> bool {
        self.contains(UserPowerLevels::Kick)
    }

    pub fn can_redact(self) -> bool {
        self.contains(UserPowerLevels::Redact)
    }

    pub fn can_notify_room(self) -> bool {
        self.contains(UserPowerLevels::NotifyRoom)
    }

    pub fn can_redact_own(self) -> bool {
        self.contains(UserPowerLevels::RoomRedaction)
    }

    pub fn can_redact_others(self) -> bool {
        self.can_redact_own() && self.contains(UserPowerLevels::Redact)
    }

    pub fn can_send_location(self) -> bool {
        self.contains(UserPowerLevels::Location)
    }

    pub fn can_send_message(self) -> bool {
        self.contains(UserPowerLevels::RoomMessage)
        || self.contains(UserPowerLevels::Message)
    }

    pub fn can_send_reaction(self) -> bool {
        self.contains(UserPowerLevels::Reaction)
    }

    pub fn can_send_sticker(self) -> bool {
        self.contains(UserPowerLevels::Sticker)
    }

    #[doc(alias("unpin"))]
    pub fn can_pin(self) -> bool {
        self.contains(UserPowerLevels::RoomPinnedEvents)
    }
}<|MERGE_RESOLUTION|>--- conflicted
+++ resolved
@@ -28,15 +28,9 @@
 use std::{cmp::{max, min}, collections::{BTreeMap, BTreeSet}, ops::Not, path:: Path, sync::{Arc, LazyLock, Mutex, OnceLock}};
 use std::io;
 use crate::{
-<<<<<<< HEAD
     app::RoomsPanelRestoreAction, app_data_dir, avatar_cache::AvatarUpdate, event_preview::text_preview_of_timeline_item, home::{
-        invite_screen::{JoinRoomAction, LeaveRoomAction}, room_screen::TimelineUpdate, rooms_list::{self, enqueue_rooms_list_update, InvitedRoomInfo, InviterInfo, JoinedRoomInfo, RoomPreviewAvatar, RoomsListUpdate}
+        invite_screen::{JoinRoomAction, LeaveRoomAction}, room_screen::TimelineUpdate, rooms_list::{self, enqueue_rooms_list_update, InvitedRoomInfo, InviterInfo, JoinedRoomInfo, RoomsListUpdate}
     }, login::login_screen::LoginAction, media_cache::{MediaCacheEntry, MediaCacheEntryRef}, persistent_state::{self, load_rooms_panel_state, ClientSessionPersisted}, profile::{
-=======
-    app_data_dir, avatar_cache::AvatarUpdate, event_preview::text_preview_of_timeline_item, home::{
-        invite_screen::{JoinRoomAction, LeaveRoomAction}, room_screen::TimelineUpdate, rooms_list::{self, enqueue_rooms_list_update, InvitedRoomInfo, InviterInfo, JoinedRoomInfo, RoomsListUpdate}
-    }, login::login_screen::LoginAction, media_cache::{MediaCacheEntry, MediaCacheEntryRef}, persistent_state::{self, ClientSessionPersisted}, profile::{
->>>>>>> 7f680653
         user_profile::{AvatarState, UserProfile},
         user_profile_cache::{enqueue_user_profile_update, UserProfileUpdate},
     }, room::RoomPreviewAvatar, shared::{html_or_plaintext::MatrixLinkPillState, jump_to_bottom_button::UnreadMessageCount, popup_list::{enqueue_popup_notification, PopupItem}}, utils::{self, AVATAR_THUMBNAIL_FORMAT}, verification::add_verification_event_handlers_and_sync_client
@@ -1980,7 +1974,10 @@
                 }
             }
             Err(e) => {
-                enqueue_popup_notification(format!("Failed to restore previous dock state: {e}"));
+                enqueue_popup_notification(PopupItem {
+                    message: format!("Failed to restore previous dock state: {e}").into(),
+                    auto_dismissal_duration: None
+                });
             }
         }
     });
