--- conflicted
+++ resolved
@@ -33,7 +33,7 @@
     }, login::{login_screen::LoginAction, logout_confirm_modal::{LogoutAction, MissingComponentType}}, media_cache::{MediaCacheEntry, MediaCacheEntryRef}, persistent_state::{self, delete_latest_user_id, load_rooms_panel_state, ClientSessionPersisted}, profile::{
         user_profile::{AvatarState, UserProfile},
         user_profile_cache::{enqueue_user_profile_update, UserProfileUpdate},
-    }, room::{room_member_manager::RoomMemberManager, RoomPreviewAvatar}, shared::{html_or_plaintext::MatrixLinkPillState, jump_to_bottom_button::UnreadMessageCount, popup_list::{enqueue_popup_notification, PopupItem}}, utils::{self, AVATAR_THUMBNAIL_FORMAT}, verification::add_verification_event_handlers_and_sync_client
+    }, room::RoomPreviewAvatar, shared::{html_or_plaintext::MatrixLinkPillState, jump_to_bottom_button::UnreadMessageCount, popup_list::{enqueue_popup_notification, PopupItem}}, utils::{self, AVATAR_THUMBNAIL_FORMAT}, verification::add_verification_event_handlers_and_sync_client
 };
 
 #[derive(Parser, Debug, Default)]
@@ -1533,13 +1533,9 @@
     // enqueue_popup_notification(status.clone());
     enqueue_rooms_list_update(RoomsListUpdate::Status { status });
 
-<<<<<<< HEAD
+    client.event_cache().subscribe().expect("BUG: CLIENT's event cache unable to subscribe");
+
     *CLIENT.lock().unwrap() = Some(client.clone());
-=======
-    client.event_cache().subscribe().expect("BUG: CLIENT's event cache unable to subscribe");
-
-    CLIENT.set(client.clone()).expect("BUG: CLIENT already set!");
->>>>>>> fbb1993a
 
     add_verification_event_handlers_and_sync_client(client.clone());
 
@@ -3044,10 +3040,6 @@
         }
     }
 
-    // Failure to call this method before shutting down the runtime can result in
-    // crashes during re-login, as room member data might attempt to use database
-    // connections (via deadpool) when the Tokio runtime is no longer available.
-    RoomMemberManager::clear_all();
     // Clean up client state and caches
     log!("Cleaning up client state and caches...");
     CLIENT.lock().unwrap().take();
