--- conflicted
+++ resolved
@@ -16,11 +16,7 @@
     }, sliding_sync::VersionBuilder, Client, ClientBuildError, Error, OwnedServerName, Room, RoomMemberships, RoomState
 };
 use matrix_sdk_ui::{
-<<<<<<< HEAD
-    room_list_service::{self, RoomListLoadingState, SyncIndicator}, sync_service::{self, SyncService}, timeline::{AnyOtherFullStateEventContent, EventTimelineItem, MembershipChange, RepliedToInfo, TimelineEventItemId, TimelineItem, TimelineItemContent}, RoomListService, Timeline
-=======
-    room_list_service::RoomListLoadingState, sync_service::{self, SyncService}, timeline::{AnyOtherFullStateEventContent, EventTimelineItem, MembershipChange, RoomExt, TimelineEventItemId, TimelineItem, TimelineItemContent}, RoomListService, Timeline
->>>>>>> 2bd340ae
+    room_list_service::RoomListLoadingState, SyncIndicator, sync_service::{self, SyncService}, timeline::{AnyOtherFullStateEventContent, EventTimelineItem, MembershipChange, RoomExt, TimelineEventItemId, TimelineItem, TimelineItemContent}, RoomListService, Timeline
 };
 use robius_open::Uri;
 use tokio::{
@@ -29,21 +25,12 @@
 };
 use unicode_segmentation::UnicodeSegmentation;
 use url::Url;
-<<<<<<< HEAD
-use std::{cmp::{max, min}, collections::{BTreeMap, BTreeSet}, ops::Not, path:: Path, pin::Pin, sync::{Arc, LazyLock, Mutex, OnceLock}, time::Duration};
+use std::{cmp::{max, min}, collections::{BTreeMap, BTreeSet}, ops::Not, path:: Path, sync::{Arc, LazyLock, Mutex, OnceLock}};
 use std::io;
 use crate::{
     app_data_dir, avatar_cache::AvatarUpdate, event_preview::text_preview_of_timeline_item, home::{
-        invite_screen::{JoinRoomAction, LeaveRoomAction}, room_screen::TimelineUpdate, rooms_list::{self, enqueue_rooms_list_update, InvitedRoomInfo, InviterInfo, JoinedRoomInfo, RoomsListUpdate}, rooms_sidebar::RoomsSideBarAction
+        invite_screen::{JoinRoomAction, LeaveRoomAction}, room_screen::TimelineUpdate, rooms_list::{self, enqueue_rooms_list_update, InvitedRoomInfo, InviterInfo, JoinedRoomInfo, RoomsListUpdate}
     }, login::login_screen::LoginAction, media_cache::{MediaCacheEntry, MediaCacheEntryRef}, persistent_state::{self, ClientSessionPersisted}, profile::{
-=======
-use std::{cmp::{max, min}, collections::{BTreeMap, BTreeSet}, iter::Peekable, ops::Not, path:: Path, sync::{Arc, LazyLock, Mutex, OnceLock}};
-use std::io;
-use crate::{
-    app::RoomsPanelRestoreAction, app_data_dir, avatar_cache::AvatarUpdate, event_preview::text_preview_of_timeline_item, home::{
-        invite_screen::{JoinRoomAction, LeaveRoomAction}, room_screen::TimelineUpdate, rooms_list::{self, enqueue_rooms_list_update, InvitedRoomInfo, InviterInfo, JoinedRoomInfo, RoomsListUpdate}
-    }, login::login_screen::LoginAction, media_cache::{MediaCacheEntry, MediaCacheEntryRef}, persistent_state::{self, load_rooms_panel_state, ClientSessionPersisted}, profile::{
->>>>>>> 2bd340ae
         user_profile::{AvatarState, UserProfile},
         user_profile_cache::{enqueue_user_profile_update, UserProfileUpdate},
     }, room::RoomPreviewAvatar, shared::{html_or_plaintext::MatrixLinkPillState, jump_to_bottom_button::UnreadMessageCount, popup_list::{enqueue_popup_notification, PopupItem}}, utils::{self, AVATAR_THUMBNAIL_FORMAT}, verification::add_verification_event_handlers_and_sync_client
@@ -1514,23 +1501,6 @@
         .with_offline_mode()
         .build()
         .await?;
-<<<<<<< HEAD
-    let sync_indicator_stream = sync_service.room_list_service()
-        .sync_indicator(
-            Duration::from_millis(500), 
-            Duration::from_millis(1000)
-        );
-    // Since the sync indicator stream contains references or other elements
-    // that prevent it from automatically implementing Unpin.
-    // Pin the sync indicator stream so that it can be used in the async task.
-    let sync_indicator_stream_box = Box::pin(sync_indicator_stream);
-    handle_sync_indicator_subscriber(sync_indicator_stream_box);
-=======
-
-    // Attempt to load the previously-saved rooms panel state.
-    // Include this after re-login. 
-    handle_load_rooms_panel_state(logged_in_user_id.to_owned());
->>>>>>> 2bd340ae
     handle_sync_service_state_subscriber(sync_service.state());
     sync_service.start().await;
     let room_list_service = sync_service.room_list_service();
