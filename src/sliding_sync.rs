use anyhow::{bail, Result};
use bitflags::bitflags;
use clap::Parser;
use eyeball::Subscriber;
use eyeball_im::VectorDiff;
use futures_util::{pin_mut, StreamExt};
use imbl::Vector;
use makepad_widgets::{error, log, warning, Cx, SignalToUI};
use matrix_sdk::{
    config::RequestConfig, encryption::EncryptionSettings, event_handler::EventHandlerDropGuard, media::MediaRequestParameters, room::{edit::EditedContent, reply::Reply, RoomMember}, ruma::{
        api::client::receipt::create_receipt::v3::ReceiptType, events::{
            receipt::ReceiptThread, room::{
                message::RoomMessageEventContent, power_levels::RoomPowerLevels, MediaSource
            }, FullStateEventContent, MessageLikeEventType, StateEventType
        }, matrix_uri::MatrixId, MilliSecondsSinceUnixEpoch, OwnedEventId, OwnedMxcUri, OwnedRoomAliasId, OwnedRoomId, OwnedUserId, RoomOrAliasId, UserId
    }, sliding_sync::VersionBuilder, Client, ClientBuildError, Error, OwnedServerName, Room, RoomMemberships, RoomState
};
use matrix_sdk_ui::{
    room_list_service::{RoomListLoadingState, SyncIndicator}, sync_service::{self, SyncService}, timeline::{AnyOtherFullStateEventContent, EventTimelineItem, MembershipChange, RoomExt, TimelineEventItemId, TimelineItem, TimelineItemContent}, RoomListService, Timeline
};
use robius_open::Uri;
use tokio::{
    runtime::Handle,
    sync::{mpsc::{Receiver, Sender, UnboundedReceiver, UnboundedSender}, watch, Notify}, task::JoinHandle, time::error::Elapsed,
};
use unicode_segmentation::UnicodeSegmentation;
use url::Url;
use std::{cmp::{max, min}, collections::{BTreeMap, BTreeSet}, future::Future, iter::Peekable, ops::Not, path:: Path, sync::{Arc, LazyLock, Mutex, OnceLock}, time::Duration};
use std::io;
use crate::{
    app::AppStateAction,
    app_data_dir,
    avatar_cache::AvatarUpdate,
    event_preview::text_preview_of_timeline_item,
    home::{
        invite_screen::{JoinRoomAction, LeaveRoomAction},
        room_screen::TimelineUpdate,
        rooms_list::{self, enqueue_rooms_list_update, InvitedRoomInfo, InviterInfo, JoinedRoomInfo, RoomsListUpdate},
        rooms_list_header::RoomsListHeaderAction,
    },
    login::login_screen::LoginAction,
    media_cache::{MediaCacheEntry, MediaCacheEntryRef},
    persistence::{self, load_app_state, ClientSessionPersisted},
    profile::{
        user_profile::{AvatarState, UserProfile},
        user_profile_cache::{enqueue_user_profile_update, UserProfileUpdate},
<<<<<<< HEAD
    }, room::{link_preview_card::{LinkPreviewCardState, LinkPreviewData}, RoomPreviewAvatar}, shared::{html_or_plaintext::MatrixLinkPillState, jump_to_bottom_button::UnreadMessageCount, popup_list::{enqueue_popup_notification, PopupItem, PopupKind}}, utils::{self, AVATAR_THUMBNAIL_FORMAT}, verification::add_verification_event_handlers_and_sync_client
=======
    },
    room::RoomPreviewAvatar,
    shared::{
        html_or_plaintext::MatrixLinkPillState,
        jump_to_bottom_button::UnreadMessageCount,
        popup_list::{enqueue_popup_notification, PopupItem, PopupKind}
    },
    utils::{self, AVATAR_THUMBNAIL_FORMAT},
    verification::add_verification_event_handlers_and_sync_client
>>>>>>> 3cbfd357
};

#[derive(Parser, Debug, Default)]
struct Cli {
    /// The user ID to login with.
    #[clap(value_parser)]
    user_id: String,

    /// The password that should be used for the login.
    #[clap(value_parser)]
    password: String,

    /// The homeserver to connect to.
    #[clap(value_parser)]
    homeserver: Option<String>,

    /// Set the proxy that should be used for the connection.
    #[clap(short, long)]
    proxy: Option<String>,

    /// Force login screen.
    #[clap(short, long, action)]
    login_screen: bool,

    /// Enable verbose logging output.
    #[clap(short, long, action)]
    verbose: bool,
}
impl From<LoginByPassword> for Cli {
    fn from(login: LoginByPassword) -> Self {
        Self {
            user_id: login.user_id,
            password: login.password,
            homeserver: login.homeserver,
            proxy: None,
            login_screen: false,
            verbose: false,
        }
    }
}


/// Build a new client.
async fn build_client(
    cli: &Cli,
    data_dir: &Path,
) -> Result<(Client, ClientSessionPersisted), ClientBuildError> {
    // Generate a unique subfolder name for the client database,
    // which allows multiple clients to run simultaneously.
    let now = chrono::Local::now();
    let db_subfolder_name: String = format!("db_{}", now.format("%F_%H_%M_%S_%f"));
    let db_path = data_dir.join(db_subfolder_name);

    // Generate a random passphrase.
    let passphrase: String = {
        use rand::{Rng, thread_rng};
        thread_rng()
            .sample_iter(rand::distributions::Alphanumeric)
            .take(32)
            .map(char::from)
            .collect()
    };

    let homeserver_url = cli.homeserver.as_deref()
        .unwrap_or("https://matrix-client.matrix.org/");
        // .unwrap_or("https://matrix.org/");

    let mut builder = Client::builder()
        .server_name_or_homeserver_url(homeserver_url)
        // Use a sqlite database to persist the client's encryption setup.
        .sqlite_store(&db_path, Some(&passphrase))
        // The sliding sync proxy has now been deprecated in favor of native sliding sync.
        .sliding_sync_version_builder(VersionBuilder::DiscoverNative)
        .with_decryption_trust_requirement(matrix_sdk::crypto::TrustRequirement::Untrusted)
        .with_encryption_settings(EncryptionSettings {
            auto_enable_cross_signing: true,
            backup_download_strategy: matrix_sdk::encryption::BackupDownloadStrategy::OneShot,
            auto_enable_backups: true,
        })
        .with_enable_share_history_on_invite(true)
        .handle_refresh_tokens();

    if let Some(proxy) = cli.proxy.as_ref() {
        builder = builder.proxy(proxy.clone());
    }

    // Use a 60 second timeout for all requests to the homeserver.
    // Yes, this is a long timeout, but the standard matrix homeserver is often very slow.
    builder = builder.request_config(
        RequestConfig::new()
            .timeout(std::time::Duration::from_secs(60))
    );

    let client = builder.build().await?;
    let homeserver_url =  client.homeserver().to_string();
    Ok((
        client,
        ClientSessionPersisted {
            homeserver: homeserver_url,
            db_path,
            passphrase,
        },
    ))
}

/// Logs in to the given Matrix homeserver using the given username and password.
///
/// This function is used by the login screen to log in to the Matrix server.
///
/// Upon success, this function returns the logged-in client and an optional sync token.
async fn login(
    cli: &Cli,
    login_request: LoginRequest,
) -> Result<(Client, Option<String>)> {
    match login_request {
        LoginRequest::LoginByCli | LoginRequest::LoginByPassword(_) => {
            let cli = if let LoginRequest::LoginByPassword(login_by_password) = login_request {
                &Cli::from(login_by_password)
            } else {
                cli
            };
            let (client, client_session) = build_client(cli, app_data_dir()).await?;
            // Attempt to login using the CLI-provided username & password.
            let login_result = client
                .matrix_auth()
                .login_username(&cli.user_id, &cli.password)
                .initial_device_display_name("robrix-un-pw")
                .send()
                .await?;
            if client.matrix_auth().logged_in() {
                log!("Logged in successfully.");
                let status = format!("Logged in as {}.\n → Loading rooms...", cli.user_id);
                // enqueue_popup_notification(status.clone());
                enqueue_rooms_list_update(RoomsListUpdate::Status { status });
                if let Err(e) = persistence::save_session(&client, client_session).await {
                    let err_msg = format!("Failed to save session state to storage: {e}");
                    error!("{err_msg}");
                    enqueue_popup_notification(PopupItem { message: err_msg, kind: PopupKind::Error, auto_dismissal_duration: None });
                }
                Ok((client, None))
            } else {
                let err_msg = format!("Failed to login as {}: {:?}", cli.user_id, login_result);
                enqueue_popup_notification(PopupItem { message: err_msg.clone(), kind: PopupKind::Error, auto_dismissal_duration: None });
                enqueue_rooms_list_update(RoomsListUpdate::Status { status: err_msg.clone() });
                bail!(err_msg);
            }
        }

        LoginRequest::LoginBySSOSuccess(client, client_session) => {
            if let Err(e) = persistence::save_session(&client, client_session).await {
                error!("Failed to save session state to storage: {e:?}");
            }
            Ok((client, None))
        }
        LoginRequest::HomeserverLoginTypesQuery(_) => {
            bail!("LoginRequest::HomeserverLoginTypesQuery not handled earlier");
        }
    }
}


/// Which direction to paginate in.
///
/// * `Forwards` will retrieve later events (towards the end of the timeline),
///   which only works if the timeline is *focused* on a specific event.
/// * `Backwards`: the more typical choice, in which earlier events are retrieved
///   (towards the start of the timeline), which works in  both live mode and focused mode.
#[derive(Debug, Clone, Copy, PartialEq, Eq)]
pub enum PaginationDirection {
    Forwards,
    Backwards,
}
impl std::fmt::Display for PaginationDirection {
    fn fmt(&self, f: &mut std::fmt::Formatter<'_>) -> std::fmt::Result {
        match self {
            Self::Forwards => write!(f, "forwards"),
            Self::Backwards => write!(f, "backwards"),
        }
    }
}

/// The function signature for the callback that gets invoked when media is fetched.
pub type OnMediaFetchedFn = fn(
    &Mutex<MediaCacheEntry>,
    MediaRequestParameters,
    matrix_sdk::Result<Vec<u8>>,
    Option<crossbeam_channel::Sender<TimelineUpdate>>,
);


/// The set of requests for async work that can be made to the worker thread.
#[allow(clippy::large_enum_variant)]
pub enum MatrixRequest {
    /// Request from the login screen to log in with the given credentials.
    Login(LoginRequest),
    /// Request to paginate the older (or newer) events of a room's timeline.
    PaginateRoomTimeline {
        room_id: OwnedRoomId,
        /// The maximum number of timeline events to fetch in each pagination batch.
        num_events: u16,
        direction: PaginationDirection,
    },
    /// Request to edit the content of an event in the given room's timeline.
    EditMessage {
        room_id: OwnedRoomId,
        timeline_event_item_id: TimelineEventItemId,
        edited_content: EditedContent,
    },
    /// Request to fetch the full details of the given event in the given room's timeline.
    FetchDetailsForEvent {
        room_id: OwnedRoomId,
        event_id: OwnedEventId,
    },
    /// Request to fetch profile information for all members of a room.
    /// This can be *very* slow depending on the number of members in the room.
    SyncRoomMemberList {
        room_id: OwnedRoomId,
    },
    /// Request to join the given room.
    JoinRoom {
        room_id: OwnedRoomId,
    },
    /// Request to leave the given room.
    LeaveRoom {
        room_id: OwnedRoomId,
    },
    /// Request to get the actual list of members in a room.
    /// This returns the list of members that can be displayed in the UI.
    GetRoomMembers {
        room_id: OwnedRoomId,
        memberships: RoomMemberships,
        /// * If `true` (not recommended), only the local cache will be accessed.
        /// * If `false` (recommended), details will be fetched from the server.
        local_only: bool,
    },
    /// Request to fetch profile information for the given user ID.
    GetUserProfile {
        user_id: OwnedUserId,
        /// * If `Some`, the user is known to be a member of a room, so this will
        ///   fetch the user's profile from that room's membership info.
        /// * If `None`, the user's profile info will be fetched from the server
        ///   in a room-agnostic manner, and no room membership info will be returned.
        room_id: Option<OwnedRoomId>,
        /// * If `true` (not recommended), only the local cache will be accessed.
        /// * If `false` (recommended), details will be fetched from the server.
        local_only: bool,
    },
    /// Request to fetch the number of unread messages in the given room.
    GetNumberUnreadMessages {
        room_id: OwnedRoomId,
    },
    /// Request to ignore/block or unignore/unblock a user.
    IgnoreUser {
        /// Whether to ignore (`true`) or unignore (`false`) the user.
        ignore: bool,
        /// The room membership info of the user to (un)ignore.
        room_member: RoomMember,
        /// The room ID of the room where the user is a member,
        /// which is only needed because it isn't present in the `RoomMember` object.
        room_id: OwnedRoomId,
    },
    /// Request to resolve a room alias into a room ID and the servers that know about that room.
    ResolveRoomAlias(OwnedRoomAliasId),
    /// Request to fetch an Avatar image from the server.
    /// Upon completion of the async media request, the `on_fetched` function
    /// will be invoked with the content of an `AvatarUpdate`.
    FetchAvatar {
        mxc_uri: OwnedMxcUri,
        on_fetched: fn(AvatarUpdate),
    },
    /// Request to fetch media from the server.
    /// Upon completion of the async media request, the `on_fetched` function
    /// will be invoked with four arguments: the `destination`, the `media_request`,
    /// the result of the media fetch, and the `update_sender`.
    FetchMedia {
        media_request: MediaRequestParameters,
        on_fetched: OnMediaFetchedFn,
        destination: MediaCacheEntryRef,
        update_sender: Option<crossbeam_channel::Sender<TimelineUpdate>>,
    },
    /// Request to send a message to the given room.
    SendMessage {
        room_id: OwnedRoomId,
        message: RoomMessageEventContent,
        replied_to: Option<Reply>,
    },
    /// Sends a notice to the given room that the current user is or is not typing.
    ///
    /// This request does not return a response or notify the UI thread, and
    /// furthermore, there is no need to send a follow-up request to stop typing
    /// (though you certainly can do so).
    SendTypingNotice {
        room_id: OwnedRoomId,
        typing: bool,
    },
    /// Spawn an async task to login to the given Matrix homeserver using the given SSO identity provider ID.
    ///
    /// While an SSO request is in flight, the login screen will temporarily prevent the user
    /// from submitting another redundant request, until this request has succeeded or failed.
    SpawnSSOServer{
        brand: String,
        homeserver_url: String,
        identity_provider_id: String,
    },
    /// Subscribe to typing notices for the given room.
    ///
    /// This request does not return a response or notify the UI thread.
    SubscribeToTypingNotices {
        room_id: OwnedRoomId,
        /// Whether to subscribe or unsubscribe from typing notices for this room.
        subscribe: bool,
    },
    /// Subscribe to changes in the read receipts of our own user.
    ///
    /// This request does not return a response or notify the UI thread.
    SubscribeToOwnUserReadReceiptsChanged {
        room_id: OwnedRoomId,
        /// Whether to subscribe or unsubscribe to changes in the read receipts of our own user for this room
        subscribe: bool,
    },
    /// Sends a read receipt for the given event in the given room.
    ReadReceipt {
        room_id: OwnedRoomId,
        event_id: OwnedEventId,
    },
    /// Sends a fully-read receipt for the given event in the given room.
    FullyReadReceipt {
        room_id: OwnedRoomId,
        event_id: OwnedEventId,
    },
    /// Sends a request to obtain the power levels for this room.
    ///
    /// The response is delivered back to the main UI thread via [`TimelineUpdate::UserPowerLevels`].
    GetRoomPowerLevels {
        room_id: OwnedRoomId,
    },
    /// Toggles the given reaction to the given event in the given room.
    ToggleReaction {
        room_id: OwnedRoomId,
        timeline_event_id: TimelineEventItemId,
        reaction: String,
    },
    /// Redacts (deletes) the given event in the given room.
    #[doc(alias("delete"))]
    RedactMessage {
        room_id: OwnedRoomId,
        timeline_event_id: TimelineEventItemId,
        reason: Option<String>,
    },
    /// Sends a request to obtain the room's pill link info for the given Matrix ID.
    ///
    /// The MatrixLinkPillInfo::Loaded variant is sent back to the main UI thread via.
    GetMatrixRoomLinkPillInfo {
        matrix_id: MatrixId,
        via: Vec<OwnedServerName>
    },
    /// Sends a request to obtain the details of the given URL.
    /// use `url_preview` to get the preview of the URL, will get the metadata for the URL.
    /// such as title, description, and image.
    GetLinkPreviewDetails {
        url: String,
    }
}

/// Submits a request to the worker thread to be executed asynchronously.
pub fn submit_async_request(req: MatrixRequest) {
    REQUEST_SENDER.get()
        .unwrap()
        .send(req)
        .expect("BUG: async worker task receiver has died!");
}

/// Details of a login request that get submitted within [`MatrixRequest::Login`].
pub enum LoginRequest{
    LoginByPassword(LoginByPassword),
    LoginBySSOSuccess(Client, ClientSessionPersisted),
    LoginByCli,
    HomeserverLoginTypesQuery(String),

}
/// Information needed to log in to a Matrix homeserver.
pub struct LoginByPassword {
    pub user_id: String,
    pub password: String,
    pub homeserver: Option<String>,
}


/// The entry point for an async worker thread that can run async tasks.
///
/// All this thread does is wait for [`MatrixRequests`] from the main UI-driven non-async thread(s)
/// and then executes them within an async runtime context.
async fn async_worker(
    mut request_receiver: UnboundedReceiver<MatrixRequest>,
    login_sender: Sender<LoginRequest>,
) -> Result<()> {
    log!("Started async_worker task.");
    let mut tasks_list: BTreeMap<OwnedRoomId, JoinHandle<()>> = BTreeMap::new();
    while let Some(request) = request_receiver.recv().await {
        match request {
            MatrixRequest::Login(login_request) => {
                if let Err(e) = login_sender.send(login_request).await {
                    error!("Error sending login request to login_sender: {e:?}");
                    Cx::post_action(LoginAction::LoginFailure(String::from(
                        "BUG: failed to send login request to async worker thread."
                    )));
                }
            }
            MatrixRequest::PaginateRoomTimeline { room_id, num_events, direction } => {
                let (timeline, sender) = {
                    let mut all_joined_rooms = ALL_JOINED_ROOMS.lock().unwrap();
                    let Some(room_info) = all_joined_rooms.get_mut(&room_id) else {
                        log!("Skipping pagination request for not-yet-known room {room_id}");
                        continue;
                    };

                    let timeline_ref = room_info.timeline.clone();
                    let sender = room_info.timeline_update_sender.clone();
                    (timeline_ref, sender)
                };

                // Spawn a new async task that will make the actual pagination request.
                let _paginate_task = Handle::current().spawn(async move {
                    log!("Starting {direction} pagination request for room {room_id}...");
                    sender.send(TimelineUpdate::PaginationRunning(direction)).unwrap();
                    SignalToUI::set_ui_signal();

                    let res = if direction == PaginationDirection::Forwards {
                        timeline.paginate_forwards(num_events).await
                    } else {
                        timeline.paginate_backwards(num_events).await
                    };

                    match res {
                        Ok(fully_paginated) => {
                            log!("Completed {direction} pagination request for room {room_id}, hit {} of timeline? {}",
                                if direction == PaginationDirection::Forwards { "end" } else { "start" },
                                if fully_paginated { "yes" } else { "no" },
                            );
                            sender.send(TimelineUpdate::PaginationIdle {
                                fully_paginated,
                                direction,
                            }).unwrap();
                            SignalToUI::set_ui_signal();
                        }
                        Err(error) => {
                            error!("Error sending {direction} pagination request for room {room_id}: {error:?}");
                            sender.send(TimelineUpdate::PaginationError {
                                error,
                                direction,
                            }).unwrap();
                            SignalToUI::set_ui_signal();
                        }
                    }
                });
            }

            MatrixRequest::EditMessage { room_id, timeline_event_item_id: timeline_event_id, edited_content } => {
                let (timeline, sender) = {
                    let mut all_joined_rooms = ALL_JOINED_ROOMS.lock().unwrap();
                    let Some(room_info) = all_joined_rooms.get_mut(&room_id) else {
                        error!("BUG: room info not found for edit request, room {room_id}");
                        continue;
                    };
                    (room_info.timeline.clone(), room_info.timeline_update_sender.clone())
                };

                // Spawn a new async task that will make the actual edit request.
                let _edit_task = Handle::current().spawn(async move {
                    log!("Sending request to edit message {timeline_event_id:?} in room {room_id}...");
                    let result = timeline.edit(&timeline_event_id, edited_content).await;
                    match result {
                        Ok(_) => log!("Successfully edited message {timeline_event_id:?} in room {room_id}."),
                        Err(ref e) => error!("Error editing message {timeline_event_id:?} in room {room_id}: {e:?}"),
                    }
                    sender.send(TimelineUpdate::MessageEdited {
                        timeline_event_id,
                        result,
                    }).unwrap();
                    SignalToUI::set_ui_signal();
                });
            }

            MatrixRequest::FetchDetailsForEvent { room_id, event_id } => {
                let (timeline, sender) = {
                    let mut all_joined_rooms = ALL_JOINED_ROOMS.lock().unwrap();
                    let Some(room_info) = all_joined_rooms.get_mut(&room_id) else {
                        error!("BUG: room info not found for fetch details for event request {room_id}");
                        continue;
                    };

                    (room_info.timeline.clone(), room_info.timeline_update_sender.clone())
                };

                // Spawn a new async task that will make the actual fetch request.
                let _fetch_task = Handle::current().spawn(async move {
                    // log!("Sending request to fetch details for event {event_id} in room {room_id}...");
                    let result = timeline.fetch_details_for_event(&event_id).await;
                    match result {
                        Ok(_) => {
                            // log!("Successfully fetched details for event {event_id} in room {room_id}.");
                        }
                        Err(ref _e) => {
                            // error!("Error fetching details for event {event_id} in room {room_id}: {e:?}");
                        }
                    }
                    sender.send(TimelineUpdate::EventDetailsFetched {
                        event_id,
                        result,
                    }).unwrap();
                    SignalToUI::set_ui_signal();
                });
            }

            MatrixRequest::SyncRoomMemberList { room_id } => {
                let (timeline, sender) = {
                    let all_joined_rooms = ALL_JOINED_ROOMS.lock().unwrap();
                    let Some(room_info) = all_joined_rooms.get(&room_id) else {
                        error!("BUG: room info not found for fetch members request {room_id}");
                        continue;
                    };

                    (room_info.timeline.clone(), room_info.timeline_update_sender.clone())
                };

                // Spawn a new async task that will make the actual fetch request.
                let _fetch_task = Handle::current().spawn(async move {
                    log!("Sending sync room members request for room {room_id}...");
                    timeline.fetch_members().await;
                    log!("Completed sync room members request for room {room_id}.");
                    sender.send(TimelineUpdate::RoomMembersSynced).unwrap();
                    SignalToUI::set_ui_signal();
                });
            }

            MatrixRequest::JoinRoom { room_id } => {
                let Some(client) = CLIENT.get() else { continue };
                let _join_room_task = Handle::current().spawn(async move {
                    log!("Sending request to join room {room_id}...");
                    let result_action = if let Some(room) = client.get_room(&room_id) {
                        match room.join().await {
                            Ok(()) => {
                                log!("Successfully joined room {room_id}.");
                                JoinRoomAction::Joined { room_id }
                            }
                            Err(e) => {
                                error!("Error joining room {room_id}: {e:?}");
                                JoinRoomAction::Failed { room_id, error: e }
                            }
                        }
                    } else {
                        error!("BUG: client could not get room with ID {room_id}");
                        JoinRoomAction::Failed {
                            room_id,
                            error: matrix_sdk::Error::UnknownError(
                                String::from("Client couldn't locate room to join it.").into()
                            ),
                        }
                    };
                    Cx::post_action(result_action);
                });
            }

            MatrixRequest::LeaveRoom { room_id } => {
                let Some(client) = CLIENT.get() else { continue };
                let _leave_room_task = Handle::current().spawn(async move {
                    log!("Sending request to leave room {room_id}...");
                    let result_action = if let Some(room) = client.get_room(&room_id) {
                        match room.leave().await {
                            Ok(()) => {
                                log!("Successfully left room {room_id}.");
                                LeaveRoomAction::Left { room_id }
                            }
                            Err(e) => {
                                error!("Error leaving room {room_id}: {e:?}");
                                LeaveRoomAction::Failed { room_id, error: e }
                            }
                        }
                    } else {
                        error!("BUG: client could not get room with ID {room_id}");
                        LeaveRoomAction::Failed {
                            room_id,
                            error: matrix_sdk::Error::UnknownError(
                                String::from("Client couldn't locate room to leave it.").into()
                            ),
                        }
                    };
                    Cx::post_action(result_action);
                });
            }

            MatrixRequest::GetRoomMembers { room_id, memberships, local_only } => {
                let (timeline, sender) = {
                    let all_joined_rooms = ALL_JOINED_ROOMS.lock().unwrap();
                    let Some(room_info) = all_joined_rooms.get(&room_id) else {
                        log!("BUG: room info not found for get room members request {room_id}");
                        continue;
                    };
                    (room_info.timeline.clone(), room_info.timeline_update_sender.clone())
                };

                let _get_members_task = Handle::current().spawn(async move {
                    let room = timeline.room();

                    let send_update = |members: Vec<matrix_sdk::room::RoomMember>, source: &str| {
                        log!("{} {} members for room {}", source, members.len(), room_id);
                        sender.send(TimelineUpdate::RoomMembersListFetched {
                            members
                        }).unwrap();
                        SignalToUI::set_ui_signal();
                    };

                    if local_only {
                        if let Ok(members) = room.members_no_sync(memberships).await {
                            send_update(members, "Got");
                        }
                    } else {
                        if let Ok(members) = room.members(memberships).await {
                            send_update(members, "Successfully fetched");
                        }
                    }
                });
            }

            MatrixRequest::GetUserProfile { user_id, room_id, local_only } => {
                let Some(client) = CLIENT.get() else { continue };
                let _fetch_task = Handle::current().spawn(async move {
                    // log!("Sending get user profile request: user: {user_id}, \
                    //     room: {room_id:?}, local_only: {local_only}...",
                    // );

                    let mut update = None;

                    if let Some(room_id) = room_id.as_ref() {
                        if let Some(room) = client.get_room(room_id) {
                            let member = if local_only {
                                room.get_member_no_sync(&user_id).await
                            } else {
                                room.get_member(&user_id).await
                            };
                            if let Ok(Some(room_member)) = member {
                                update = Some(UserProfileUpdate::Full {
                                    new_profile: UserProfile {
                                        username: room_member.display_name().map(|u| u.to_owned()),
                                        user_id: user_id.clone(),
                                        avatar_state: AvatarState::Known(room_member.avatar_url().map(|u| u.to_owned())),
                                    },
                                    room_id: room_id.to_owned(),
                                    room_member,
                                });
                            } else {
                                log!("User profile request: user {user_id} was not a member of room {room_id}");
                            }
                        } else {
                            log!("User profile request: client could not get room with ID {room_id}");
                        }
                    }

                    if !local_only {
                        if update.is_none() {
                            if let Ok(response) = client.account().fetch_user_profile_of(&user_id).await {
                                update = Some(UserProfileUpdate::UserProfileOnly(
                                    UserProfile {
                                        username: response.displayname,
                                        user_id: user_id.clone(),
                                        avatar_state: AvatarState::Known(response.avatar_url),
                                    }
                                ));
                            } else {
                                log!("User profile request: client could not get user with ID {user_id}");
                            }
                        }

                        match update.as_mut() {
                            Some(UserProfileUpdate::Full { new_profile: UserProfile { username, .. }, .. }) if username.is_none() => {
                                if let Ok(response) = client.account().fetch_user_profile_of(&user_id).await {
                                    *username = response.displayname;
                                }
                            }
                            _ => { }
                        }
                    }

                    if let Some(upd) = update {
                        // log!("Successfully completed get user profile request: user: {user_id}, room: {room_id:?}, local_only: {local_only}.");
                        enqueue_user_profile_update(upd);
                    } else {
                        log!("Failed to get user profile: user: {user_id}, room: {room_id:?}, local_only: {local_only}.");
                    }
                });
            }
            MatrixRequest::GetNumberUnreadMessages { room_id } => {
                let (timeline, sender) = {
                    let mut all_joined_rooms = ALL_JOINED_ROOMS.lock().unwrap();
                    let Some(room_info) = all_joined_rooms.get_mut(&room_id) else {
                        log!("Skipping get number of unread messages request for not-yet-known room {room_id}");
                        continue;
                    };

                    (room_info.timeline.clone(), room_info.timeline_update_sender.clone())
                };
                let _get_unreads_task = Handle::current().spawn(async move {
                    match sender.send(TimelineUpdate::NewUnreadMessagesCount(
                        UnreadMessageCount::Known(timeline.room().num_unread_messages())
                    )) {
                        Ok(_) => SignalToUI::set_ui_signal(),
                        Err(e) => log!("Failed to send timeline update: {e:?} for GetNumberUnreadMessages request for room {room_id}"),
                    }
                    enqueue_rooms_list_update(RoomsListUpdate::UpdateNumUnreadMessages {
                        room_id: room_id.clone(),
                        count: UnreadMessageCount::Known(timeline.room().num_unread_messages()),
                        unread_mentions:timeline.room().num_unread_mentions(),
                    });
                });
            }
            MatrixRequest::IgnoreUser { ignore, room_member, room_id } => {
                let Some(client) = CLIENT.get() else { continue };
                let _ignore_task = Handle::current().spawn(async move {
                    let user_id = room_member.user_id();
                    log!("Sending request to {}ignore user: {user_id}...", if ignore { "" } else { "un" });
                    let ignore_result = if ignore {
                        room_member.ignore().await
                    } else {
                        room_member.unignore().await
                    };

                    log!("{} user {user_id} {}",
                        if ignore { "Ignoring" } else { "Unignoring" },
                        if ignore_result.is_ok() { "succeeded." } else { "failed." },
                    );

                    if ignore_result.is_err() {
                        return;
                    }

                    // We need to re-acquire the `RoomMember` object now that its state
                    // has changed, i.e., the user has been (un)ignored.
                    // We then need to send an update to replace the cached `RoomMember`
                    // with the now-stale ignored state.
                    if let Some(room) = client.get_room(&room_id) {
                        if let Ok(Some(new_room_member)) = room.get_member(user_id).await {
                            log!("Enqueueing user profile update for user {user_id}, who went from {}ignored to {}ignored.",
                                if room_member.is_ignored() { "" } else { "un" },
                                if new_room_member.is_ignored() { "" } else { "un" },
                            );
                            enqueue_user_profile_update(UserProfileUpdate::RoomMemberOnly {
                                room_id: room_id.clone(),
                                room_member: new_room_member,
                            });
                        }
                    }

                    // After successfully (un)ignoring a user, all timelines are fully cleared by the Matrix SDK.
                    // Therefore, we need to re-fetch all timelines for all rooms,
                    // and currently the only way to actually accomplish this is via pagination.
                    // See: <https://github.com/matrix-org/matrix-rust-sdk/issues/1703#issuecomment-2250297923>
                    //
                    // Note that here we only proactively re-paginate the *current* room
                    // (the one being viewed by the user when this ignore request was issued),
                    // and all other rooms will be re-paginated in `handle_ignore_user_list_subscriber()`.`
                    submit_async_request(MatrixRequest::PaginateRoomTimeline {
                        room_id,
                        num_events: 50,
                        direction: PaginationDirection::Backwards,
                    });
                });
            }

            MatrixRequest::SendTypingNotice { room_id, typing } => {
                let Some(room) = CLIENT.get().and_then(|c| c.get_room(&room_id)) else {
                    error!("BUG: client/room not found for typing notice request {room_id}");
                    continue;
                };
                let _typing_task = Handle::current().spawn(async move {
                    if let Err(e) = room.typing_notice(typing).await {
                        error!("Failed to send typing notice to room {room_id}: {e:?}");
                    }
                });
            }

            MatrixRequest::SubscribeToTypingNotices { room_id, subscribe } => {
                let (room, timeline_update_sender, mut typing_notice_receiver) = {
                    let mut all_joined_rooms = ALL_JOINED_ROOMS.lock().unwrap();
                    let Some(room_info) = all_joined_rooms.get_mut(&room_id) else {
                        log!("BUG: room info not found for subscribe to typing notices request, room {room_id}");
                        continue;
                    };
                    let (room, recv) = if subscribe {
                        if room_info.typing_notice_subscriber.is_some() {
                            warning!("Note: room {room_id} is already subscribed to typing notices.");
                            continue;
                        } else {
                            let Some(room) = CLIENT.get().and_then(|c| c.get_room(&room_id)) else {
                                error!("BUG: client/room not found when subscribing to typing notices request, room: {room_id}");
                                continue;
                            };
                            let (drop_guard, recv) = room.subscribe_to_typing_notifications();
                            room_info.typing_notice_subscriber = Some(drop_guard);
                            (room, recv)
                        }
                    } else {
                        room_info.typing_notice_subscriber.take();
                        continue;
                    };
                    // Here: we don't have an existing subscriber running, so we fall through and start one.
                    (room, room_info.timeline_update_sender.clone(), recv)
                };

                let _typing_notices_task = Handle::current().spawn(async move {
                    while let Ok(user_ids) = typing_notice_receiver.recv().await {
                        // log!("Received typing notifications for room {room_id}: {user_ids:?}");
                        let mut users = Vec::with_capacity(user_ids.len());
                        for user_id in user_ids {
                            users.push(
                                room.get_member_no_sync(&user_id)
                                    .await
                                    .ok()
                                    .flatten()
                                    .and_then(|m| m.display_name().map(|d| d.to_owned()))
                                    .unwrap_or_else(|| user_id.to_string())
                            );
                        }
                        if let Err(e) = timeline_update_sender.send(TimelineUpdate::TypingUsers { users }) {
                            error!("Error: timeline update sender couldn't send the list of typing users: {e:?}");
                        }
                        SignalToUI::set_ui_signal();
                    }
                    // log!("Note: typing notifications recv loop has ended for room {}", room_id);
                });
            }
            MatrixRequest::SubscribeToOwnUserReadReceiptsChanged { room_id, subscribe } => {
                if !subscribe {
                    if let Some(task_handler) = tasks_list.remove(&room_id) {
                        task_handler.abort();
                    }
                    continue;
                }
                let (timeline, sender) = {
                    let mut all_joined_rooms = ALL_JOINED_ROOMS.lock().unwrap();
                    let Some(room_info) = all_joined_rooms.get_mut(&room_id) else {
                        log!("BUG: room info not found for subscribe to own user read receipts changed request, room {room_id}");
                        continue;
                    };
                    (room_info.timeline.clone(), room_info.timeline_update_sender.clone())
                };
                let room_id_clone = room_id.clone();
                let subscribe_own_read_receipt_task = Handle::current().spawn(async move {
                    let update_receiver = timeline.subscribe_own_user_read_receipts_changed().await;
                    pin_mut!(update_receiver);
                    if let Some(client_user_id) = current_user_id() {
                        if let Some((event_id, receipt)) = timeline.latest_user_read_receipt(&client_user_id).await {
                            log!("Received own user read receipt for room {room_id_clone}: {receipt:?}, event ID: {event_id:?}");
                            if let Err(e) = sender.send(TimelineUpdate::OwnUserReadReceipt(receipt)) {
                                error!("Failed to get own user read receipt: {e:?}");
                            }
                        }

                        while (update_receiver.next().await).is_some() {
                            if let Some((_, receipt)) = timeline.latest_user_read_receipt(&client_user_id).await {
                                if let Err(e) = sender.send(TimelineUpdate::OwnUserReadReceipt(receipt)) {
                                    error!("Failed to get own user read receipt: {e:?}");
                                }
                                // When read receipts change (from other devices), update unread count
                                let unread_count = timeline.room().num_unread_messages();
                                let unread_mentions = timeline.room().num_unread_mentions();
                                // Send updated unread count to the UI
                                if let Err(e) = sender.send(TimelineUpdate::NewUnreadMessagesCount(
                                    UnreadMessageCount::Known(unread_count)
                                )) {
                                    error!("Failed to send unread message count update: {e:?}");
                                }
                                // Update the rooms list with new unread counts
                                enqueue_rooms_list_update(RoomsListUpdate::UpdateNumUnreadMessages {
                                    room_id: room_id_clone.clone(),
                                    count: UnreadMessageCount::Known(unread_count),
                                    unread_mentions,
                                });
                            }
                        }
                    }
                });
                tasks_list.insert(room_id.clone(), subscribe_own_read_receipt_task);
            }
            MatrixRequest::SpawnSSOServer { brand, homeserver_url, identity_provider_id} => {
                spawn_sso_server(brand, homeserver_url, identity_provider_id, login_sender.clone()).await;
            }
            MatrixRequest::ResolveRoomAlias(room_alias) => {
                let Some(client) = CLIENT.get() else { continue };
                let _resolve_task = Handle::current().spawn(async move {
                    log!("Sending resolve room alias request for {room_alias}...");
                    let res = client.resolve_room_alias(&room_alias).await;
                    log!("Resolved room alias {room_alias} to: {res:?}");
                    todo!("Send the resolved room alias back to the UI thread somehow.");
                });
            }
            MatrixRequest::FetchAvatar { mxc_uri, on_fetched } => {
                let Some(client) = CLIENT.get() else { continue };
                let _fetch_task = Handle::current().spawn(async move {
                    // log!("Sending fetch avatar request for {mxc_uri:?}...");
                    let media_request = MediaRequestParameters {
                        source: MediaSource::Plain(mxc_uri.clone()),
                        format: AVATAR_THUMBNAIL_FORMAT.into(),
                    };
                    let res = client.media().get_media_content(&media_request, true).await;
                    // log!("Fetched avatar for {mxc_uri:?}, succeeded? {}", res.is_ok());
                    on_fetched(AvatarUpdate { mxc_uri, avatar_data: res.map(|v| v.into()) });
                });
            }

            MatrixRequest::FetchMedia { media_request, on_fetched, destination, update_sender } => {
                let Some(client) = CLIENT.get() else { continue };
                let media = client.media();

                let _fetch_task = Handle::current().spawn(async move {
                    // log!("Sending fetch media request for {media_request:?}...");
                    let res = media.get_media_content(&media_request, true).await;
                    on_fetched(&destination, media_request, res, update_sender);
                });
            }

            MatrixRequest::SendMessage { room_id, message, replied_to } => {
                let timeline = {
                    let all_joined_rooms = ALL_JOINED_ROOMS.lock().unwrap();
                    let Some(room_info) = all_joined_rooms.get(&room_id) else {
                        log!("BUG: room info not found for send message request {room_id}");
                        continue;
                    };
                    room_info.timeline.clone()
                };

                // Spawn a new async task that will send the actual message.
                let _send_message_task = Handle::current().spawn(async move {
                    log!("Sending message to room {room_id}: {message:?}...");
                    // The message already contains mentions, no need to add them again
                    if let Some(replied_to_info) = replied_to {
                        match timeline.send_reply(message.into(), replied_to_info).await {
                            Ok(_send_handle) => log!("Sent reply message to room {room_id}."),
                            Err(_e) => {
                                error!("Failed to send reply message to room {room_id}: {_e:?}");
                                enqueue_popup_notification(PopupItem { message: format!("Failed to send reply: {_e}"), kind: PopupKind::Error, auto_dismissal_duration: None });
                            }
                        }
                    } else {
                        match timeline.send(message.into()).await {
                            Ok(_send_handle) => log!("Sent message to room {room_id}."),
                            Err(_e) => {
                                error!("Failed to send message to room {room_id}: {_e:?}");
                                enqueue_popup_notification(PopupItem { message: format!("Failed to send message: {_e}"), kind: PopupKind::Error, auto_dismissal_duration: None });
                            }
                        }
                    }
                    SignalToUI::set_ui_signal();
                });
            }

            MatrixRequest::ReadReceipt { room_id, event_id } => {
                let timeline = {
                    let all_joined_rooms = ALL_JOINED_ROOMS.lock().unwrap();
                    let Some(room_info) = all_joined_rooms.get(&room_id) else {
                        log!("BUG: room info not found when sending read receipt, room {room_id}, {event_id}");
                        continue;
                    };
                    room_info.timeline.clone()
                };
                let _send_rr_task = Handle::current().spawn(async move {
                    match timeline.send_single_receipt(ReceiptType::Read, ReceiptThread::Unthreaded, event_id.clone()).await {
                        Ok(sent) => log!("{} read receipt to room {room_id} for event {event_id}", if sent { "Sent" } else { "Already sent" }),
                        Err(_e) => error!("Failed to send read receipt to room {room_id} for event {event_id}; error: {_e:?}"),
                    }
                    // Also update the number of unread messages in the room.
                    enqueue_rooms_list_update(RoomsListUpdate::UpdateNumUnreadMessages {
                        room_id: room_id.clone(),
                        count: UnreadMessageCount::Known(timeline.room().num_unread_messages()),
                        unread_mentions: timeline.room().num_unread_mentions()
                    });
                });
            },

            MatrixRequest::FullyReadReceipt { room_id, event_id, .. } => {
                let timeline = {
                    let all_joined_rooms = ALL_JOINED_ROOMS.lock().unwrap();
                    let Some(room_info) = all_joined_rooms.get(&room_id) else {
                        log!("BUG: room info not found when sending fully read receipt, room {room_id}, {event_id}");
                        continue;
                    };
                    room_info.timeline.clone()
                };
                let _send_frr_task = Handle::current().spawn(async move {
                    match timeline.send_single_receipt(ReceiptType::FullyRead, ReceiptThread::Unthreaded, event_id.clone()).await {
                        Ok(sent) => log!("{} fully read receipt to room {room_id} for event {event_id}",
                            if sent { "Sent" } else { "Already sent" }
                        ),
                        Err(_e) => error!("Failed to send fully read receipt to room {room_id} for event {event_id}; error: {_e:?}"),
                    }
                    // Also update the number of unread messages in the room.
                    enqueue_rooms_list_update(RoomsListUpdate::UpdateNumUnreadMessages {
                        room_id: room_id.clone(),
                        count: UnreadMessageCount::Known(timeline.room().num_unread_messages()),
                        unread_mentions: timeline.room().num_unread_mentions()
                    });
                });
            },

            MatrixRequest::GetRoomPowerLevels { room_id } => {
                let (timeline, sender) = {
                    let all_joined_rooms = ALL_JOINED_ROOMS.lock().unwrap();
                    let Some(room_info) = all_joined_rooms.get(&room_id) else {
                        log!("BUG: room info not found for fetch members request {room_id}");
                        continue;
                    };

                    (room_info.timeline.clone(), room_info.timeline_update_sender.clone())
                };

                let Some(user_id) = current_user_id() else { continue };

                let _power_levels_task = Handle::current().spawn(async move {
                    match timeline.room().power_levels().await {
                        Ok(power_levels) => {
                            log!("Successfully fetched power levels for room {room_id}.");
                            if let Err(e) = sender.send(TimelineUpdate::UserPowerLevels(
                                UserPowerLevels::from(&power_levels, &user_id),
                            )) {
                                error!("Failed to send the result of if user can send message: {e}")
                            }
                            SignalToUI::set_ui_signal();
                        }
                        Err(e) => {
                            error!("Failed to fetch power levels for room {room_id}: {e:?}");
                        }
                    }
                });
            },
            MatrixRequest::ToggleReaction { room_id, timeline_event_id, reaction } => {
                let timeline = {
                    let all_joined_rooms = ALL_JOINED_ROOMS.lock().unwrap();
                    let Some(room_info) = all_joined_rooms.get(&room_id) else {
                        log!("BUG: room info not found for send toggle reaction {room_id}");
                        continue;
                    };
                    room_info.timeline.clone()
                };

                let _toggle_reaction_task = Handle::current().spawn(async move {
                    log!("Toggle Reaction to room {room_id}: ...");
                    match timeline.toggle_reaction(&timeline_event_id, &reaction).await {
                        Ok(_send_handle) => {
                            SignalToUI::set_ui_signal();
                            log!("Sent toggle reaction to room {room_id} {reaction}.")
                        },
                        Err(_e) => error!("Failed to send toggle reaction to room {room_id} {reaction}; error: {_e:?}"),
                    }
                });
            },
            MatrixRequest::RedactMessage { room_id, timeline_event_id, reason } => {
                let timeline = {
                    let all_joined_rooms = ALL_JOINED_ROOMS.lock().unwrap();
                    let Some(room_info) = all_joined_rooms.get(&room_id) else {
                        log!("BUG: room info not found for redact message {room_id}");
                        continue;
                    };
                    room_info.timeline.clone()
                };

                let _redact_task = Handle::current().spawn(async move {
                    match timeline.redact(&timeline_event_id, reason.as_deref()).await {
                        Ok(()) => log!("Successfully redacted message in room {room_id}."),
                        Err(e) => {
                            error!("Failed to redact message in {room_id}; error: {e:?}");
                            enqueue_popup_notification(PopupItem { message: format!("Failed to redact message. Error: {e}"), kind: PopupKind::Error, auto_dismissal_duration: None });
                        }
                    }
                });
            },
            MatrixRequest::GetMatrixRoomLinkPillInfo { matrix_id, via } => {
                let Some(client) = CLIENT.get() else { continue };
                let _fetch_matrix_link_pill_info_task = Handle::current().spawn(async move {
                    let room_or_alias_id: Option<&RoomOrAliasId> = match &matrix_id {
                        MatrixId::Room(room_id) => Some((&**room_id).into()),
                        MatrixId::RoomAlias(room_alias_id) => Some((&**room_alias_id).into()),
                        MatrixId::Event(room_or_alias_id, _event_id) => Some(room_or_alias_id),
                        _ => {
                            log!("MatrixLinkRoomPillInfoRequest: Unsupported MatrixId type: {matrix_id:?}");
                            return;
                        }
                    };
                    if let Some(room_or_alias_id) = room_or_alias_id {
                        match client.get_room_preview(room_or_alias_id, via).await {
                            Ok(preview) => Cx::post_action(MatrixLinkPillState::Loaded {
                                matrix_id: matrix_id.clone(),
                                name: preview.name.unwrap_or_else(|| room_or_alias_id.to_string()),
                                avatar_url: preview.avatar_url
                            }),
                            Err(_e) => {
                                log!("Failed to get room link pill info for {room_or_alias_id:?}: {_e:?}");
                            }
                        };
                    }
                });
            },
            MatrixRequest::GetLinkPreviewDetails { url } => {
                let Some(client) = CLIENT.get() else { continue };
                let _fetch_link_preview_task = Handle::current().spawn(async move {
                    match URL_PREVIEW_SERVICE.get_or_init(|| {
                        url_preview::PreviewService::new()
                    }).generate_preview(&url).await {
                        Ok(preview) => {
                            let image = if let Some(preview_image_url) = &preview.image_url {
                                match client.http_client()
                                    .get(preview_image_url)
                                    .send()
                                    .await
                                    .map_err(|e| {
                                        error!("Failed to fetch link preview image: {e}");
                                        e
                                }) {
                                    Ok(response) => {
                                        let raw_data = response.bytes().await.unwrap().to_vec();
                                        match imghdr::from_bytes(&raw_data) {
                                            Some(imghdr::Type::Png) | Some(imghdr::Type::Jpeg) => Some(Arc::new(raw_data)),
                                            _ => None
                                        }
                                    }
                                    Err(e) => {
                                        error!("Failed to fetch link preview image: {e}");
                                        None
                                    }
                                }
                            } else {
                                None
                            };
                            Cx::post_action(LinkPreviewCardState::Loaded {
                                url: url.clone(),
                                preview: Some(LinkPreviewData {
                                    title: preview.title,
                                    description: preview.description,
                                    url: url.clone(),
                                    raw_image: image,
                                }),
                            });
                        }
                        Err(e) => {
                            log!("Failed to fetch link preview for URL {url}: {e}");
                        }
                    };
                });
            }
        }
    }

    error!("async_worker task ended unexpectedly");
    bail!("async_worker task ended unexpectedly")
}

/// The `url_preview` crate provides a service for fetching URL previews.
/// It is initialized once and used throughout the application to fetch link previews.
static URL_PREVIEW_SERVICE: OnceLock<url_preview::PreviewService> = OnceLock::new();

/// The single global Tokio runtime that is used by all async tasks.
static TOKIO_RUNTIME: OnceLock<tokio::runtime::Runtime> = OnceLock::new();

/// The sender used by [`submit_async_request`] to send requests to the async worker thread.
/// Currently there is only one, but it can be cloned if we need more concurrent senders.
static REQUEST_SENDER: OnceLock<UnboundedSender<MatrixRequest>> = OnceLock::new();

/// A client object that is proactively created during initialization
/// in order to speed up the client-building process when the user logs in.
static DEFAULT_SSO_CLIENT: Mutex<Option<(Client, ClientSessionPersisted)>> = Mutex::new(None);
/// Used to notify the SSO login task that the async creation of the `DEFAULT_SSO_CLIENT` has finished.
static DEFAULT_SSO_CLIENT_NOTIFIER: LazyLock<Arc<Notify>> = LazyLock::new(
    || Arc::new(Notify::new())
);

/// Blocks the current thread until the given future completes.
///
/// ## Warning
/// This should be used with caution, especially on the main UI thread,
/// as blocking a thread prevents it from handling other events or running other tasks.
pub fn block_on_async_with_timeout<T>(
    timeout: Option<Duration>,
    async_future: impl Future<Output = T>,
) -> Result<T, Elapsed> {
    let rt = TOKIO_RUNTIME.get_or_init(|| tokio::runtime::Runtime::new().unwrap());
    if let Some(timeout) = timeout {
        rt.block_on(async {
            tokio::time::timeout(timeout, async_future).await
        })
    } else {
        Ok(rt.block_on(async_future))
    }
}


/// The primary initialization routine for starting the Matrix client sync
/// and the async tokio runtime.
///
/// Returns a handle to the Tokio runtime that is used to run async background tasks.
pub fn start_matrix_tokio() -> Result<tokio::runtime::Handle> {
    // Create a Tokio runtime, and save it in a static variable to ensure it isn't dropped.
    let rt = TOKIO_RUNTIME.get_or_init(|| tokio::runtime::Runtime::new().unwrap());

    // Create a channel to be used between UI thread(s) and the async worker thread.
    let (sender, receiver) = tokio::sync::mpsc::unbounded_channel::<MatrixRequest>();
    REQUEST_SENDER.set(sender).expect("BUG: REQUEST_SENDER already set!");

    let (login_sender, login_receiver) = tokio::sync::mpsc::channel(1);
    // Start a high-level async task that will start and monitor all other tasks.
    let _monitor = rt.spawn(async move {
        // Spawn the actual async worker thread.
        let mut worker_join_handle = rt.spawn(async_worker(receiver, login_sender));

        // Start the main loop that drives the Matrix client SDK.
        let mut main_loop_join_handle = rt.spawn(async_main_loop(login_receiver));

        // Build a Matrix Client in the background so that SSO Server starts earlier.
        rt.spawn(async move {
            match build_client(&Cli::default(), app_data_dir()).await {
                Ok(client_and_session) => {
                    DEFAULT_SSO_CLIENT.lock().unwrap()
                        .get_or_insert(client_and_session);
                }
                Err(e) => error!("Error: could not create DEFAULT_SSO_CLIENT object: {e}"),
            };
            DEFAULT_SSO_CLIENT_NOTIFIER.notify_one();
            Cx::post_action(LoginAction::SsoPending(false));
        });

        #[allow(clippy::never_loop)] // unsure if needed, just following tokio's examples.
        loop {
            tokio::select! {
                result = &mut main_loop_join_handle => {
                    match result {
                        Ok(Ok(())) => {
                            error!("BUG: main async loop task ended unexpectedly!");
                        }
                        Ok(Err(e)) => {
                            error!("Error: main async loop task ended:\n\t{e:?}");
                            rooms_list::enqueue_rooms_list_update(RoomsListUpdate::Status {
                                status: e.to_string(),
                            });
                            enqueue_popup_notification(PopupItem { message: format!("Rooms list update error: {e}"), kind: PopupKind::Error, auto_dismissal_duration: None });
                        },
                        Err(e) => {
                            error!("BUG: failed to join main async loop task: {e:?}");
                        }
                    }
                    break;
                }
                result = &mut worker_join_handle => {
                    match result {
                        Ok(Ok(())) => {
                            error!("BUG: async worker task ended unexpectedly!");
                        }
                        Ok(Err(e)) => {
                            error!("Error: async worker task ended:\n\t{e:?}");
                            rooms_list::enqueue_rooms_list_update(RoomsListUpdate::Status {
                                status: e.to_string(),
                            });
                            enqueue_popup_notification(PopupItem { message: format!("Rooms list update error: {e}"), kind: PopupKind::Error, auto_dismissal_duration: None });
                        },
                        Err(e) => {
                            error!("BUG: failed to join async worker task: {e:?}");
                        }
                    }
                    break;
                }
            }
        }
    });

    Ok(rt.handle().clone())
}


/// A tokio::watch channel sender for sending requests from the RoomScreen UI widget
/// to the corresponding background async task for that room (its `timeline_subscriber_handler`).
pub type TimelineRequestSender = watch::Sender<Vec<BackwardsPaginateUntilEventRequest>>;


/// Backend-specific details about a joined room that our client currently knows about.
struct JoinedRoomDetails {
    #[allow(unused)]
    room_id: OwnedRoomId,
    /// A reference to this room's timeline of events.
    timeline: Arc<Timeline>,
    /// An instance of the clone-able sender that can be used to send updates to this room's timeline.
    timeline_update_sender: crossbeam_channel::Sender<TimelineUpdate>,
    /// A tuple of two separate channel endpoints that can only be taken *once* by the main UI thread.
    ///
    /// 1. The single receiver that can receive updates to this room's timeline.
    ///    * When a new room is joined, an unbounded crossbeam channel will be created
    ///      and its sender given to a background task (the `timeline_subscriber_handler()`)
    ///      that enqueues timeline updates as it receives timeline vector diffs from the server.
    ///    * The UI thread can take ownership of this update receiver in order to receive updates
    ///      to this room's timeline, but only one receiver can exist at a time.
    /// 2. The sender that can send requests to the background timeline subscriber handler,
    ///    e.g., to watch for a specific event to be prepended to the timeline (via back pagination).
    timeline_singleton_endpoints: Option<(
        crossbeam_channel::Receiver<TimelineUpdate>,
        TimelineRequestSender,
    )>,
    /// The async task that listens for timeline updates for this room and sends them to the UI thread.
    timeline_subscriber_handler_task: JoinHandle<()>,
    /// A drop guard for the event handler that represents a subscription to typing notices for this room.
    typing_notice_subscriber: Option<EventHandlerDropGuard>,
    /// The ID of the old tombstoned room that this room has replaced, if any.
    replaces_tombstoned_room: Option<OwnedRoomId>,
}
impl Drop for JoinedRoomDetails {
    fn drop(&mut self) {
        log!("Dropping JoinedRoomDetails for room {}", self.room_id);
        self.timeline_subscriber_handler_task.abort();
        drop(self.typing_notice_subscriber.take());
        if let Some(replaces_tombstoned_room) = self.replaces_tombstoned_room.take() {
            TOMBSTONED_ROOMS.lock().unwrap().insert(
                self.room_id.clone(),
                replaces_tombstoned_room,
            );
        }
    }
}


/// Information about all joined rooms that our client currently know about.
static ALL_JOINED_ROOMS: Mutex<BTreeMap<OwnedRoomId, JoinedRoomDetails>> = Mutex::new(BTreeMap::new());

/// Information about all of the rooms that have been tombstoned.
///
/// The map key is the **NEW** replacement room ID, and the value is the **OLD** tombstoned room ID.
/// This allows us to quickly query if a newly-encountered room is a replacement for an old tombstoned room.
static TOMBSTONED_ROOMS: Mutex<BTreeMap<OwnedRoomId, OwnedRoomId>> = Mutex::new(BTreeMap::new());

/// The logged-in Matrix client, which can be freely and cheaply cloned.
static CLIENT: OnceLock<Client> = OnceLock::new();

pub fn get_client() -> Option<Client> {
    CLIENT.get().cloned()
}

/// Returns the user ID of the currently logged-in user, if any.
pub fn current_user_id() -> Option<OwnedUserId> {
    CLIENT.get().and_then(|c|
        c.session_meta().map(|m| m.user_id.clone())
    )
}

/// The singleton sync service.
static SYNC_SERVICE: OnceLock<SyncService> = OnceLock::new();

pub fn get_sync_service() -> Option<&'static SyncService> {
    SYNC_SERVICE.get()
}


/// The list of users that the current user has chosen to ignore.
/// Ideally we shouldn't have to maintain this list ourselves,
/// but the Matrix SDK doesn't currently properly maintain the list of ignored users.
static IGNORED_USERS: Mutex<BTreeSet<OwnedUserId>> = Mutex::new(BTreeSet::new());

/// Returns a deep clone of the current list of ignored users.
pub fn get_ignored_users() -> BTreeSet<OwnedUserId> {
    IGNORED_USERS.lock().unwrap().clone()
}

/// Returns whether the given user ID is currently being ignored.
pub fn is_user_ignored(user_id: &UserId) -> bool {
    IGNORED_USERS.lock().unwrap().contains(user_id)
}


/// Returns three channel endpoints related to the timeline for the given joined room.
///
/// 1. A timeline update sender.
/// 2. The timeline update receiver, which is a singleton, and can only be taken once.
/// 3. A `tokio::watch` sender that can be used to send requests to the timeline subscriber handler.
///
/// This will only succeed once per room, as only a single channel receiver can exist.
pub fn take_timeline_endpoints(
    room_id: &OwnedRoomId,
) -> Option<(
        crossbeam_channel::Sender<TimelineUpdate>,
        crossbeam_channel::Receiver<TimelineUpdate>,
        TimelineRequestSender,
    )>
{
    ALL_JOINED_ROOMS.lock().unwrap()
        .get_mut(room_id)
        .and_then(|ri| ri.timeline_singleton_endpoints.take()
            .map(|(receiver, request_sender)| {
                (ri.timeline_update_sender.clone(), receiver, request_sender)
            })
        )
}

const DEFAULT_HOMESERVER: &str = "matrix.org";

fn username_to_full_user_id(
    username: &str,
    homeserver: Option<&str>,
) -> Option<OwnedUserId> {
    username
        .try_into()
        .ok()
        .or_else(|| {
            let homeserver_url = homeserver.unwrap_or(DEFAULT_HOMESERVER);
            let user_id_str = if username.starts_with("@") {
                format!("{}:{}", username, homeserver_url)
            } else {
                format!("@{}:{}", username, homeserver_url)
            };
            user_id_str.as_str().try_into().ok()
        })
}

/// Info we store about a room received by the room list service.
///
/// This struct is necessary in order for us to track the previous state
/// of a room received from the room list service, so that we can
/// determine if the room has changed state.
/// We can't just store the `matrix_sdk::Room` object itself,
/// because that is a shallow reference to an inner room object within
/// the room list service
#[derive(Clone)]
struct RoomListServiceRoomInfo {
    room: matrix_sdk::Room,
    room_id: OwnedRoomId,
    room_state: RoomState,
}
impl From<&matrix_sdk::Room> for RoomListServiceRoomInfo {
    fn from(room: &matrix_sdk::Room) -> Self {
        room.clone().into()
    }
}
impl From<matrix_sdk::Room> for RoomListServiceRoomInfo {
    fn from(room: matrix_sdk::Room) -> Self {
        Self {
            room_id: room.room_id().to_owned(),
            room_state: room.state(),
            room,
        }
    }
}


async fn async_main_loop(
    mut login_receiver: Receiver<LoginRequest>,
) -> Result<()> {
    tracing_subscriber::fmt::init();

    let most_recent_user_id = persistence::most_recent_user_id();
    log!("Most recent user ID: {most_recent_user_id:?}");
    let cli_parse_result = Cli::try_parse();
    let cli_has_valid_username_password = cli_parse_result.as_ref()
        .is_ok_and(|cli| !cli.user_id.is_empty() && !cli.password.is_empty());
    log!("CLI parsing succeeded? {}. CLI has valid UN+PW? {}",
        cli_parse_result.as_ref().is_ok(),
        cli_has_valid_username_password,
    );
    let wait_for_login = !cli_has_valid_username_password && (
        most_recent_user_id.is_none()
            || std::env::args().any(|arg| arg == "--login-screen" || arg == "--force-login")
    );
    log!("Waiting for login? {}", wait_for_login);

    let new_login_opt = if !wait_for_login {
        let specified_username = cli_parse_result.as_ref().ok().and_then(|cli|
            username_to_full_user_id(
                &cli.user_id,
                cli.homeserver.as_deref(),
            )
        );
        log!("Trying to restore session for user: {:?}",
            specified_username.as_ref().or(most_recent_user_id.as_ref())
        );
        match persistence::restore_session(specified_username).await {
            Ok(session) => Some(session),
            Err(e) => {
                let status_err = "Could not restore previous user session.\n\nPlease login again.";
                log!("{status_err} Error: {e:?}");
                Cx::post_action(LoginAction::LoginFailure(status_err.to_string()));

                if let Ok(cli) = &cli_parse_result {
                    log!("Attempting auto-login from CLI arguments as user '{}'...", cli.user_id);
                    Cx::post_action(LoginAction::CliAutoLogin {
                        user_id: cli.user_id.clone(),
                        homeserver: cli.homeserver.clone(),
                    });
                    match login(cli, LoginRequest::LoginByCli).await {
                        Ok(new_login) => Some(new_login),
                        Err(e) => {
                            error!("CLI-based login failed: {e:?}");
                            Cx::post_action(LoginAction::LoginFailure(
                                format!("Could not login with CLI-provided arguments.\n\nPlease login manually.\n\nError: {e}")
                            ));
                            enqueue_rooms_list_update(RoomsListUpdate::Status {
                                status: format!("Login failed: {e:?}"),
                            });
                            None
                        }
                    }
                } else {
                    None
                }
            }
        }
    } else {
        None
    };
    let cli: Cli = cli_parse_result.unwrap_or(Cli::default());
    let (client, _sync_token) = match new_login_opt {
        Some(new_login) => new_login,
        None => {
            loop {
                log!("Waiting for login request...");
                match login_receiver.recv().await {
                    Some(login_request) => {
                        match login(&cli, login_request).await {
                            Ok((client, sync_token)) => {
                                break (client, sync_token);
                            }
                            Err(e) => {
                                error!("Login failed: {e:?}");
                                Cx::post_action(LoginAction::LoginFailure(format!("{e}")));
                                enqueue_rooms_list_update(RoomsListUpdate::Status {
                                    status: format!("Login failed: {e}"),
                                });
                            }
                        }
                    },
                    None => {
                        error!("BUG: login_receiver hung up unexpectedly");
                        return Err(anyhow::anyhow!("BUG: login_receiver hung up unexpectedly"));
                    }
                }
            }
        }
    };

    Cx::post_action(LoginAction::LoginSuccess);

    // Deallocate the default SSO client after a successful login.
    if let Ok(mut client_opt) = DEFAULT_SSO_CLIENT.lock() {
        let _ = client_opt.take();
    }

    let logged_in_user_id = client.user_id()
        .expect("BUG: client.user_id() returned None after successful login!");
    let status = format!("Logged in as {}.\n → Loading rooms...", logged_in_user_id);
    // enqueue_popup_notification(status.clone());
    enqueue_rooms_list_update(RoomsListUpdate::Status { status });

    client.event_cache().subscribe().expect("BUG: CLIENT's event cache unable to subscribe");

    CLIENT.set(client.clone()).expect("BUG: CLIENT already set!");

    add_verification_event_handlers_and_sync_client(client.clone());

    // Listen for updates to the ignored user list.
    handle_ignore_user_list_subscriber(client.clone());

    let sync_service = SyncService::builder(client.clone())
        .with_offline_mode()
        .build()
        .await?;

    // Attempt to load the previously-saved app state.
    // Include this after re-login.
    handle_load_app_state(logged_in_user_id.to_owned());
    handle_sync_indicator_subscriber(&sync_service);
    handle_sync_service_state_subscriber(sync_service.state());
    sync_service.start().await;
    let room_list_service = sync_service.room_list_service();
    SYNC_SERVICE.set(sync_service).unwrap_or_else(|_| panic!("BUG: SYNC_SERVICE already set!"));

    let all_rooms_list = room_list_service.all_rooms().await?;
    handle_room_list_service_loading_state(all_rooms_list.loading_state());

    let (room_diff_stream, room_list_dynamic_entries_controller) =
        // TODO: paginate room list to avoid loading all rooms at once
        all_rooms_list.entries_with_dynamic_adapters(usize::MAX);

    room_list_dynamic_entries_controller.set_filter(
        Box::new(|_room| true),
    );

    let mut all_known_rooms: Vector<RoomListServiceRoomInfo> = Vector::new();

    pin_mut!(room_diff_stream);
    while let Some(batch) = room_diff_stream.next().await {
        let mut peekable_diffs = batch.into_iter().peekable();
        while let Some(diff) = peekable_diffs.next() {
            match diff {
                VectorDiff::Append { values: new_rooms } => {
                    let _num_new_rooms = new_rooms.len();
                    if LOG_ROOM_LIST_DIFFS { log!("room_list: diff Append {_num_new_rooms}"); }
                    for new_room in new_rooms {
                        add_new_room(&new_room, &room_list_service).await?;
                        all_known_rooms.push_back(new_room.into());
                    }
                }
                VectorDiff::Clear => {
                    if LOG_ROOM_LIST_DIFFS { log!("room_list: diff Clear"); }
                    all_known_rooms.clear();
                    ALL_JOINED_ROOMS.lock().unwrap().clear();
                    enqueue_rooms_list_update(RoomsListUpdate::ClearRooms);
                }
                VectorDiff::PushFront { value: new_room } => {
                    if LOG_ROOM_LIST_DIFFS { log!("room_list: diff PushFront"); }
                    add_new_room(&new_room, &room_list_service).await?;
                    all_known_rooms.push_front(new_room.into());
                }
                VectorDiff::PushBack { value: new_room } => {
                    if LOG_ROOM_LIST_DIFFS { log!("room_list: diff PushBack"); }
                    add_new_room(&new_room, &room_list_service).await?;
                    all_known_rooms.push_back(new_room.into());
                }
                remove_diff @ VectorDiff::PopFront => {
                    if LOG_ROOM_LIST_DIFFS { log!("room_list: diff PopFront"); }
                    if let Some(room) = all_known_rooms.pop_front() {
                        optimize_remove_then_add_into_update(
                            remove_diff,
                            &room,
                            &mut peekable_diffs,
                            &mut all_known_rooms,
                            &room_list_service,
                        ).await?;
                    }
                }
                remove_diff @ VectorDiff::PopBack => {
                    if LOG_ROOM_LIST_DIFFS { log!("room_list: diff PopBack"); }
                    if let Some(room) = all_known_rooms.pop_back() {
                        optimize_remove_then_add_into_update(
                            remove_diff,
                            &room,
                            &mut peekable_diffs,
                            &mut all_known_rooms,
                            &room_list_service,
                        ).await?;
                    }
                }
                VectorDiff::Insert { index, value: new_room } => {
                    if LOG_ROOM_LIST_DIFFS { log!("room_list: diff Insert at {index}"); }
                    add_new_room(&new_room, &room_list_service).await?;
                    all_known_rooms.insert(index, new_room.into());
                }
                VectorDiff::Set { index, value: changed_room } => {
                    if LOG_ROOM_LIST_DIFFS { log!("room_list: diff Set at {index}"); }
                    if let Some(old_room) = all_known_rooms.get(index) {
                        update_room(old_room, &changed_room, &room_list_service).await?;
                    } else {
                        error!("BUG: room list diff: Set index {index} was out of bounds.");
                    }
                    all_known_rooms.set(index, changed_room.into());
                }
                remove_diff @ VectorDiff::Remove { index: remove_index } => {
                    if LOG_ROOM_LIST_DIFFS { log!("room_list: diff Remove at {remove_index}"); }
                    if remove_index < all_known_rooms.len() {
                        let room = all_known_rooms.remove(remove_index);
                        optimize_remove_then_add_into_update(
                            remove_diff,
                            &room,
                            &mut peekable_diffs,
                            &mut all_known_rooms,
                            &room_list_service,
                        ).await?;
                    } else {
                        error!("BUG: room_list: diff Remove index {remove_index} out of bounds, len {}", all_known_rooms.len());
                    }
                }
                VectorDiff::Truncate { length } => {
                    if LOG_ROOM_LIST_DIFFS { log!("room_list: diff Truncate to {length}"); }
                    // Iterate manually so we can know which rooms are being removed.
                    while all_known_rooms.len() > length {
                        if let Some(room) = all_known_rooms.pop_back() {
                            remove_room(&room);
                        }
                    }
                    all_known_rooms.truncate(length); // sanity check
                }
                VectorDiff::Reset { values: new_rooms } => {
                    // We implement this by clearing all rooms and then adding back the new values.
                    if LOG_ROOM_LIST_DIFFS { log!("room_list: diff Reset, old length {}, new length {}", all_known_rooms.len(), new_rooms.len()); }
                    // Iterate manually so we can know which rooms are being removed.
                    while let Some(room) = all_known_rooms.pop_back() {
                        remove_room(&room);
                    }
                    // ALL_JOINED_ROOMS should already be empty due to successive calls to `remove_room()`,
                    // so this is just a sanity check.
                    ALL_JOINED_ROOMS.lock().unwrap().clear();
                    enqueue_rooms_list_update(RoomsListUpdate::ClearRooms);
                    for room in &new_rooms {
                        add_new_room(room, &room_list_service).await?;
                    }
                    all_known_rooms = new_rooms.into_iter().map(|r| r.into()).collect();
                }
            }
        }
    }

    bail!("room list service sync loop ended unexpectedly")
}


/// Attempts to optimize a common RoomListService operation of remove + add.
///
/// If a `Remove` diff (or `PopBack` or `PopFront`) is immediately followed by
/// an `Insert` diff (or `PushFront` or `PushBack`) for the same room,
/// we can treat it as a simple `Set` operation, in which we call `update_room()`.
/// This is much more efficient than removing the room and then adding it back.
///
/// This tends to happen frequently in order to change the room's state
/// or to "sort" the room list by changing its positional order.
async fn optimize_remove_then_add_into_update(
    remove_diff: VectorDiff<Room>,
    room: &RoomListServiceRoomInfo,
    peekable_diffs: &mut Peekable<impl Iterator<Item = VectorDiff<matrix_sdk::Room>>>,
    all_known_rooms: &mut Vector<RoomListServiceRoomInfo>,
    room_list_service: &RoomListService,
) -> Result<()> {
    let next_diff_was_handled: bool;
    match peekable_diffs.peek() {
        Some(VectorDiff::Insert { index: insert_index, value: new_room })
            if room.room_id == new_room.room_id() =>
        {
            if LOG_ROOM_LIST_DIFFS {
                log!("Optimizing {remove_diff:?} + Insert({insert_index}) into Update for room {}", room.room_id);
            }
            update_room(room, new_room, room_list_service).await?;
            all_known_rooms.insert(*insert_index, new_room.clone().into());
            next_diff_was_handled = true;
        }
        Some(VectorDiff::PushFront { value: new_room })
            if room.room_id == new_room.room_id() =>
        {
            if LOG_ROOM_LIST_DIFFS {
                log!("Optimizing {remove_diff:?} + PushFront into Update for room {}", room.room_id);
            }
            update_room(room, new_room, room_list_service).await?;
            all_known_rooms.push_front(new_room.clone().into());
            next_diff_was_handled = true;
        }
        Some(VectorDiff::PushBack { value: new_room })
            if room.room_id == new_room.room_id() =>
        {
            if LOG_ROOM_LIST_DIFFS {
                log!("Optimizing {remove_diff:?} + PushBack into Update for room {}", room.room_id);
            }
            update_room(room, new_room, room_list_service).await?;
            all_known_rooms.push_back(new_room.clone().into());
            next_diff_was_handled = true;
        }
        _ => next_diff_was_handled = false,
    }
    if next_diff_was_handled {
        peekable_diffs.next(); // consume the next diff
    } else {
        remove_room(room);
    }
    Ok(())
}


/// Invoked when the room list service has received an update that changes an existing room.
async fn update_room(
    old_room: &RoomListServiceRoomInfo,
    new_room: &matrix_sdk::Room,
    room_list_service: &RoomListService,
) -> Result<()> {
    let new_room_id = new_room.room_id().to_owned();
    if old_room.room_id == new_room_id {
        let new_room_name = new_room.display_name().await.map(|n| n.to_string()).ok();
        let mut room_avatar_changed = false;

        // Handle state transitions for a room.
        let old_room_state = old_room.room_state;
        let new_room_state = new_room.state();
        if LOG_ROOM_LIST_DIFFS {
            log!("Room {new_room_name:?} ({new_room_id}) state went from {old_room_state:?} --> {new_room_state:?}");
        }
        if old_room_state != new_room_state {
            match new_room_state {
                RoomState::Banned => {
                    // TODO: handle rooms that this user has been banned from.
                    log!("Removing Banned room: {new_room_name:?} ({new_room_id})");
                    remove_room(&new_room.into());
                    return Ok(());
                }
                RoomState::Left => {
                    log!("Removing Left room: {new_room_name:?} ({new_room_id})");
                    // TODO: instead of removing this, we could optionally add it to
                    //       a separate list of left rooms, which would be collapsed by default.
                    //       Upon clicking a left room, we could show a splash page
                    //       that prompts the user to rejoin the room or forget it permanently.
                    //       Currently, we just remove it and do not show left rooms at all.
                    remove_room(&new_room.into());
                    return Ok(());
                }
                RoomState::Joined => {
                    log!("update_room(): adding new Joined room: {new_room_name:?} ({new_room_id})");
                    return add_new_room(new_room, room_list_service).await;
                }
                RoomState::Invited => {
                    log!("update_room(): adding new Invited room: {new_room_name:?} ({new_room_id})");
                    return add_new_room(new_room, room_list_service).await;
                }
                RoomState::Knocked => {
                    // TODO: handle Knocked rooms (e.g., can you re-knock? or cancel a prior knock?)
                    return Ok(());
                }
            }
        }


        let Some(client) = get_client() else {
            return Ok(());
        };
        if let (Some(new_latest_event), Some(old_latest_event)) =
            (new_room.latest_event(), old_room.room.latest_event())
        {
            if let Some(new_latest_event) =
                EventTimelineItem::from_latest_event(client.clone(), &new_room_id, new_latest_event)
                    .await
            {
                if let Some(old_latest_event) = EventTimelineItem::from_latest_event(
                    client.clone(),
                    &new_room_id,
                    old_latest_event,
                )
                .await
                {
                    if new_latest_event.timestamp() > old_latest_event.timestamp() {
                        log!("Updating latest event for room {}", new_room_id);
                        room_avatar_changed =
                            update_latest_event(new_room_id.clone(), &new_latest_event, None);
                    }
                }
            }
        }

        if room_avatar_changed || (old_room.room.avatar_url() != new_room.avatar_url()) {
            log!("Updating avatar for room {}", new_room_id);
            spawn_fetch_room_avatar(new_room.clone());
        }

        if let Some(new_room_name) = new_room_name {
            if old_room.room.cached_display_name().map(|room_name| room_name.to_string()).as_ref() != Some(&new_room_name) {
                log!("Updating room name for room {} to {}", new_room_id, new_room_name);
                enqueue_rooms_list_update(RoomsListUpdate::UpdateRoomName {
                    room_id: new_room_id.clone(),
                    new_room_name,
                });
            }
        }

        // We only update tags or unread count for joined rooms.
        // Invited or left rooms don't care about these details.
        if matches!(new_room_state, RoomState::Joined) {
            if let Ok(new_tags) = new_room.tags().await {
                enqueue_rooms_list_update(RoomsListUpdate::Tags {
                    room_id: new_room_id.clone(),
                    new_tags: new_tags.unwrap_or_default(),
                });
            }

            enqueue_rooms_list_update(RoomsListUpdate::UpdateNumUnreadMessages {
                room_id: new_room_id.clone(),
                count: UnreadMessageCount::Known(new_room.num_unread_messages()),
                unread_mentions: new_room.num_unread_mentions()
            });
        }

        Ok(())
    }
    else {
        warning!("UNTESTED SCENARIO: update_room(): removing old room {}, replacing with new room {}",
            old_room.room_id, new_room_id,
        );
        remove_room(old_room);
        add_new_room(new_room, room_list_service).await
    }
}


/// Invoked when the room list service has received an update to remove an existing room.
fn remove_room(room: &RoomListServiceRoomInfo) {
    ALL_JOINED_ROOMS.lock().unwrap().remove(&room.room_id);
    enqueue_rooms_list_update(
        RoomsListUpdate::RemoveRoom {
            room_id: room.room_id.clone(),
            new_state: room.room_state,
        }
    );
}


/// Invoked when the room list service has received an update with a brand new room.
async fn add_new_room(room: &matrix_sdk::Room, room_list_service: &RoomListService) -> Result<()> {
    let room_id = room.room_id().to_owned();
    // We must call `display_name()` here to calculate and cache the room's name.
    let room_name = room.display_name().await.map(|n| n.to_string()).ok();

    let is_direct = room.is_direct().await.unwrap_or(false);

    match room.state() {
        RoomState::Knocked => {
            // TODO: handle Knocked rooms (e.g., can you re-knock? or cancel a prior knock?)
            return Ok(());
        }
        RoomState::Banned => {
            log!("Got new Banned room: {room_name:?} ({room_id})");
            // TODO: handle rooms that this user has been banned from.
            return Ok(());
        }
        RoomState::Left => {
            log!("Got new Left room: {room_name:?} ({room_id})");
            // TODO: add this to the list of left rooms,
            //       which is collapsed by default.
            //       Upon clicking a left room, we can show a splash page
            //       that prompts the user to rejoin the room or forget it.

            // TODO: this may also be called when a user rejects an invite, not sure.
            //       So we might also need to make a new RoomsListUpdate::RoomLeft variant.
            return Ok(());
        }
        RoomState::Invited => {
            let invite_details = room.invite_details().await.ok();
            let Some(client) = get_client() else {
                return Ok(());
            };
            let latest_event = if let Some(latest_event) = room.latest_event() {
                EventTimelineItem::from_latest_event(client, &room_id, latest_event).await
            } else {
                None
            };
            let latest = latest_event.as_ref().map(
                |ev| get_latest_event_details(ev, &room_id)
            );
            let room_avatar = room_avatar(room, room_name.as_deref()).await;

            let inviter_info = if let Some(inviter) = invite_details.and_then(|d| d.inviter) {
                Some(InviterInfo {
                    user_id: inviter.user_id().to_owned(),
                    display_name: inviter.display_name().map(|n| n.to_string()),
                    avatar: inviter
                        .avatar(AVATAR_THUMBNAIL_FORMAT.into())
                        .await
                        .ok()
                        .flatten()
                        .map(Into::into),
                })
            } else {
                None
            };
            rooms_list::enqueue_rooms_list_update(RoomsListUpdate::AddInvitedRoom(InvitedRoomInfo {
                room_id: room_id.clone(),
                room_name,
                inviter_info,
                room_avatar,
                canonical_alias: room.canonical_alias(),
                alt_aliases: room.alt_aliases(),
                latest,
                invite_state: Default::default(),
                is_selected: false,
                is_direct,
            }));
            Cx::post_action(AppStateAction::RoomLoadedSuccessfully(room_id));
            return Ok(());
        }
        RoomState::Joined => { } // Fall through to adding the joined room below.
    }

    // Subscribe to all updates for this room in order to properly receive all of its states.
    room_list_service.subscribe_to_rooms(&[&room_id]);

    // Do not add tombstoned rooms to the rooms list; they require special handling.
    if let Some(tombstoned_info) = room.successor_room() {
        log!("Room {room_id} has been tombstoned: {tombstoned_info:#?}");
        // Since we don't know the order in which we'll learn about new rooms,
        // we need to first check to see if the replacement for this tombstoned room
        // refers to an already-known room as its replacement.
        // If so, we can immediately update the replacement room's room info
        // to indicate that it replaces this tombstoned room.
        let replacement_room_id = tombstoned_info.room_id;
        if let Some(room_info) = ALL_JOINED_ROOMS.lock().unwrap().get_mut(&replacement_room_id) {
            room_info.replaces_tombstoned_room = Some(replacement_room_id.clone());
        }
        // But if we don't know about the replacement room yet, we need to save this tombstoned room
        // in a separate list so that the replacement room we will discover in the future
        // can know which old tombstoned room it replaces (see the bottom of this function).
        else {
            TOMBSTONED_ROOMS.lock().unwrap().insert(replacement_room_id, room_id.clone());
        }
        return Ok(());
    }

    let timeline = Arc::new(
        room.timeline_builder()
            .track_read_marker_and_receipts()
            .build()
            .await
            .map_err(|e| anyhow::anyhow!("BUG: Failed to build timeline for room {room_id}: {e}"))?,
    );
    let latest_event = timeline.latest_event().await;
    let (timeline_update_sender, timeline_update_receiver) = crossbeam_channel::unbounded();

    let (request_sender, request_receiver) = watch::channel(Vec::new());
    let timeline_subscriber_handler_task = Handle::current().spawn(timeline_subscriber_handler(
        room.clone(),
        timeline.clone(),
        timeline_update_sender.clone(),
        request_receiver,
    ));

    let latest = latest_event.as_ref().map(
        |ev| get_latest_event_details(ev, &room_id)
    );

    let tombstoned_room_replaced_by_this_room = TOMBSTONED_ROOMS.lock()
        .unwrap()
        .remove(&room_id);

    log!("Adding new joined room {room_id}. Replaces tombstoned room: {tombstoned_room_replaced_by_this_room:?}");
    ALL_JOINED_ROOMS.lock().unwrap().insert(
        room_id.clone(),
        JoinedRoomDetails {
            room_id: room_id.clone(),
            timeline,
            timeline_singleton_endpoints: Some((timeline_update_receiver, request_sender)),
            timeline_update_sender,
            timeline_subscriber_handler_task,
            typing_notice_subscriber: None,
            replaces_tombstoned_room: tombstoned_room_replaced_by_this_room,
        },
    );
    // We need to add the room to the `ALL_JOINED_ROOMS` list before we can
    // send the `AddJoinedRoom` update to the UI, because the UI might immediately
    // issue a `MatrixRequest` that relies on that room being in `ALL_JOINED_ROOMS`.
    rooms_list::enqueue_rooms_list_update(RoomsListUpdate::AddJoinedRoom(JoinedRoomInfo {
        room_id: room_id.clone(),
        latest,
        tags: room.tags().await.ok().flatten().unwrap_or_default(),
        num_unread_messages: room.num_unread_messages(),
        num_unread_mentions: room.num_unread_mentions(),
        // start with a basic text avatar; the avatar image will be fetched asynchronously below.
        avatar: avatar_from_room_name(room_name.as_deref()),
        room_name,
        canonical_alias: room.canonical_alias(),
        alt_aliases: room.alt_aliases(),
        has_been_paginated: false,
        is_selected: false,
        is_direct,
    }));

    Cx::post_action(AppStateAction::RoomLoadedSuccessfully(room_id));
    spawn_fetch_room_avatar(room.clone());

    Ok(())
}

#[allow(unused)]
async fn current_ignore_user_list(client: &Client) -> Option<BTreeSet<OwnedUserId>> {
    use matrix_sdk::ruma::events::ignored_user_list::IgnoredUserListEventContent;
    let ignored_users = client.account()
        .account_data::<IgnoredUserListEventContent>()
        .await
        .ok()??
        .deserialize()
        .ok()?
        .ignored_users
        .into_keys()
        .collect();

    Some(ignored_users)
}

fn handle_ignore_user_list_subscriber(client: Client) {
    let mut subscriber = client.subscribe_to_ignore_user_list_changes();
    log!("Initial ignored-user list is: {:?}", subscriber.get());
    Handle::current().spawn(async move {
        let mut first_update = true;
        while let Some(ignore_list) = subscriber.next().await {
            log!("Received an updated ignored-user list: {ignore_list:?}");
            let ignored_users_new = ignore_list
                .into_iter()
                .filter_map(|u| OwnedUserId::try_from(u).ok())
                .collect::<BTreeSet<_>>();

            // TODO: when we support persistent state, don't forget to update `IGNORED_USERS` upon app boot.
            let mut ignored_users_old = IGNORED_USERS.lock().unwrap();
            let has_changed = *ignored_users_old != ignored_users_new;
            *ignored_users_old = ignored_users_new;

            if has_changed && !first_update {
                // After successfully (un)ignoring a user, all timelines are fully cleared by the Matrix SDK.
                // Therefore, we need to re-fetch all timelines for all rooms,
                // and currently the only way to actually accomplish this is via pagination.
                // See: <https://github.com/matrix-org/matrix-rust-sdk/issues/1703#issuecomment-2250297923>
                for joined_room in client.joined_rooms() {
                    submit_async_request(MatrixRequest::PaginateRoomTimeline {
                        room_id: joined_room.room_id().to_owned(),
                        num_events: 50,
                        direction: PaginationDirection::Backwards,
                    });
                }
            }

            first_update = false;
        }
    });
}

/// Asynchronously loads and restores the app state from persistent storage for the given user.
///
/// If the loaded dock state contains open rooms and dock items, it logs a message and posts an action
/// to restore the app state in the UI. If loading fails, it enqueues a notification
/// with the error message.
fn handle_load_app_state(user_id: OwnedUserId) {
    Handle::current().spawn(async move {
        match load_app_state(&user_id).await {
            Ok(app_state) => {
                if !app_state.saved_dock_state.open_rooms.is_empty()
                    && !app_state.saved_dock_state.dock_items.is_empty()
                {
                    log!("Loaded room panel state from app data directory. Restoring now...");
                    Cx::post_action(AppStateAction::RestoreAppStateFromPersistentState(app_state));
                }
            }
            Err(_e) => {
                log!("Failed to restore dock layout from persistent state: {_e}");
                enqueue_popup_notification(PopupItem {
                    message: String::from("Could not restore the previous dock layout."),
                    kind: PopupKind::Error,
                    auto_dismissal_duration: None
                });
            }
        }
    });
}

fn handle_sync_service_state_subscriber(mut subscriber: Subscriber<sync_service::State>) {
    log!("Initial sync service state is {:?}", subscriber.get());
    Handle::current().spawn(async move {
        while let Some(state) = subscriber.next().await {
            log!("Received a sync service state update: {state:?}");
            if state == sync_service::State::Error {
                log!("Restarting sync service due to error.");
                if let Some(ss) = SYNC_SERVICE.get() {
                    ss.start().await;
                }
            }
        }
    });
}

fn handle_sync_indicator_subscriber(sync_service: &SyncService) {
    /// Duration for sync indicator delay before showing
    const SYNC_INDICATOR_DELAY: Duration = Duration::from_millis(100);
    /// Duration for sync indicator delay before hiding
    const SYNC_INDICATOR_HIDE_DELAY: Duration = Duration::from_millis(200);
    let sync_indicator_stream = sync_service.room_list_service()
        .sync_indicator(
            SYNC_INDICATOR_DELAY, 
            SYNC_INDICATOR_HIDE_DELAY
        );
    
    Handle::current().spawn(async move {
       let mut sync_indicator_stream = std::pin::pin!(sync_indicator_stream);

        while let Some(indicator) = sync_indicator_stream.next().await {
            let is_syncing = match indicator {
                SyncIndicator::Show => true,
                SyncIndicator::Hide => false,
            };
            Cx::post_action(RoomsListHeaderAction::SetSyncStatus(is_syncing));
        }
    });
}


fn handle_room_list_service_loading_state(mut loading_state: Subscriber<RoomListLoadingState>) {
    log!("Initial room list loading state is {:?}", loading_state.get());
    Handle::current().spawn(async move {
        while let Some(state) = loading_state.next().await {
            log!("Received a room list loading state update: {state:?}");
            match state {
                RoomListLoadingState::NotLoaded => {
                    enqueue_rooms_list_update(RoomsListUpdate::NotLoaded);
                }
                RoomListLoadingState::Loaded { maximum_number_of_rooms } => {
                    enqueue_rooms_list_update(RoomsListUpdate::LoadedRooms { max_rooms: maximum_number_of_rooms });
                }
            }
        }
    });
}

/// Returns the timestamp and text preview of the given `latest_event` timeline item.
///
/// If the sender profile of the event is not yet available, this function will
/// generate a preview using the sender's user ID instead of their display name,
/// and will submit a background async request to fetch the details for this event.
fn get_latest_event_details(
    latest_event: &EventTimelineItem,
    room_id: &OwnedRoomId,
) -> (MilliSecondsSinceUnixEpoch, String) {
    let sender_username = &utils::get_or_fetch_event_sender(latest_event, Some(room_id));
    (
        latest_event.timestamp(),
        text_preview_of_timeline_item(
            latest_event.content(),
            latest_event.sender(),
            sender_username,
        ).format_with(sender_username, true),
    )
}


/// A request to search backwards for a specific event in a room's timeline.
pub struct BackwardsPaginateUntilEventRequest {
    pub room_id: OwnedRoomId,
    pub target_event_id: OwnedEventId,
    /// The index in the timeline where a backwards search should begin.
    pub starting_index: usize,
    /// The number of items in the timeline at the time of the request,
    /// which is used to detect if the timeline has changed since the request was made,
    /// meaning that the `starting_index` can no longer be relied upon.
    pub current_tl_len: usize,
}

/// Whether to enable verbose logging of all timeline diff updates.
const LOG_TIMELINE_DIFFS: bool = cfg!(feature = "log_timeline_diffs");
/// Whether to enable verbose logging of all room list service diff updates.
const LOG_ROOM_LIST_DIFFS: bool = cfg!(feature = "log_room_list_diffs");

/// A per-room async task that listens for timeline updates and sends them to the UI thread.
///
/// One instance of this async task is spawned for each room the client knows about.
async fn timeline_subscriber_handler(
    room: Room,
    timeline: Arc<Timeline>,
    timeline_update_sender: crossbeam_channel::Sender<TimelineUpdate>,
    mut request_receiver: watch::Receiver<Vec<BackwardsPaginateUntilEventRequest>>,
) {

    /// An inner function that searches the given new timeline items for a target event.
    ///
    /// If the target event is found, it is removed from the `target_event_id_opt` and returned,
    /// along with the index/position of that event in the given iterator of new items.
    fn find_target_event<'a>(
        target_event_id_opt: &mut Option<OwnedEventId>,
        mut new_items_iter: impl Iterator<Item = &'a Arc<TimelineItem>>,
    ) -> Option<(usize, OwnedEventId)> {
        let found_index = target_event_id_opt
            .as_ref()
            .and_then(|target_event_id| new_items_iter
                .position(|new_item| new_item
                    .as_event()
                    .is_some_and(|new_ev| new_ev.event_id() == Some(target_event_id))
                )
            );

        if let Some(index) = found_index {
            target_event_id_opt.take().map(|ev| (index, ev))
        } else {
            None
        }
    }


    let room_id = room.room_id().to_owned();
    log!("Starting timeline subscriber for room {room_id}...");
    let (mut timeline_items, mut subscriber) = timeline.subscribe().await;
    log!("Received initial timeline update of {} items for room {room_id}.", timeline_items.len());

    timeline_update_sender.send(TimelineUpdate::FirstUpdate {
        initial_items: timeline_items.clone(),
    }).unwrap_or_else(
        |_e| panic!("Error: timeline update sender couldn't send first update ({} items) to room {room_id}!", timeline_items.len())
    );

    let mut latest_event = timeline.latest_event().await;

    // the event ID to search for while loading previous items into the timeline.
    let mut target_event_id = None;
    // the timeline index and event ID of the target event, if it has been found.
    let mut found_target_event_id: Option<(usize, OwnedEventId)> = None;

    loop { tokio::select! {
        // we must check for new requests before handling new timeline updates.
        biased;

        // Handle updates to the current backwards pagination requests.
        Ok(()) = request_receiver.changed() => {
            let prev_target_event_id = target_event_id.clone();
            let new_request_details = request_receiver
                .borrow_and_update()
                .iter()
                .find_map(|req| req.room_id
                    .eq(&room_id)
                    .then(|| (req.target_event_id.clone(), req.starting_index, req.current_tl_len))
                );

            target_event_id = new_request_details.as_ref().map(|(ev, ..)| ev.clone());

            // If we received a new request, start searching backwards for the target event.
            if let Some((new_target_event_id, starting_index, current_tl_len)) = new_request_details {
                if prev_target_event_id.as_ref() != Some(&new_target_event_id) {
                    let starting_index = if current_tl_len == timeline_items.len() {
                        starting_index
                    } else {
                        // The timeline has changed since the request was made, so we can't rely on the `starting_index`.
                        // Instead, we have no choice but to start from the end of the timeline.
                        timeline_items.len()
                    };
                    // log!("Received new request to search for event {new_target_event_id} in room {room_id} starting from index {starting_index} (tl len {}).", timeline_items.len());
                    // Search backwards for the target event in the timeline, starting from the given index.
                    if let Some(target_event_tl_index) = timeline_items
                        .focus()
                        .narrow(..starting_index)
                        .into_iter()
                        .rev()
                        .position(|i| i.as_event()
                            .and_then(|e| e.event_id())
                            .is_some_and(|ev_id| ev_id == new_target_event_id)
                        )
                        .map(|i| starting_index.saturating_sub(i).saturating_sub(1))
                    {
                        // log!("Found existing target event {new_target_event_id} in room {room_id} at index {target_event_tl_index}.");

                        // Nice! We found the target event in the current timeline items,
                        // so there's no need to actually proceed with backwards pagination;
                        // thus, we can clear the locally-tracked target event ID.
                        target_event_id = None;
                        found_target_event_id = None;
                        timeline_update_sender.send(
                            TimelineUpdate::TargetEventFound {
                                target_event_id: new_target_event_id.clone(),
                                index: target_event_tl_index,
                            }
                        ).unwrap_or_else(
                            |_e| panic!("Error: timeline update sender couldn't send TargetEventFound({new_target_event_id}, {target_event_tl_index}) to room {room_id}!")
                        );
                        // Send a Makepad-level signal to update this room's timeline UI view.
                        SignalToUI::set_ui_signal();
                    }
                    else {
                        // log!("Target event not in timeline. Starting backwards pagination in room {room_id} to find target event {new_target_event_id} starting from index {starting_index}.");

                        // If we didn't find the target event in the current timeline items,
                        // we need to start loading previous items into the timeline.
                        submit_async_request(MatrixRequest::PaginateRoomTimeline {
                            room_id: room_id.clone(),
                            num_events: 50,
                            direction: PaginationDirection::Backwards,
                        });
                    }
                }
            }
        }

        // Handle updates to the actual timeline content.
        batch_opt = subscriber.next() => {
            let Some(batch) = batch_opt else { break };
            let mut num_updates = 0;
            // For now we always requery the latest event, but this can be better optimized.
            let mut reobtain_latest_event = true;
            let mut index_of_first_change = usize::MAX;
            let mut index_of_last_change = usize::MIN;
            // whether to clear the entire cache of drawn items
            let mut clear_cache = false;
            // whether the changes include items being appended to the end of the timeline
            let mut is_append = false;
            for diff in batch {
                num_updates += 1;
                match diff {
                    VectorDiff::Append { values } => {
                        let _values_len = values.len();
                        index_of_first_change = min(index_of_first_change, timeline_items.len());
                        timeline_items.extend(values);
                        index_of_last_change = max(index_of_last_change, timeline_items.len());
                        if LOG_TIMELINE_DIFFS { log!("timeline_subscriber: room {room_id} diff Append {_values_len}. Changes: {index_of_first_change}..{index_of_last_change}"); }
                        reobtain_latest_event = true;
                        is_append = true;
                    }
                    VectorDiff::Clear => {
                        if LOG_TIMELINE_DIFFS { log!("timeline_subscriber: room {room_id} diff Clear"); }
                        clear_cache = true;
                        timeline_items.clear();
                        reobtain_latest_event = true;
                    }
                    VectorDiff::PushFront { value } => {
                        if LOG_TIMELINE_DIFFS { log!("timeline_subscriber: room {room_id} diff PushFront"); }
                        if let Some((index, _ev)) = found_target_event_id.as_mut() {
                            *index += 1; // account for this new `value` being prepended.
                        } else {
                            found_target_event_id = find_target_event(&mut target_event_id, std::iter::once(&value));
                        }

                        clear_cache = true;
                        timeline_items.push_front(value);
                        reobtain_latest_event |= latest_event.is_none();
                    }
                    VectorDiff::PushBack { value } => {
                        index_of_first_change = min(index_of_first_change, timeline_items.len());
                        timeline_items.push_back(value);
                        index_of_last_change = max(index_of_last_change, timeline_items.len());
                        if LOG_TIMELINE_DIFFS { log!("timeline_subscriber: room {room_id} diff PushBack. Changes: {index_of_first_change}..{index_of_last_change}"); }
                        reobtain_latest_event = true;
                        is_append = true;
                    }
                    VectorDiff::PopFront => {
                        if LOG_TIMELINE_DIFFS { log!("timeline_subscriber: room {room_id} diff PopFront"); }
                        clear_cache = true;
                        timeline_items.pop_front();
                        if let Some((i, _ev)) = found_target_event_id.as_mut() {
                            *i = i.saturating_sub(1); // account for the first item being removed.
                        }
                        // This doesn't affect whether we should reobtain the latest event.
                    }
                    VectorDiff::PopBack => {
                        timeline_items.pop_back();
                        index_of_first_change = min(index_of_first_change, timeline_items.len());
                        index_of_last_change = usize::MAX;
                        if LOG_TIMELINE_DIFFS { log!("timeline_subscriber: room {room_id} diff PopBack. Changes: {index_of_first_change}..{index_of_last_change}"); }
                        reobtain_latest_event = true;
                    }
                    VectorDiff::Insert { index, value } => {
                        if index == 0 {
                            clear_cache = true;
                        } else {
                            index_of_first_change = min(index_of_first_change, index);
                            index_of_last_change = usize::MAX;
                        }
                        if index >= timeline_items.len() {
                            is_append = true;
                        }

                        if let Some((i, _ev)) = found_target_event_id.as_mut() {
                            // account for this new `value` being inserted before the previously-found target event's index.
                            if index <= *i {
                                *i += 1;
                            }
                        } else {
                            found_target_event_id = find_target_event(&mut target_event_id, std::iter::once(&value))
                                .map(|(i, ev)| (i + index, ev));
                        }

                        timeline_items.insert(index, value);
                        if LOG_TIMELINE_DIFFS { log!("timeline_subscriber: room {room_id} diff Insert at {index}. Changes: {index_of_first_change}..{index_of_last_change}"); }
                        reobtain_latest_event = true;
                    }
                    VectorDiff::Set { index, value } => {
                        index_of_first_change = min(index_of_first_change, index);
                        index_of_last_change  = max(index_of_last_change, index.saturating_add(1));
                        timeline_items.set(index, value);
                        if LOG_TIMELINE_DIFFS { log!("timeline_subscriber: room {room_id} diff Set at {index}. Changes: {index_of_first_change}..{index_of_last_change}"); }
                        reobtain_latest_event = true;
                    }
                    VectorDiff::Remove { index } => {
                        if index == 0 {
                            clear_cache = true;
                        } else {
                            index_of_first_change = min(index_of_first_change, index.saturating_sub(1));
                            index_of_last_change = usize::MAX;
                        }
                        if let Some((i, _ev)) = found_target_event_id.as_mut() {
                            // account for an item being removed before the previously-found target event's index.
                            if index <= *i {
                                *i = i.saturating_sub(1);
                            }
                        }
                        timeline_items.remove(index);
                        if LOG_TIMELINE_DIFFS { log!("timeline_subscriber: room {room_id} diff Remove at {index}. Changes: {index_of_first_change}..{index_of_last_change}"); }
                        reobtain_latest_event = true;
                    }
                    VectorDiff::Truncate { length } => {
                        if length == 0 {
                            clear_cache = true;
                        } else {
                            index_of_first_change = min(index_of_first_change, length.saturating_sub(1));
                            index_of_last_change = usize::MAX;
                        }
                        timeline_items.truncate(length);
                        if LOG_TIMELINE_DIFFS { log!("timeline_subscriber: room {room_id} diff Truncate to length {length}. Changes: {index_of_first_change}..{index_of_last_change}"); }
                        reobtain_latest_event = true;
                    }
                    VectorDiff::Reset { values } => {
                        if LOG_TIMELINE_DIFFS { log!("timeline_subscriber: room {room_id} diff Reset, new length {}", values.len()); }
                        clear_cache = true; // we must assume all items have changed.
                        timeline_items = values;
                        reobtain_latest_event = true;
                    }
                }
            }


            if num_updates > 0 {
                let new_latest_event = if reobtain_latest_event {
                    timeline.latest_event().await
                } else {
                    None
                };

                let changed_indices = index_of_first_change..index_of_last_change;

                if LOG_TIMELINE_DIFFS {
                    log!("timeline_subscriber: applied {num_updates} updates for room {room_id}, timeline now has {} items. is_append? {is_append}, clear_cache? {clear_cache}. Changes: {changed_indices:?}.", timeline_items.len());
                }
                timeline_update_sender.send(TimelineUpdate::NewItems {
                    new_items: timeline_items.clone(),
                    changed_indices,
                    clear_cache,
                    is_append,
                }).expect("Error: timeline update sender couldn't send update with new items!");

                // We must send this update *after* the actual NewItems update,
                // otherwise the UI thread (RoomScreen) won't be able to correctly locate the target event.
                if let Some((index, found_event_id)) = found_target_event_id.take() {
                    target_event_id = None;
                    timeline_update_sender.send(
                        TimelineUpdate::TargetEventFound {
                            target_event_id: found_event_id.clone(),
                            index,
                        }
                    ).unwrap_or_else(
                        |_e| panic!("Error: timeline update sender couldn't send TargetEventFound({found_event_id}, {index}) to room {room_id}!")
                    );
                }

                // Update the latest event for this room.
                // We always do this in case a redaction or other event has changed the latest event.
                if let Some(new_latest) = new_latest_event {
                    let room_avatar_changed = update_latest_event(room_id.clone(), &new_latest, Some(&timeline_update_sender));
                    if room_avatar_changed {
                        spawn_fetch_room_avatar(room.clone());
                    }
                    latest_event = Some(new_latest);
                }

                // Send a Makepad-level signal to update this room's timeline UI view.
                SignalToUI::set_ui_signal();
            }
        }

        else => {
            break;
        }
    } }

    error!("Error: unexpectedly ended timeline subscriber for room {room_id}.");
}

/// Handles the given updated latest event for the given room.
///
/// This currently includes checking the given event for:
/// * room name changes, in which it sends a `RoomsListUpdate`.
/// * room power level changes to see if the current user's permissions
///   have changed; if so, it sends a [`TimelineUpdate::UserPowerLevels`].
/// * room avatar changes, which is not handled here.
///   Instead, we return `true` such that other code can fetch the new avatar.
/// * membership changes to see if the current user has joined or left a room.
///
/// Finally, this function sends a `RoomsListUpdate::UpdateLatestEvent`
/// to update the latest event in the RoomsList's room preview for the given room.
///
/// Returns `true` if room avatar has changed and should be fetched and updated.
fn update_latest_event(
    room_id: OwnedRoomId,
    event_tl_item: &EventTimelineItem,
    timeline_update_sender: Option<&crossbeam_channel::Sender<TimelineUpdate>>
) -> bool {
    let mut room_avatar_changed = false;

    let (timestamp, latest_message_text) = get_latest_event_details(event_tl_item, &room_id);
    match event_tl_item.content() {
        // Check for relevant state events.
        TimelineItemContent::OtherState(other) => {
            match other.content() {
                // Check for room name changes.
                AnyOtherFullStateEventContent::RoomName(FullStateEventContent::Original { content, .. }) => {
                    rooms_list::enqueue_rooms_list_update(RoomsListUpdate::UpdateRoomName {
                        room_id: room_id.clone(),
                        new_room_name: content.name.clone(),
                    });
                }
                // Check for room avatar changes.
                AnyOtherFullStateEventContent::RoomAvatar(_avatar_event) => {
                    room_avatar_changed = true;
                }
                // Check for if can user send message.
                AnyOtherFullStateEventContent::RoomPowerLevels(FullStateEventContent::Original { content, prev_content: _ }) => {
                    if let (Some(sender), Some(user_id)) = (timeline_update_sender, current_user_id()) {
                        match sender.send(TimelineUpdate::UserPowerLevels(
                            UserPowerLevels::from(&content.clone().into(), &user_id)
                        )) {
                            Ok(_) => {
                                SignalToUI::set_ui_signal();
                            }
                            Err(e) => {
                                error!("Failed to send the new RoomPowerLevels from an updated latest event: {e}");
                            }
                        }
                    }
                }
                _ => { }
            }
        }
        TimelineItemContent::MembershipChange(room_membership_change) => {
            if matches!(
                room_membership_change.change(),
                Some(MembershipChange::InvitationAccepted | MembershipChange::Joined)
            ) {
                if current_user_id().as_deref() == Some(room_membership_change.user_id()) {
                    submit_async_request(MatrixRequest::GetRoomPowerLevels { room_id: room_id.clone() });
                }
            }
        }
        _ => { }
    }

    enqueue_rooms_list_update(RoomsListUpdate::UpdateLatestEvent {
        room_id,
        timestamp,
        latest_message_text,
    });
    room_avatar_changed
}

/// Spawn a new async task to fetch the room's new avatar.
fn spawn_fetch_room_avatar(room: Room) {
    Handle::current().spawn(async move {
        let room_id = room.room_id().to_owned();
        let room_name_str = room.cached_display_name().map(|dn| dn.to_string());
        let avatar = room_avatar(&room, room_name_str.as_deref()).await;
        rooms_list::enqueue_rooms_list_update(RoomsListUpdate::UpdateRoomAvatar {
            room_id,
            avatar,
        });
    });
}

/// Fetches and returns the avatar image for the given room (if one exists),
/// otherwise returns a text avatar string of the first character of the room name.
async fn room_avatar(room: &Room, room_name: Option<&str>) -> RoomPreviewAvatar {
    match room.avatar(AVATAR_THUMBNAIL_FORMAT.into()).await {
        Ok(Some(avatar)) => RoomPreviewAvatar::Image(avatar.into()),
        _ => {
            if let Ok(room_members) = room.members(RoomMemberships::ACTIVE).await {
                if room_members.len() == 2 {
                    if let Some(non_account_member) = room_members.iter().find(|m| !m.is_account_user()) {
                        if let Ok(Some(avatar)) = non_account_member.avatar(AVATAR_THUMBNAIL_FORMAT.into()).await {
                            return RoomPreviewAvatar::Image(avatar.into());
                        }
                    }
                }
            }
            avatar_from_room_name(room_name)
        }
    }
}

/// Returns a text avatar string containing the first character of the room name.
///
/// Skips the first character if it is a `#` or `!`, the sigils used for Room aliases and Room IDs.
fn avatar_from_room_name(room_name: Option<&str>) -> RoomPreviewAvatar {
    let first = room_name.and_then(|rn| rn
        .graphemes(true)
        .find(|&g| g != "#" && g != "!")
        .map(ToString::to_string)
    ).unwrap_or_else(|| String::from("?"));
    RoomPreviewAvatar::Text(first)
}

/// Spawn an async task to login to the given Matrix homeserver using the given SSO identity provider ID.
///
/// This function will post a `LoginAction::SsoPending(true)` to the main thread, and another
/// `LoginAction::SsoPending(false)` once the async task has either successfully logged in or
/// failed to do so.
///
/// If the login attempt is successful, the resulting `Client` and `ClientSession` will be sent
/// to the login screen using the `login_sender`.
async fn spawn_sso_server(
    brand: String,
    homeserver_url: String,
    identity_provider_id: String,
    login_sender: Sender<LoginRequest>,
) {
    Cx::post_action(LoginAction::SsoPending(true));
    // Post a status update to inform the user that we're waiting for the client to be built.
    Cx::post_action(LoginAction::Status {
        title: "Initializing client...".into(),
        status: "Please wait while Matrix builds and configures the client object for login.".into(),
    });

    // Wait for the notification that the client has been built
    DEFAULT_SSO_CLIENT_NOTIFIER.notified().await;

    // Try to use the DEFAULT_SSO_CLIENT, if it was successfully built.
    // We do not clone it because a Client cannot be re-used again
    // once it has been used for a login attempt, so this forces us to create a new one
    // if that occurs.
    let client_and_session_opt = DEFAULT_SSO_CLIENT.lock().unwrap().take();

    Handle::current().spawn(async move {
        // Try to use the DEFAULT_SSO_CLIENT that we proactively created
        // during initialization (to speed up opening the SSO browser window).
        let mut client_and_session = client_and_session_opt;

        // If the DEFAULT_SSO_CLIENT is none (meaning it failed to build),
        // or if the homeserver_url is *not* empty and isn't the default,
        // we cannot use the DEFAULT_SSO_CLIENT, so we must build a new one.
        let mut build_client_error = None;
        if client_and_session.is_none() || (
            !homeserver_url.is_empty()
                && homeserver_url != "matrix.org"
                && Url::parse(&homeserver_url) != Url::parse("https://matrix-client.matrix.org/")
                && Url::parse(&homeserver_url) != Url::parse("https://matrix.org/")
        ) {
            match build_client(
                &Cli {
                    homeserver: homeserver_url.is_empty().not().then_some(homeserver_url),
                    ..Default::default()
                },
                app_data_dir(),
            ).await {
                Ok(success) => client_and_session = Some(success),
                Err(e) => build_client_error = Some(e),
            }
        }

        let Some((client, client_session)) = client_and_session else {
            Cx::post_action(LoginAction::LoginFailure(
                if let Some(err) = build_client_error {
                    format!("Could not create client object. Please try to login again.\n\nError: {err}")
                } else {
                    String::from("Could not create client object. Please try to login again.")
                }
            ));
            // This ensures that the called to `DEFAULT_SSO_CLIENT_NOTIFIER.notified()`
            // at the top of this function will not block upon the next login attempt.
            DEFAULT_SSO_CLIENT_NOTIFIER.notify_one();
            Cx::post_action(LoginAction::SsoPending(false));
            return;
        };

        let mut is_logged_in = false;
        Cx::post_action(LoginAction::Status {
            title: "Opening your browser...".into(),
            status: "Please finish logging in using your browser, and then come back to Robrix.".into(),
        });
        match client
            .matrix_auth()
            .login_sso(|sso_url: String| async move {
                let url = Url::parse(&sso_url)?;
                for (key, value) in url.query_pairs() {
                    if key == "redirectUrl" {
                        let redirect_url = Url::parse(&value)?;
                        Cx::post_action(LoginAction::SsoSetRedirectUrl(redirect_url));
                        break
                    }
                }
                Uri::new(&sso_url).open().map_err(|err| {
                    Error::UnknownError(
                        Box::new(io::Error::other(
                            format!("Unable to open SSO login url. Error: {:?}", err),
                        ))
                        .into(),
                    )
                })
            })
            .identity_provider_id(&identity_provider_id)
            .initial_device_display_name(&format!("robrix-sso-{brand}"))
            .await
            .inspect(|_| {
                if let Some(client) = get_client() {
                    if client.matrix_auth().logged_in() {
                        is_logged_in = true;
                        log!("Already logged in, ignore login with sso");
                    }
                }
            }) {
            Ok(identity_provider_res) => {
                if !is_logged_in {
                    if let Err(e) = login_sender.send(LoginRequest::LoginBySSOSuccess(client, client_session)).await {
                        error!("Error sending login request to login_sender: {e:?}");
                        Cx::post_action(LoginAction::LoginFailure(String::from(
                            "BUG: failed to send login request to async worker thread."
                        )));
                    }
                    enqueue_rooms_list_update(RoomsListUpdate::Status {
                        status: format!(
                            "Logged in as {:?}.\n → Loading rooms...",
                            &identity_provider_res.user_id
                        ),
                    });
                }
            }
            Err(e) => {
                if !is_logged_in {
                    error!("SSO Login failed: {e:?}");
                    Cx::post_action(LoginAction::LoginFailure(format!("SSO login failed: {e}")));
                }
            }
        }

        // This ensures that the called to `DEFAULT_SSO_CLIENT_NOTIFIER.notified()`
        // at the top of this function will not block upon the next login attempt.
        DEFAULT_SSO_CLIENT_NOTIFIER.notify_one();
        Cx::post_action(LoginAction::SsoPending(false));
    });
}


bitflags! {
    /// The powers that a user has in a given room.
    #[derive(Copy, Clone, PartialEq, Eq)]
    pub struct UserPowerLevels: u64 {
        const Ban = 1 << 0;
        const Invite = 1 << 1;
        const Kick = 1 << 2;
        const Redact = 1 << 3;
        const NotifyRoom = 1 << 4;
        // -------------------------------------
        // -- Copied from TimelineEventType ----
        // -- Unused powers are commented out --
        // -------------------------------------
        // const CallAnswer = 1 << 5;
        // const CallInvite = 1 << 6;
        // const CallHangup = 1 << 7;
        // const CallCandidates = 1 << 8;
        // const CallNegotiate = 1 << 9;
        // const CallReject = 1 << 10;
        // const CallSdpStreamMetadataChanged = 1 << 11;
        // const CallSelectAnswer = 1 << 12;
        // const KeyVerificationReady = 1 << 13;
        // const KeyVerificationStart = 1 << 14;
        // const KeyVerificationCancel = 1 << 15;
        // const KeyVerificationAccept = 1 << 16;
        // const KeyVerificationKey = 1 << 17;
        // const KeyVerificationMac = 1 << 18;
        // const KeyVerificationDone = 1 << 19;
        const Location = 1 << 20;
        const Message = 1 << 21;
        // const PollStart = 1 << 22;
        // const UnstablePollStart = 1 << 23;
        // const PollResponse = 1 << 24;
        // const UnstablePollResponse = 1 << 25;
        // const PollEnd = 1 << 26;
        // const UnstablePollEnd = 1 << 27;
        // const Beacon = 1 << 28;
        const Reaction = 1 << 29;
        // const RoomEncrypted = 1 << 30;
        const RoomMessage = 1 << 31;
        const RoomRedaction = 1 << 32;
        const Sticker = 1 << 33;
        // const CallNotify = 1 << 34;
        // const PolicyRuleRoom = 1 << 35;
        // const PolicyRuleServer = 1 << 36;
        // const PolicyRuleUser = 1 << 37;
        // const RoomAliases = 1 << 38;
        // const RoomAvatar = 1 << 39;
        // const RoomCanonicalAlias = 1 << 40;
        // const RoomCreate = 1 << 41;
        // const RoomEncryption = 1 << 42;
        // const RoomGuestAccess = 1 << 43;
        // const RoomHistoryVisibility = 1 << 44;
        // const RoomJoinRules = 1 << 45;
        // const RoomMember = 1 << 46;
        // const RoomName = 1 << 47;
        const RoomPinnedEvents = 1 << 48;
        // const RoomPowerLevels = 1 << 49;
        // const RoomServerAcl = 1 << 50;
        // const RoomThirdPartyInvite = 1 << 51;
        // const RoomTombstone = 1 << 52;
        // const RoomTopic = 1 << 53;
        // const SpaceChild = 1 << 54;
        // const SpaceParent = 1 << 55;
        // const BeaconInfo = 1 << 56;
        // const CallMember = 1 << 57;
        // const MemberHints = 1 << 58;
    }
}
impl UserPowerLevels {
    pub fn from(power_levels: &RoomPowerLevels, user_id: &UserId) -> Self {
        let mut retval = UserPowerLevels::empty();
        let user_power = power_levels.for_user(user_id);
        retval.set(UserPowerLevels::Ban, user_power >= power_levels.ban);
        retval.set(UserPowerLevels::Invite, user_power >= power_levels.invite);
        retval.set(UserPowerLevels::Kick, user_power >= power_levels.kick);
        retval.set(UserPowerLevels::Redact, user_power >= power_levels.redact);
        retval.set(UserPowerLevels::NotifyRoom, user_power >= power_levels.notifications.room);
        retval.set(UserPowerLevels::Location, user_power >= power_levels.for_message(MessageLikeEventType::Location));
        retval.set(UserPowerLevels::Message, user_power >= power_levels.for_message(MessageLikeEventType::Message));
        retval.set(UserPowerLevels::Reaction, user_power >= power_levels.for_message(MessageLikeEventType::Reaction));
        retval.set(UserPowerLevels::RoomMessage, user_power >= power_levels.for_message(MessageLikeEventType::RoomMessage));
        retval.set(UserPowerLevels::RoomRedaction, user_power >= power_levels.for_message(MessageLikeEventType::RoomRedaction));
        retval.set(UserPowerLevels::Sticker, user_power >= power_levels.for_message(MessageLikeEventType::Sticker));
        retval.set(UserPowerLevels::RoomPinnedEvents, user_power >= power_levels.for_state(StateEventType::RoomPinnedEvents));
        retval
    }

    pub fn can_ban(self) -> bool {
        self.contains(UserPowerLevels::Ban)
    }

    pub fn can_unban(self) -> bool {
        self.can_ban() && self.can_kick()
    }

    pub fn can_invite(self) -> bool {
        self.contains(UserPowerLevels::Invite)
    }

    pub fn can_kick(self) -> bool {
        self.contains(UserPowerLevels::Kick)
    }

    pub fn can_redact(self) -> bool {
        self.contains(UserPowerLevels::Redact)
    }

    pub fn can_notify_room(self) -> bool {
        self.contains(UserPowerLevels::NotifyRoom)
    }

    pub fn can_redact_own(self) -> bool {
        self.contains(UserPowerLevels::RoomRedaction)
    }

    pub fn can_redact_others(self) -> bool {
        self.can_redact_own() && self.contains(UserPowerLevels::Redact)
    }

    pub fn can_send_location(self) -> bool {
        self.contains(UserPowerLevels::Location)
    }

    pub fn can_send_message(self) -> bool {
        self.contains(UserPowerLevels::RoomMessage)
        || self.contains(UserPowerLevels::Message)
    }

    pub fn can_send_reaction(self) -> bool {
        self.contains(UserPowerLevels::Reaction)
    }

    pub fn can_send_sticker(self) -> bool {
        self.contains(UserPowerLevels::Sticker)
    }

    #[doc(alias("unpin"))]
    pub fn can_pin(self) -> bool {
        self.contains(UserPowerLevels::RoomPinnedEvents)
    }
}<|MERGE_RESOLUTION|>--- conflicted
+++ resolved
@@ -44,11 +44,8 @@
     profile::{
         user_profile::{AvatarState, UserProfile},
         user_profile_cache::{enqueue_user_profile_update, UserProfileUpdate},
-<<<<<<< HEAD
-    }, room::{link_preview_card::{LinkPreviewCardState, LinkPreviewData}, RoomPreviewAvatar}, shared::{html_or_plaintext::MatrixLinkPillState, jump_to_bottom_button::UnreadMessageCount, popup_list::{enqueue_popup_notification, PopupItem, PopupKind}}, utils::{self, AVATAR_THUMBNAIL_FORMAT}, verification::add_verification_event_handlers_and_sync_client
-=======
     },
-    room::RoomPreviewAvatar,
+    room::{link_preview_card::{LinkPreviewCardState, LinkPreviewData}, RoomPreviewAvatar},
     shared::{
         html_or_plaintext::MatrixLinkPillState,
         jump_to_bottom_button::UnreadMessageCount,
@@ -56,7 +53,6 @@
     },
     utils::{self, AVATAR_THUMBNAIL_FORMAT},
     verification::add_verification_event_handlers_and_sync_client
->>>>>>> 3cbfd357
 };
 
 #[derive(Parser, Debug, Default)]
