--- conflicted
+++ resolved
@@ -30,11 +30,7 @@
 use crate::{
     app::AppStateAction, app_data_dir, avatar_cache::AvatarUpdate, event_preview::text_preview_of_timeline_item, home::{
         invite_screen::{JoinRoomAction, LeaveRoomAction}, room_screen::TimelineUpdate, rooms_list::{self, enqueue_rooms_list_update, InvitedRoomInfo, InviterInfo, JoinedRoomInfo, RoomsListUpdate}
-<<<<<<< HEAD
-    }, login::{login_screen::LoginAction, logout_confirm_modal::LogoutAction, logout_state_machine::{logout_with_state_machine, LogoutConfig}}, media_cache::{MediaCacheEntry, MediaCacheEntryRef}, persistent_state::{self, load_rooms_panel_state, ClientSessionPersisted}, profile::{
-=======
-    }, login::login_screen::LoginAction, media_cache::{MediaCacheEntry, MediaCacheEntryRef}, persistent_state::{self, load_app_state, ClientSessionPersisted}, profile::{
->>>>>>> ca302802
+    }, login::{login_screen::LoginAction, logout_confirm_modal::LogoutAction, logout_state_machine::{logout_with_state_machine, LogoutConfig}}, media_cache::{MediaCacheEntry, MediaCacheEntryRef}, persistent_state::{self, load_app_state, ClientSessionPersisted}, profile::{
         user_profile::{AvatarState, UserProfile},
         user_profile_cache::{enqueue_user_profile_update, UserProfileUpdate},
     }, room::RoomPreviewAvatar, shared::{html_or_plaintext::MatrixLinkPillState, jump_to_bottom_button::UnreadMessageCount, popup_list::{enqueue_popup_notification, PopupItem, PopupKind}}, utils::{self, AVATAR_THUMBNAIL_FORMAT}, verification::add_verification_event_handlers_and_sync_client
@@ -1247,7 +1243,6 @@
                             }
                         }
                         Ok(Err(e)) => {
-<<<<<<< HEAD
                             // Check if this is due to logout
                             if LOGOUT_IN_PROGRESS.load(Ordering::Acquire) {
                                 log!("async worker task ended with error due to logout: {e:?}");
@@ -1256,15 +1251,9 @@
                                 rooms_list::enqueue_rooms_list_update(RoomsListUpdate::Status {
                                     status: e.to_string(),
                                 });
-                                enqueue_popup_notification(PopupItem { message: format!("Rooms list update error: {e}"), auto_dismissal_duration: None });
+                                enqueue_popup_notification(PopupItem { message: format!("Rooms list update error: {e}"), kind: PopupKind::Error, auto_dismissal_duration: None });
+
                             }
-=======
-                            error!("Error: async worker task ended:\n\t{e:?}");
-                            rooms_list::enqueue_rooms_list_update(RoomsListUpdate::Status {
-                                status: e.to_string(),
-                            });
-                            enqueue_popup_notification(PopupItem { message: format!("Rooms list update error: {e}"), kind: PopupKind::Error, auto_dismissal_duration: None });
->>>>>>> ca302802
                         },
                         Err(e) => {
                             error!("BUG: failed to join async worker task: {e:?}");
