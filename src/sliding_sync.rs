--- conflicted
+++ resolved
@@ -3701,7 +3701,6 @@
     // Clear resources normally, allowing them to be properly dropped
     // This prevents memory leaks when users logout and login again without closing the app
     CLIENT.lock().unwrap().take();
-<<<<<<< HEAD
     log!("Client cleared during logout");
 
     SYNC_SERVICE.lock().unwrap().take();
@@ -3741,13 +3740,6 @@
         }
     }
 
-=======
-    SYNC_SERVICE.lock().unwrap().take();
-    REQUEST_SENDER.lock().unwrap().take();
-    IGNORED_USERS.lock().unwrap().clear();
-    ALL_JOINED_ROOMS.lock().unwrap().clear();
-
->>>>>>> c7ab709f
     let on_clear_appstate = Arc::new(Notify::new());
     Cx::post_action(LogoutAction::ClearAppState { on_clear_appstate: on_clear_appstate.clone() });
 
