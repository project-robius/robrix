use anyhow::{anyhow, bail, Result};
use bitflags::bitflags;
use clap::Parser;
use eyeball::Subscriber;
use eyeball_im::VectorDiff;
use futures_util::{pin_mut, StreamExt};
use imbl::Vector;
use makepad_widgets::{error, log, warning, Cx, SignalToUI};
use matrix_sdk_base::crypto::{DecryptionSettings, TrustRequirement};
use matrix_sdk::{
    config::RequestConfig, encryption::EncryptionSettings, event_handler::EventHandlerDropGuard, media::MediaRequestParameters, room::{edit::EditedContent, reply::Reply, RoomMember}, ruma::{
        api::client::{profile::{AvatarUrl, DisplayName}, receipt::create_receipt::v3::ReceiptType}, events::{
            room::{
                message::RoomMessageEventContent, power_levels::RoomPowerLevels, MediaSource
            }, MessageLikeEventType, StateEventType
        }, matrix_uri::MatrixId, MilliSecondsSinceUnixEpoch, OwnedEventId, OwnedMxcUri, OwnedRoomAliasId, OwnedRoomId, OwnedUserId, RoomOrAliasId, UserId
    }, sliding_sync::VersionBuilder, Client, ClientBuildError, Error, OwnedServerName, Room, RoomDisplayName, RoomMemberships, RoomState, SuccessorRoom
};
use matrix_sdk_ui::{
    RoomListService, Timeline, room_list_service::{RoomListItem, RoomListLoadingState, SyncIndicator, filters}, spaces::SpaceService, sync_service::{self, SyncService}, timeline::{EventTimelineItem, LatestEventValue, RoomExt, TimelineDetails, TimelineEventItemId, TimelineItem}
};
use robius_open::Uri;
use ruma::{events::tag::Tags, OwnedRoomOrAliasId};
use tokio::{
    runtime::Handle,
    sync::{mpsc::{Sender, UnboundedReceiver, UnboundedSender}, watch, Notify}, task::JoinHandle, time::error::Elapsed,
};
use url::Url;
use std::{cmp::{max, min}, collections::{BTreeMap, BTreeSet}, future::Future, hash::{Hash, Hasher}, iter::Peekable, ops::{Deref, Not}, path:: Path, sync::{Arc, LazyLock, Mutex}, time::Duration};
use std::collections::hash_map::DefaultHasher;
use std::io;
use crate::{
<<<<<<< HEAD
    app::AppStateAction,
    app_data_dir,
    avatar_cache::AvatarUpdate,
    event_preview::text_preview_of_timeline_item,
    home::{
        invite_screen::{JoinRoomResultAction, LeaveRoomResultAction}, link_preview::{LinkPreviewData, LinkPreviewRateLimitResponse, LinkPreviewDataNonNumeric}, room_screen::TimelineUpdate, rooms_list::{self, enqueue_rooms_list_update, InvitedRoomInfo, InviterInfo, JoinedRoomInfo, RoomsListUpdate}, rooms_list_header::RoomsListHeaderAction
    },
    room::member_search::precompute_member_sort,
    login::login_screen::LoginAction,
    logout::{logout_confirm_modal::LogoutAction, logout_state_machine::{is_logout_in_progress, logout_with_state_machine, LogoutConfig}}, media_cache::{MediaCacheEntry, MediaCacheEntryRef},
    persistence::{self, load_app_state, ClientSessionPersisted},
    profile::{
=======
    app::AppStateAction, app_data_dir, avatar_cache::AvatarUpdate, event_preview::text_preview_of_timeline_item, home::{
        invite_screen::{JoinRoomResultAction, LeaveRoomResultAction}, link_preview::{LinkPreviewData, LinkPreviewDataNonNumeric, LinkPreviewRateLimitResponse}, room_screen::TimelineUpdate, rooms_list::{self, InvitedRoomInfo, InviterInfo, JoinedRoomInfo, RoomsListUpdate, enqueue_rooms_list_update}, rooms_list_header::RoomsListHeaderAction, tombstone_footer::SuccessorRoomDetails
    }, login::login_screen::LoginAction, logout::{logout_confirm_modal::LogoutAction, logout_state_machine::{LogoutConfig, is_logout_in_progress, logout_with_state_machine}}, media_cache::{MediaCacheEntry, MediaCacheEntryRef}, persistence::{self, ClientSessionPersisted, load_app_state}, profile::{
>>>>>>> 480a52f0
        user_profile::{AvatarState, UserProfile},
        user_profile_cache::{UserProfileUpdate, enqueue_user_profile_update},
    }, room::{FetchedRoomAvatar, FetchedRoomPreview, RoomPreviewAction}, shared::{
        html_or_plaintext::MatrixLinkPillState,
        jump_to_bottom_button::UnreadMessageCount,
        popup_list::{PopupItem, PopupKind, enqueue_popup_notification}
    }, space_service_sync::space_service_loop, utils::{self, AVATAR_THUMBNAIL_FORMAT, avatar_from_room_name}, verification::add_verification_event_handlers_and_sync_client
};

#[derive(Parser, Debug, Default)]
struct Cli {
    /// The user ID to login with.
    #[clap(value_parser)]
    user_id: String,

    /// The password that should be used for the login.
    #[clap(value_parser)]
    password: String,

    /// The homeserver to connect to.
    #[clap(value_parser)]
    homeserver: Option<String>,

    /// Set the proxy that should be used for the connection.
    #[clap(short, long)]
    proxy: Option<String>,

    /// Force login screen.
    #[clap(short, long, action)]
    login_screen: bool,

    /// Enable verbose logging output.
    #[clap(short, long, action)]
    verbose: bool,
}
impl From<LoginByPassword> for Cli {
    fn from(login: LoginByPassword) -> Self {
        Self {
            user_id: login.user_id,
            password: login.password,
            homeserver: login.homeserver,
            proxy: None,
            login_screen: false,
            verbose: false,
        }
    }
}


/// Build a new client.
async fn build_client(
    cli: &Cli,
    data_dir: &Path,
) -> Result<(Client, ClientSessionPersisted), ClientBuildError> {
    // Generate a unique subfolder name for the client database,
    // which allows multiple clients to run simultaneously.
    let now = chrono::Local::now();
    let db_subfolder_name: String = format!("db_{}", now.format("%F_%H_%M_%S_%f"));
    let db_path = data_dir.join(db_subfolder_name);

    // Generate a random passphrase.
    let passphrase: String = {
        use rand::{Rng, thread_rng};
        thread_rng()
            .sample_iter(rand::distributions::Alphanumeric)
            .take(32)
            .map(char::from)
            .collect()
    };

    let homeserver_url = cli.homeserver.as_deref()
        .unwrap_or("https://matrix-client.matrix.org/");
        // .unwrap_or("https://matrix.org/");

    let mut builder = Client::builder()
        .server_name_or_homeserver_url(homeserver_url)
        // Use a sqlite database to persist the client's encryption setup.
        .sqlite_store(&db_path, Some(&passphrase))
        // The sliding sync proxy has now been deprecated in favor of native sliding sync.
        .sliding_sync_version_builder(VersionBuilder::DiscoverNative)
        .with_decryption_settings(DecryptionSettings {
            sender_device_trust_requirement: TrustRequirement::Untrusted,
        })
        .with_encryption_settings(EncryptionSettings {
            auto_enable_cross_signing: true,
            backup_download_strategy: matrix_sdk::encryption::BackupDownloadStrategy::OneShot,
            auto_enable_backups: true,
        })
        .with_enable_share_history_on_invite(true)
        .handle_refresh_tokens();

    if let Some(proxy) = cli.proxy.as_ref() {
        builder = builder.proxy(proxy.clone());
    }

    // Use a 60 second timeout for all requests to the homeserver.
    // Yes, this is a long timeout, but the standard matrix homeserver is often very slow.
    builder = builder.request_config(
        RequestConfig::new()
            .timeout(std::time::Duration::from_secs(60))
    );

    let client = builder.build().await?;
    let homeserver_url =  client.homeserver().to_string();
    Ok((
        client,
        ClientSessionPersisted {
            homeserver: homeserver_url,
            db_path,
            passphrase,
        },
    ))
}

/// Logs in to the given Matrix homeserver using the given username and password.
///
/// This function is used by the login screen to log in to the Matrix server.
///
/// Upon success, this function returns the logged-in client and an optional sync token.
async fn login(
    cli: &Cli,
    login_request: LoginRequest,
) -> Result<(Client, Option<String>)> {
    match login_request {
        LoginRequest::LoginByCli | LoginRequest::LoginByPassword(_) => {
            let cli = if let LoginRequest::LoginByPassword(login_by_password) = login_request {
                &Cli::from(login_by_password)
            } else {
                cli
            };
            let (client, client_session) = build_client(cli, app_data_dir()).await?;
            // Attempt to login using the CLI-provided username & password.
            let login_result = client
                .matrix_auth()
                .login_username(&cli.user_id, &cli.password)
                .initial_device_display_name("robrix-un-pw")
                .send()
                .await?;
            if client.matrix_auth().logged_in() {
                log!("Logged in successfully.");
                let status = format!("Logged in as {}.\n → Loading rooms...", cli.user_id);
                // enqueue_popup_notification(status.clone());
                enqueue_rooms_list_update(RoomsListUpdate::Status { status });
                if let Err(e) = persistence::save_session(&client, client_session).await {
                    let err_msg = format!("Failed to save session state to storage: {e}");
                    error!("{err_msg}");
                    enqueue_popup_notification(PopupItem { message: err_msg, kind: PopupKind::Error, auto_dismissal_duration: None });
                }
                Ok((client, None))
            } else {
                let err_msg = format!("Failed to login as {}: {:?}", cli.user_id, login_result);
                enqueue_popup_notification(PopupItem { message: err_msg.clone(), kind: PopupKind::Error, auto_dismissal_duration: None });
                enqueue_rooms_list_update(RoomsListUpdate::Status { status: err_msg.clone() });
                bail!(err_msg);
            }
        }

        LoginRequest::LoginBySSOSuccess(client, client_session) => {
            if let Err(e) = persistence::save_session(&client, client_session).await {
                error!("Failed to save session state to storage: {e:?}");
            }
            Ok((client, None))
        }
        LoginRequest::HomeserverLoginTypesQuery(_) => {
            bail!("LoginRequest::HomeserverLoginTypesQuery not handled earlier");
        }
    }
}


/// Which direction to paginate in.
///
/// * `Forwards` will retrieve later events (towards the end of the timeline),
///   which only works if the timeline is *focused* on a specific event.
/// * `Backwards`: the more typical choice, in which earlier events are retrieved
///   (towards the start of the timeline), which works in  both live mode and focused mode.
#[derive(Debug, Clone, Copy, PartialEq, Eq)]
pub enum PaginationDirection {
    Forwards,
    Backwards,
}
impl std::fmt::Display for PaginationDirection {
    fn fmt(&self, f: &mut std::fmt::Formatter<'_>) -> std::fmt::Result {
        match self {
            Self::Forwards => write!(f, "forwards"),
            Self::Backwards => write!(f, "backwards"),
        }
    }
}

/// The function signature for the callback that gets invoked when media is fetched.
pub type OnMediaFetchedFn = fn(
    &Mutex<MediaCacheEntry>,
    MediaRequestParameters,
    matrix_sdk::Result<Vec<u8>>,
    Option<crossbeam_channel::Sender<TimelineUpdate>>,
);

/// Error types for URL preview operations.
#[derive(Debug)]
pub enum UrlPreviewError {
    /// HTTP request failed.
    Request(reqwest::Error),
    /// JSON parsing failed.
    Json(serde_json::Error),
    /// Client not available.
    ClientNotAvailable,
    /// Access token not available.
    AccessTokenNotAvailable,
    /// HTTP error status.
    HttpStatus(u16),
    /// URL parsing error.
    UrlParse(url::ParseError),
}

impl std::fmt::Display for UrlPreviewError {
    fn fmt(&self, f: &mut std::fmt::Formatter<'_>) -> std::fmt::Result {
        match self {
            UrlPreviewError::Request(e) => write!(f, "HTTP request failed: {}", e),
            UrlPreviewError::Json(e) => write!(f, "JSON parsing failed: {}", e),
            UrlPreviewError::ClientNotAvailable => write!(f, "Matrix client not available"),
            UrlPreviewError::AccessTokenNotAvailable => write!(f, "Access token not available"),
            UrlPreviewError::HttpStatus(status) => write!(f, "HTTP {} error", status),
            UrlPreviewError::UrlParse(e) => write!(f, "URL parsing failed: {}", e),
        }
    }
}

impl std::error::Error for UrlPreviewError {}

/// The function signature for the callback that gets invoked when link preview data is fetched.
pub type OnLinkPreviewFetchedFn = fn(
    String,
    Arc<Mutex<crate::home::link_preview::TimestampedCacheEntry>>,
    Result<LinkPreviewData, UrlPreviewError>,
    Option<crossbeam_channel::Sender<TimelineUpdate>>,
);

/// The set of requests for async work that can be made to the worker thread.
#[allow(clippy::large_enum_variant)]
pub enum MatrixRequest {
    /// Request from the login screen to log in with the given credentials.
    Login(LoginRequest),
    /// Request to logout.
    Logout{
        is_desktop: bool,
    },
    /// Request to paginate the older (or newer) events of a room's timeline.
    PaginateRoomTimeline {
        room_id: OwnedRoomId,
        /// The maximum number of timeline events to fetch in each pagination batch.
        num_events: u16,
        direction: PaginationDirection,
    },
    /// Request to edit the content of an event in the given room's timeline.
    EditMessage {
        room_id: OwnedRoomId,
        timeline_event_item_id: TimelineEventItemId,
        edited_content: EditedContent,
    },
    /// Request to fetch the full details of the given event in the given room's timeline.
    FetchDetailsForEvent {
        room_id: OwnedRoomId,
        event_id: OwnedEventId,
    },
    /// Request to fetch profile information for all members of a room.
    /// This can be *very* slow depending on the number of members in the room.
    SyncRoomMemberList {
        room_id: OwnedRoomId,
    },
    /// Request to join the given room.
    JoinRoom {
        room_id: OwnedRoomId,
    },
    /// Request to leave the given room.
    LeaveRoom {
        room_id: OwnedRoomId,
    },
    /// Request to get the actual list of members in a room.
    /// This returns the list of members that can be displayed in the UI.
    GetRoomMembers {
        room_id: OwnedRoomId,
        memberships: RoomMemberships,
        /// * If `true` (not recommended), only the local cache will be accessed.
        /// * If `false` (recommended), details will be fetched from the server.
        local_only: bool,
    },
    /// Request to fetch the preview (basic info) for the given room,
    /// either one that is joined locally or one that is unknown.
    ///
    /// Emits a [`RoomPreviewAction::Fetched`] when the fetch operation has completed.
    GetRoomPreview {
        // /// The room that made this request, i.e., where we should send the result.
        // /// * If `Some`, the fetched room preview is sent to this room's timeline.
        // /// * If `None`, we emit a [`RoomPreviewAction`] contained the fetched room preview.
        // requesting_room_id: Option<OwnedRoomId>,
        room_or_alias_id: OwnedRoomOrAliasId,
        via: Vec<OwnedServerName>,
    },
    /// Request to fetch the full details (the room preview) of a tombstoned room.
    GetSuccessorRoomDetails {
        tombstoned_room_id: OwnedRoomId,
    },
    /// Request to fetch profile information for the given user ID.
    GetUserProfile {
        user_id: OwnedUserId,
        /// * If `Some`, the user is known to be a member of a room, so this will
        ///   fetch the user's profile from that room's membership info.
        /// * If `None`, the user's profile info will be fetched from the server
        ///   in a room-agnostic manner, and no room membership info will be returned.
        room_id: Option<OwnedRoomId>,
        /// * If `true` (not recommended), only the local cache will be accessed.
        /// * If `false` (recommended), details will be fetched from the server.
        local_only: bool,
    },
    /// Request to fetch the number of unread messages in the given room.
    GetNumberUnreadMessages {
        room_id: OwnedRoomId,
    },
    /// Request to ignore/block or unignore/unblock a user.
    IgnoreUser {
        /// Whether to ignore (`true`) or unignore (`false`) the user.
        ignore: bool,
        /// The room membership info of the user to (un)ignore.
        room_member: RoomMember,
        /// The room ID of the room where the user is a member,
        /// which is only needed because it isn't present in the `RoomMember` object.
        room_id: OwnedRoomId,
    },
    /// Request to resolve a room alias into a room ID and the servers that know about that room.
    ResolveRoomAlias(OwnedRoomAliasId),
    /// Request to fetch an Avatar image from the server.
    /// Upon completion of the async media request, the `on_fetched` function
    /// will be invoked with the content of an `AvatarUpdate`.
    FetchAvatar {
        mxc_uri: OwnedMxcUri,
        on_fetched: fn(AvatarUpdate),
    },
    /// Request to fetch media from the server.
    /// Upon completion of the async media request, the `on_fetched` function
    /// will be invoked with four arguments: the `destination`, the `media_request`,
    /// the result of the media fetch, and the `update_sender`.
    FetchMedia {
        media_request: MediaRequestParameters,
        on_fetched: OnMediaFetchedFn,
        destination: MediaCacheEntryRef,
        update_sender: Option<crossbeam_channel::Sender<TimelineUpdate>>,
    },
    /// Request to send a message to the given room.
    SendMessage {
        room_id: OwnedRoomId,
        message: RoomMessageEventContent,
        replied_to: Option<Reply>,
        #[cfg(feature = "tsp")]
        sign_with_tsp: bool,
    },
    /// Sends a notice to the given room that the current user is or is not typing.
    ///
    /// This request does not return a response or notify the UI thread, and
    /// furthermore, there is no need to send a follow-up request to stop typing
    /// (though you certainly can do so).
    SendTypingNotice {
        room_id: OwnedRoomId,
        typing: bool,
    },
    /// Spawn an async task to login to the given Matrix homeserver using the given SSO identity provider ID.
    ///
    /// While an SSO request is in flight, the login screen will temporarily prevent the user
    /// from submitting another redundant request, until this request has succeeded or failed.
    SpawnSSOServer{
        brand: String,
        homeserver_url: String,
        identity_provider_id: String,
    },
    /// Subscribe to typing notices for the given room.
    ///
    /// This request does not return a response or notify the UI thread.
    SubscribeToTypingNotices {
        room_id: OwnedRoomId,
        /// Whether to subscribe or unsubscribe.
        subscribe: bool,
    },
    /// Subscribe to changes in the read receipts of our own user.
    ///
    /// This request does not return a response or notify the UI thread.
    SubscribeToOwnUserReadReceiptsChanged {
        room_id: OwnedRoomId,
        /// Whether to subscribe or unsubscribe.
        subscribe: bool,
    },
    /// Subscribe to changes in the set of pinned events for the given room.
    SubscribeToPinnedEvents {
        room_id: OwnedRoomId,
        /// Whether to subscribe or unsubscribe.
        subscribe: bool,
    },
    /// Sends a read receipt for the given event in the given room.
    ReadReceipt {
        room_id: OwnedRoomId,
        event_id: OwnedEventId,
    },
    /// Sends a fully-read receipt for the given event in the given room.
    FullyReadReceipt {
        room_id: OwnedRoomId,
        event_id: OwnedEventId,
    },
    /// Sends a request to obtain the power levels for this room.
    ///
    /// The response is delivered back to the main UI thread via [`TimelineUpdate::UserPowerLevels`].
    GetRoomPowerLevels {
        room_id: OwnedRoomId,
    },
    /// Toggles the given reaction to the given event in the given room.
    ToggleReaction {
        room_id: OwnedRoomId,
        timeline_event_id: TimelineEventItemId,
        reaction: String,
    },
    /// Redacts (deletes) the given event in the given room.
    #[doc(alias("delete"))]
    RedactMessage {
        room_id: OwnedRoomId,
        timeline_event_id: TimelineEventItemId,
        reason: Option<String>,
    },
    /// Pin or unpin the given event in the given room.
    #[doc(alias("unpin"))]
    PinEvent {
        room_id: OwnedRoomId,
        event_id: OwnedEventId,
        pin: bool,
    },
    /// Sends a request to obtain the room's pill link info for the given Matrix ID.
    ///
    /// The MatrixLinkPillInfo::Loaded variant is sent back to the main UI thread via.
    GetMatrixRoomLinkPillInfo {
        matrix_id: MatrixId,
        via: Vec<OwnedServerName>
    },
    /// Request to fetch URL preview from the Matrix homeserver.
    GetUrlPreview {
        url: String,
        on_fetched: OnLinkPreviewFetchedFn,
        destination: Arc<Mutex<crate::home::link_preview::TimestampedCacheEntry>>,
        update_sender: Option<crossbeam_channel::Sender<TimelineUpdate>>,
    },
}

/// Submits a request to the worker thread to be executed asynchronously.
pub fn submit_async_request(req: MatrixRequest) {
    if let Some(sender) = REQUEST_SENDER.lock().unwrap().as_ref() {
        sender.send(req)
            .expect("BUG: matrix worker task receiver has died!");
    }
}

/// Details of a login request that get submitted within [`MatrixRequest::Login`].
pub enum LoginRequest{
    LoginByPassword(LoginByPassword),
    LoginBySSOSuccess(Client, ClientSessionPersisted),
    LoginByCli,
    HomeserverLoginTypesQuery(String),

}
/// Information needed to log in to a Matrix homeserver.
pub struct LoginByPassword {
    pub user_id: String,
    pub password: String,
    pub homeserver: Option<String>,
}


/// The entry point for the worker task that runs Matrix-related operations.
///
/// All this task does is wait for [`MatrixRequests`] from the main UI thread
/// and then executes them within an async runtime context.
async fn matrix_worker_task(
    mut request_receiver: UnboundedReceiver<MatrixRequest>,
    login_sender: Sender<LoginRequest>,
) -> Result<()> {
    log!("Started matrix_worker_task.");
    let mut subscribers_own_user_read_receipts: BTreeMap<OwnedRoomId, JoinHandle<()>> = BTreeMap::new();
    let mut subscribers_pinned_events: BTreeMap<OwnedRoomId, JoinHandle<()>> = BTreeMap::new();

    while let Some(request) = request_receiver.recv().await {
        match request {
            MatrixRequest::Login(login_request) => {
                if let Err(e) = login_sender.send(login_request).await {
                    error!("Error sending login request to login_sender: {e:?}");
                    Cx::post_action(LoginAction::LoginFailure(String::from(
                        "BUG: failed to send login request to login worker task."
                    )));
                }
            }

            MatrixRequest::Logout { is_desktop } => {
                log!("Received MatrixRequest::Logout, is_desktop={}", is_desktop);
                let _logout_task = Handle::current().spawn(async move {
                    log!("Starting logout task");
                    // Use the state machine implementation
                    match logout_with_state_machine(is_desktop).await {
                        Ok(()) => {
                            log!("Logout completed successfully via state machine");
                        },
                        Err(e) => {
                            error!("Logout failed: {e:?}");
                        }
                    }
                });
            }

            MatrixRequest::PaginateRoomTimeline { room_id, num_events, direction } => {
                let (timeline, sender) = {
                    let mut all_joined_rooms = ALL_JOINED_ROOMS.lock().unwrap();
                    let Some(room_info) = all_joined_rooms.get_mut(&room_id) else {
                        log!("Skipping pagination request for not-yet-known room {room_id}");
                        continue;
                    };

                    let timeline_ref = room_info.timeline.clone();
                    let sender = room_info.timeline_update_sender.clone();
                    (timeline_ref, sender)
                };

                // Spawn a new async task that will make the actual pagination request.
                let _paginate_task = Handle::current().spawn(async move {
                    log!("Starting {direction} pagination request for room {room_id}...");
                    sender.send(TimelineUpdate::PaginationRunning(direction)).unwrap();
                    SignalToUI::set_ui_signal();

                    let res = if direction == PaginationDirection::Forwards {
                        timeline.paginate_forwards(num_events).await
                    } else {
                        timeline.paginate_backwards(num_events).await
                    };

                    match res {
                        Ok(fully_paginated) => {
                            log!("Completed {direction} pagination request for room {room_id}, hit {} of timeline? {}",
                                if direction == PaginationDirection::Forwards { "end" } else { "start" },
                                if fully_paginated { "yes" } else { "no" },
                            );
                            sender.send(TimelineUpdate::PaginationIdle {
                                fully_paginated,
                                direction,
                            }).unwrap();
                            SignalToUI::set_ui_signal();
                        }
                        Err(error) => {
                            error!("Error sending {direction} pagination request for room {room_id}: {error:?}");
                            sender.send(TimelineUpdate::PaginationError {
                                error,
                                direction,
                            }).unwrap();
                            SignalToUI::set_ui_signal();
                        }
                    }
                });
            }

            MatrixRequest::EditMessage { room_id, timeline_event_item_id: timeline_event_id, edited_content } => {
                let (timeline, sender) = {
                    let mut all_joined_rooms = ALL_JOINED_ROOMS.lock().unwrap();
                    let Some(room_info) = all_joined_rooms.get_mut(&room_id) else {
                        error!("BUG: room info not found for edit request, room {room_id}");
                        continue;
                    };
                    (room_info.timeline.clone(), room_info.timeline_update_sender.clone())
                };

                // Spawn a new async task that will make the actual edit request.
                let _edit_task = Handle::current().spawn(async move {
                    log!("Sending request to edit message {timeline_event_id:?} in room {room_id}...");
                    let result = timeline.edit(&timeline_event_id, edited_content).await;
                    match result {
                        Ok(_) => log!("Successfully edited message {timeline_event_id:?} in room {room_id}."),
                        Err(ref e) => error!("Error editing message {timeline_event_id:?} in room {room_id}: {e:?}"),
                    }
                    sender.send(TimelineUpdate::MessageEdited {
                        timeline_event_id,
                        result,
                    }).unwrap();
                    SignalToUI::set_ui_signal();
                });
            }

            MatrixRequest::FetchDetailsForEvent { room_id, event_id } => {
                let (timeline, sender) = {
                    let mut all_joined_rooms = ALL_JOINED_ROOMS.lock().unwrap();
                    let Some(room_info) = all_joined_rooms.get_mut(&room_id) else {
                        error!("BUG: room info not found for fetch details for event request {room_id}");
                        continue;
                    };

                    (room_info.timeline.clone(), room_info.timeline_update_sender.clone())
                };

                // Spawn a new async task that will make the actual fetch request.
                let _fetch_task = Handle::current().spawn(async move {
                    // log!("Sending request to fetch details for event {event_id} in room {room_id}...");
                    let result = timeline.fetch_details_for_event(&event_id).await;
                    match result {
                        Ok(_) => {
                            // log!("Successfully fetched details for event {event_id} in room {room_id}.");
                        }
                        Err(ref _e) => {
                            // error!("Error fetching details for event {event_id} in room {room_id}: {e:?}");
                        }
                    }
                    sender.send(TimelineUpdate::EventDetailsFetched {
                        event_id,
                        result,
                    }).unwrap();
                    SignalToUI::set_ui_signal();
                });
            }

            MatrixRequest::SyncRoomMemberList { room_id } => {
                let (timeline, sender) = {
                    let all_joined_rooms = ALL_JOINED_ROOMS.lock().unwrap();
                    let Some(room_info) = all_joined_rooms.get(&room_id) else {
                        error!("BUG: room info not found for fetch members request {room_id}");
                        continue;
                    };

                    (room_info.timeline.clone(), room_info.timeline_update_sender.clone())
                };

                // Spawn a new async task that will make the actual fetch request.
                let _fetch_task = Handle::current().spawn(async move {
                    log!("Sending sync room members request for room {room_id}...");
                    timeline.fetch_members().await;
                    log!("Completed sync room members request for room {room_id}.");

                    match timeline.room().members(RoomMemberships::JOIN).await {
                        Ok(members) => {
                            let count = members.len();
                            let digest = compute_members_digest(&members);
                            let mut digests = match ROOM_MEMBERS_DIGESTS.lock() {
                                Ok(lock) => lock,
                                Err(err) => {
                                    warning!("ROOM_MEMBERS_DIGESTS lock poisoned for room {room_id}: {err}");
                                    return;
                                }
                            };
                            let previous = digests.get(&room_id).copied();
                            if previous != Some(digest) {
                                digests.insert(room_id.clone(), digest);
                                log!("Fetched {count} members for room {room_id} after sync.");
                                let sort = precompute_member_sort(&members);
                                if let Err(err) = sender.send(TimelineUpdate::RoomMembersListFetched { members, sort, is_local_fetch: false }) {
                                    warning!("Failed to send RoomMembersListFetched update for room {room_id}: {err:?}");
                                } else {
                                    SignalToUI::set_ui_signal();
                                }
                            } else {
                                log!("Fetched {count} members for room {room_id} after sync (no change, skipping RoomMembersListFetched).");
                            }
                        }
                        Err(err) => {
                            warning!("Failed to fetch room members from server for room {room_id}: {err:?}");
                        }
                    }

                    if let Err(err) = sender.send(TimelineUpdate::RoomMembersSynced) {
                        warning!("Failed to send RoomMembersSynced update for room {room_id}: {err:?}");
                    } else {
                        SignalToUI::set_ui_signal();
                    }
                });
            }

            MatrixRequest::JoinRoom { room_id } => {
                let Some(client) = get_client() else { continue };
                let _join_room_task = Handle::current().spawn(async move {
                    log!("Sending request to join room {room_id}...");
                    let result_action = if let Some(room) = client.get_room(&room_id) {
                        match room.join().await {
                            Ok(()) => {
                                log!("Successfully joined known room {room_id}.");
                                JoinRoomResultAction::Joined { room_id }
                            }
                            Err(e) => {
                                error!("Error joining known room {room_id}: {e:?}");
                                JoinRoomResultAction::Failed { room_id, error: e }
                            }
                        }
                    }
                    else {
                        match client.join_room_by_id(&room_id).await {
                            Ok(_room) => {
                                log!("Successfully joined new unknown room {room_id}.");
                                JoinRoomResultAction::Joined { room_id }
                            }
                            Err(e) => {
                                error!("Error joining new unknown room {room_id}: {e:?}");
                                JoinRoomResultAction::Failed { room_id, error: e }
                            }
                        }
                    };
                    Cx::post_action(result_action);
                });
            }

            MatrixRequest::LeaveRoom { room_id } => {
                let Some(client) = get_client() else { continue };
                let _leave_room_task = Handle::current().spawn(async move {
                    log!("Sending request to leave room {room_id}...");
                    let result_action = if let Some(room) = client.get_room(&room_id) {
                        match room.leave().await {
                            Ok(()) => {
                                log!("Successfully left room {room_id}.");
                                LeaveRoomResultAction::Left { room_id }
                            }
                            Err(e) => {
                                error!("Error leaving room {room_id}: {e:?}");
                                LeaveRoomResultAction::Failed { room_id, error: e }
                            }
                        }
                    } else {
                        error!("BUG: client could not get room with ID {room_id}");
                        LeaveRoomResultAction::Failed {
                            room_id,
                            error: matrix_sdk::Error::UnknownError(
                                String::from("Client couldn't locate room to leave it.").into()
                            ),
                        }
                    };
                    Cx::post_action(result_action);
                });
            }

            MatrixRequest::GetRoomMembers { room_id, memberships, local_only } => {
                let (timeline, sender) = {
                    let all_joined_rooms = ALL_JOINED_ROOMS.lock().unwrap();
                    let Some(room_info) = all_joined_rooms.get(&room_id) else {
                        log!("BUG: room info not found for get room members request {room_id}");
                        continue;
                    };
                    (room_info.timeline.clone(), room_info.timeline_update_sender.clone())
                };

                let _get_members_task = Handle::current().spawn(async move {
                    let room = timeline.room();

                    let send_update = |members: Vec<matrix_sdk::room::RoomMember>, source: &str| {
                        log!("{} {} members for room {}", source, members.len(), room_id);
                        let digest = compute_members_digest(&members);

                        let mut digests = match ROOM_MEMBERS_DIGESTS.lock() {
                            Ok(lock) => lock,
                            Err(err) => {
                                warning!("ROOM_MEMBERS_DIGESTS lock poisoned for room {room_id}: {err}");
                                return;
                            }
                        };
                        if digests.get(&room_id) == Some(&digest) {
                            log!("{source} members for room {room_id} (no change, skipping RoomMembersListFetched).");
                            return;
                        }
                        digests.insert(room_id.clone(), digest);

                        let sort = precompute_member_sort(&members);
                        if let Err(err) = sender.send(TimelineUpdate::RoomMembersListFetched {
                            members,
                            sort,
                            is_local_fetch: true,
                        }) {
                            warning!("Failed to send RoomMembersListFetched update for room {room_id}: {err:?}");
                        } else {
                            SignalToUI::set_ui_signal();
                        }
                    };

                    if local_only {
                        if let Ok(members) = room.members_no_sync(memberships).await {
                            send_update(members, "Got");
                        }
                    } else {
                        if let Ok(members) = room.members(memberships).await {
                            send_update(members, "Successfully fetched");
                        }
                    }
                });
            }

            MatrixRequest::GetRoomPreview { room_or_alias_id, via } => {
                let Some(client) = get_client() else { continue };
                let _fetch_task = Handle::current().spawn(async move {
                    log!("Sending get room preview request for {room_or_alias_id}...");
                    let res = fetch_room_preview_with_avatar(&client, &room_or_alias_id, via).await;
                    Cx::post_action(RoomPreviewAction::Fetched(res));
                });
            }

            MatrixRequest::GetSuccessorRoomDetails { tombstoned_room_id } => {
                let Some(client) = get_client() else { continue };
                let (sender, successor_room) = {
                    let all_joined_rooms = ALL_JOINED_ROOMS.lock().unwrap();
                    let Some(room_info) = all_joined_rooms.get(&tombstoned_room_id) else {
                        error!("BUG: tombstoned room {tombstoned_room_id} info not found for get successor room details request");
                        continue;
                    };
                    (room_info.timeline_update_sender.clone(), room_info.timeline.room().successor_room())
                };
                spawn_fetch_successor_room_preview(
                    client,
                    successor_room,
                    tombstoned_room_id,
                    sender,
                );
            }

            MatrixRequest::GetUserProfile { user_id, room_id, local_only } => {
                let Some(client) = get_client() else { continue };
                let _fetch_task = Handle::current().spawn(async move {
                    // log!("Sending get user profile request: user: {user_id}, \
                    //     room: {room_id:?}, local_only: {local_only}...",
                    // );

                    let mut update = None;

                    if let Some(room_id) = room_id.as_ref() {
                        if let Some(room) = client.get_room(room_id) {
                            let member = if local_only {
                                room.get_member_no_sync(&user_id).await
                            } else {
                                room.get_member(&user_id).await
                            };
                            if let Ok(Some(room_member)) = member {
                                update = Some(UserProfileUpdate::Full {
                                    new_profile: UserProfile {
                                        username: room_member.display_name().map(|u| u.to_owned()),
                                        user_id: user_id.clone(),
                                        avatar_state: AvatarState::Known(room_member.avatar_url().map(|u| u.to_owned())),
                                    },
                                    room_id: room_id.to_owned(),
                                    room_member,
                                });
                            } else {
                                log!("User profile request: user {user_id} was not a member of room {room_id}");
                            }
                        } else {
                            log!("User profile request: client could not get room with ID {room_id}");
                        }
                    }

                    if !local_only {
                        if update.is_none() {
                            if let Ok(response) = client.account().fetch_user_profile_of(&user_id).await {
                                update = Some(UserProfileUpdate::UserProfileOnly(
                                    UserProfile {
                                        username: response.get_static::<DisplayName>().ok().flatten(),
                                        user_id: user_id.clone(),
                                        avatar_state: response.get_static::<AvatarUrl>()
                                            .ok()
                                            .map_or(AvatarState::Unknown, AvatarState::Known),
                                    }
                                ));
                            } else {
                                log!("User profile request: client could not get user with ID {user_id}");
                            }
                        }

                        match update.as_mut() {
                            Some(UserProfileUpdate::Full { new_profile: UserProfile { username, .. }, .. }) if username.is_none() => {
                                if let Ok(response) = client.account().fetch_user_profile_of(&user_id).await {
                                    *username = response.get_static::<DisplayName>().ok().flatten();
                                }
                            }
                            _ => { }
                        }
                    }

                    if let Some(upd) = update {
                        // log!("Successfully completed get user profile request: user: {user_id}, room: {room_id:?}, local_only: {local_only}.");
                        enqueue_user_profile_update(upd);
                    } else {
                        log!("Failed to get user profile: user: {user_id}, room: {room_id:?}, local_only: {local_only}.");
                    }
                });
            }
            MatrixRequest::GetNumberUnreadMessages { room_id } => {
                let (timeline, sender) = {
                    let mut all_joined_rooms = ALL_JOINED_ROOMS.lock().unwrap();
                    let Some(room_info) = all_joined_rooms.get_mut(&room_id) else {
                        log!("Skipping get number of unread messages request for not-yet-known room {room_id}");
                        continue;
                    };

                    (room_info.timeline.clone(), room_info.timeline_update_sender.clone())
                };
                let _get_unreads_task = Handle::current().spawn(async move {
                    match sender.send(TimelineUpdate::NewUnreadMessagesCount(
                        UnreadMessageCount::Known(timeline.room().num_unread_messages())
                    )) {
                        Ok(_) => SignalToUI::set_ui_signal(),
                        Err(e) => log!("Failed to send timeline update: {e:?} for GetNumberUnreadMessages request for room {room_id}"),
                    }
                    enqueue_rooms_list_update(RoomsListUpdate::UpdateNumUnreadMessages {
                        room_id: room_id.clone(),
                        unread_messages: UnreadMessageCount::Known(timeline.room().num_unread_messages()),
                        unread_mentions: timeline.room().num_unread_mentions(),
                    });
                });
            }
            MatrixRequest::IgnoreUser { ignore, room_member, room_id } => {
                let Some(client) = get_client() else { continue };
                let _ignore_task = Handle::current().spawn(async move {
                    let user_id = room_member.user_id();
                    log!("Sending request to {}ignore user: {user_id}...", if ignore { "" } else { "un" });
                    let ignore_result = if ignore {
                        room_member.ignore().await
                    } else {
                        room_member.unignore().await
                    };

                    log!("{} user {user_id} {}",
                        if ignore { "Ignoring" } else { "Unignoring" },
                        if ignore_result.is_ok() { "succeeded." } else { "failed." },
                    );

                    if ignore_result.is_err() {
                        return;
                    }

                    // We need to re-acquire the `RoomMember` object now that its state
                    // has changed, i.e., the user has been (un)ignored.
                    // We then need to send an update to replace the cached `RoomMember`
                    // with the now-stale ignored state.
                    if let Some(room) = client.get_room(&room_id) {
                        if let Ok(Some(new_room_member)) = room.get_member(user_id).await {
                            log!("Enqueueing user profile update for user {user_id}, who went from {}ignored to {}ignored.",
                                if room_member.is_ignored() { "" } else { "un" },
                                if new_room_member.is_ignored() { "" } else { "un" },
                            );
                            enqueue_user_profile_update(UserProfileUpdate::RoomMemberOnly {
                                room_id: room_id.clone(),
                                room_member: new_room_member,
                            });
                        }
                    }

                    // After successfully (un)ignoring a user, all timelines are fully cleared by the Matrix SDK.
                    // Therefore, we need to re-fetch all timelines for all rooms,
                    // and currently the only way to actually accomplish this is via pagination.
                    // See: <https://github.com/matrix-org/matrix-rust-sdk/issues/1703#issuecomment-2250297923>
                    //
                    // Note that here we only proactively re-paginate the *current* room
                    // (the one being viewed by the user when this ignore request was issued),
                    // and all other rooms will be re-paginated in `handle_ignore_user_list_subscriber()`.`
                    submit_async_request(MatrixRequest::PaginateRoomTimeline {
                        room_id,
                        num_events: 50,
                        direction: PaginationDirection::Backwards,
                    });
                });
            }

            MatrixRequest::SendTypingNotice { room_id, typing } => {
                let Some(room) = get_client().and_then(|c| c.get_room(&room_id)) else {
                    error!("BUG: client/room not found for typing notice request {room_id}");
                    continue;
                };
                let _typing_task = Handle::current().spawn(async move {
                    if let Err(e) = room.typing_notice(typing).await {
                        error!("Failed to send typing notice to room {room_id}: {e:?}");
                    }
                });
            }

            MatrixRequest::SubscribeToTypingNotices { room_id, subscribe } => {
                let (room, timeline_update_sender, mut typing_notice_receiver) = {
                    let mut all_joined_rooms = ALL_JOINED_ROOMS.lock().unwrap();
                    let Some(room_info) = all_joined_rooms.get_mut(&room_id) else {
                        log!("BUG: room info not found for subscribe to typing notices request, room {room_id}");
                        continue;
                    };
                    let (room, recv) = if subscribe {
                        if room_info.typing_notice_subscriber.is_some() {
                            warning!("Note: room {room_id} is already subscribed to typing notices.");
                            continue;
                        } else {
                            let Some(room) = get_client().and_then(|c| c.get_room(&room_id)) else {
                                error!("BUG: client/room not found when subscribing to typing notices request, room: {room_id}");
                                continue;
                            };
                            let (drop_guard, recv) = room.subscribe_to_typing_notifications();
                            room_info.typing_notice_subscriber = Some(drop_guard);
                            (room, recv)
                        }
                    } else {
                        room_info.typing_notice_subscriber.take();
                        continue;
                    };
                    // Here: we don't have an existing subscriber running, so we fall through and start one.
                    (room, room_info.timeline_update_sender.clone(), recv)
                };

                let _typing_notices_task = Handle::current().spawn(async move {
                    while let Ok(user_ids) = typing_notice_receiver.recv().await {
                        // log!("Received typing notifications for room {room_id}: {user_ids:?}");
                        let mut users = Vec::with_capacity(user_ids.len());
                        for user_id in user_ids {
                            users.push(
                                room.get_member_no_sync(&user_id)
                                    .await
                                    .ok()
                                    .flatten()
                                    .and_then(|m| m.display_name().map(|d| d.to_owned()))
                                    .unwrap_or_else(|| user_id.to_string())
                            );
                        }
                        if let Err(e) = timeline_update_sender.send(TimelineUpdate::TypingUsers { users }) {
                            error!("Error: timeline update sender couldn't send the list of typing users: {e:?}");
                        }
                        SignalToUI::set_ui_signal();
                    }
                    // log!("Note: typing notifications recv loop has ended for room {}", room_id);
                });
            }
            MatrixRequest::SubscribeToOwnUserReadReceiptsChanged { room_id, subscribe } => {
                if !subscribe {
                    if let Some(task_handler) = subscribers_own_user_read_receipts.remove(&room_id) {
                        task_handler.abort();
                    }
                    continue;
                }
                let (timeline, sender) = {
                    let mut all_joined_rooms = ALL_JOINED_ROOMS.lock().unwrap();
                    let Some(room_info) = all_joined_rooms.get_mut(&room_id) else {
                        log!("BUG: room info not found for subscribe to own user read receipts changed request, room {room_id}");
                        continue;
                    };
                    (room_info.timeline.clone(), room_info.timeline_update_sender.clone())
                };
                let room_id_clone = room_id.clone();
                let subscribe_own_read_receipt_task = Handle::current().spawn(async move {
                    let update_receiver = timeline.subscribe_own_user_read_receipts_changed().await;
                    pin_mut!(update_receiver);
                    if let Some(client_user_id) = current_user_id() {
                        if let Some((event_id, receipt)) = timeline.latest_user_read_receipt(&client_user_id).await {
                            log!("Received own user read receipt for room {room_id_clone}: {receipt:?}, event ID: {event_id:?}");
                            if let Err(e) = sender.send(TimelineUpdate::OwnUserReadReceipt(receipt)) {
                                error!("Failed to get own user read receipt: {e:?}");
                            }
                        }

                        while (update_receiver.next().await).is_some() {
                            if let Some((_, receipt)) = timeline.latest_user_read_receipt(&client_user_id).await {
                                if let Err(e) = sender.send(TimelineUpdate::OwnUserReadReceipt(receipt)) {
                                    error!("Failed to send own user read receipt: {e:?}");
                                }
                                // When read receipts change (from other devices), update unread count
                                let unread_count = timeline.room().num_unread_messages();
                                let unread_mentions = timeline.room().num_unread_mentions();
                                // Send updated unread count to the UI
                                if let Err(e) = sender.send(TimelineUpdate::NewUnreadMessagesCount(
                                    UnreadMessageCount::Known(unread_count)
                                )) {
                                    error!("Failed to send unread message count update: {e:?}");
                                }
                                // Update the rooms list with new unread counts
                                enqueue_rooms_list_update(RoomsListUpdate::UpdateNumUnreadMessages {
                                    room_id: room_id_clone.clone(),
                                    unread_messages: UnreadMessageCount::Known(unread_count),
                                    unread_mentions,
                                });
                            }
                        }
                    }
                });
                subscribers_own_user_read_receipts.insert(room_id, subscribe_own_read_receipt_task);
            }
            MatrixRequest::SubscribeToPinnedEvents { room_id, subscribe } => {
                if !subscribe {
                    if let Some(task_handler) = subscribers_pinned_events.remove(&room_id) {
                        task_handler.abort();
                    }
                    continue;
                }
                let (timeline, sender) = {
                    let mut all_joined_rooms = ALL_JOINED_ROOMS.lock().unwrap();
                    let Some(room_info) = all_joined_rooms.get_mut(&room_id) else {
                        log!("BUG: room info not found for subscribe to pinned events request, room {room_id}");
                        continue;
                    };
                    (room_info.timeline.clone(), room_info.timeline_update_sender.clone())
                };
                let subscribe_pinned_events_task = Handle::current().spawn(async move {
                    // Send an initial update, as the stream may not update immediately.
                    let pinned_events = timeline.room().pinned_event_ids().unwrap_or_default();
                    match sender.send(TimelineUpdate::PinnedEvents(pinned_events)) {
                        Ok(()) => SignalToUI::set_ui_signal(),
                        Err(e) => log!("Failed to send initial pinned events update: {e:?}"),
                    }
                    let update_receiver = timeline.room().pinned_event_ids_stream();
                    pin_mut!(update_receiver);
                    while let Some(pinned_events) = update_receiver.next().await {
                        match sender.send(TimelineUpdate::PinnedEvents(pinned_events)) {
                            Ok(()) => SignalToUI::set_ui_signal(),
                            Err(e) => log!("Failed to send pinned events update: {e:?}"),
                        }
                    }
                });
                subscribers_pinned_events.insert(room_id, subscribe_pinned_events_task);
            }
            MatrixRequest::SpawnSSOServer { brand, homeserver_url, identity_provider_id} => {
                spawn_sso_server(brand, homeserver_url, identity_provider_id, login_sender.clone()).await;
            }
            MatrixRequest::ResolveRoomAlias(room_alias) => {
                let Some(client) = get_client() else { continue };
                let _resolve_task = Handle::current().spawn(async move {
                    log!("Sending resolve room alias request for {room_alias}...");
                    let res = client.resolve_room_alias(&room_alias).await;
                    log!("Resolved room alias {room_alias} to: {res:?}");
                    todo!("Send the resolved room alias back to the UI thread somehow.");
                });
            }
            MatrixRequest::FetchAvatar { mxc_uri, on_fetched } => {
                let Some(client) = get_client() else { continue };
                Handle::current().spawn(async move {
                    // log!("Sending fetch avatar request for {mxc_uri:?}...");
                    let media_request = MediaRequestParameters {
                        source: MediaSource::Plain(mxc_uri.clone()),
                        format: AVATAR_THUMBNAIL_FORMAT.into(),
                    };
                    let res = client.media().get_media_content(&media_request, true).await;
                    // log!("Fetched avatar for {mxc_uri:?}, succeeded? {}", res.is_ok());
                    on_fetched(AvatarUpdate { mxc_uri, avatar_data: res.map(|v| v.into()) });
                });
            }

            MatrixRequest::FetchMedia { media_request, on_fetched, destination, update_sender } => {
                let Some(client) = get_client() else { continue };
                let media = client.media();

                let _fetch_task = Handle::current().spawn(async move {
                    // log!("Sending fetch media request for {media_request:?}...");
                    let res = media.get_media_content(&media_request, true).await;
                    on_fetched(&destination, media_request, res, update_sender);
                });
            }

            MatrixRequest::SendMessage {
                room_id,
                message,
                replied_to,
                #[cfg(feature = "tsp")]
                sign_with_tsp,
            } => {
                let timeline = {
                    let all_joined_rooms = ALL_JOINED_ROOMS.lock().unwrap();
                    let Some(room_info) = all_joined_rooms.get(&room_id) else {
                        log!("BUG: room info not found for send message request {room_id}");
                        continue;
                    };
                    room_info.timeline.clone()
                };

                // Spawn a new async task that will send the actual message.
                let _send_message_task = Handle::current().spawn(async move {
                    log!("Sending message to room {room_id}: {message:?}...");
                    let message = {
                        #[cfg(not(feature = "tsp"))] {
                            message
                        }

                        #[cfg(feature = "tsp")] {
                            let mut message = message;
                            if sign_with_tsp {
                                log!("Signing message with TSP...");
                                match serde_json::to_vec(&message) {
                                    Ok(message_bytes) => {
                                        log!("Serialized message to bytes, length {}", message_bytes.len());
                                        match crate::tsp::sign_anycast_with_default_vid(&message_bytes) {
                                            Ok(signed_msg) => {
                                                log!("Successfully signed message with TSP, length {}", signed_msg.len());
                                                use matrix_sdk::ruma::serde::Base64;
                                                message.tsp_signature = Some(Base64::new(signed_msg));
                                            }
                                            Err(e) => {
                                                error!("Failed to sign message with TSP: {e:?}");
                                                enqueue_popup_notification(PopupItem {
                                                    message: format!("Failed to sign message with TSP: {e}"),
                                                    kind: PopupKind::Error,
                                                    auto_dismissal_duration: None
                                                });
                                                return;
                                            }
                                        }
                                    }
                                    Err(e) => {
                                        error!("Failed to serialize message to bytes for TSP signing: {e:?}");
                                        enqueue_popup_notification(PopupItem {
                                            message: format!("Failed to serialize message for TSP signing: {e}"),
                                            kind: PopupKind::Error,
                                            auto_dismissal_duration: None
                                        });
                                        return;
                                    }
                                }
                            }
                            message
                        }
                    };

                    if let Some(replied_to_info) = replied_to {
                        match timeline.send_reply(message.into(), replied_to_info.event_id).await {
                            Ok(_send_handle) => log!("Sent reply message to room {room_id}."),
                            Err(_e) => {
                                error!("Failed to send reply message to room {room_id}: {_e:?}");
                                enqueue_popup_notification(PopupItem { message: format!("Failed to send reply: {_e}"), kind: PopupKind::Error, auto_dismissal_duration: None });
                            }
                        }
                    } else {
                        match timeline.send(message.into()).await {
                            Ok(_send_handle) => log!("Sent message to room {room_id}."),
                            Err(_e) => {
                                error!("Failed to send message to room {room_id}: {_e:?}");
                                enqueue_popup_notification(PopupItem { message: format!("Failed to send message: {_e}"), kind: PopupKind::Error, auto_dismissal_duration: None });
                            }
                        }
                    }
                    SignalToUI::set_ui_signal();
                });
            }

            MatrixRequest::ReadReceipt { room_id, event_id } => {
                let timeline = {
                    let all_joined_rooms = ALL_JOINED_ROOMS.lock().unwrap();
                    let Some(room_info) = all_joined_rooms.get(&room_id) else {
                        log!("BUG: room info not found when sending read receipt, room {room_id}, {event_id}");
                        continue;
                    };
                    room_info.timeline.clone()
                };
                let _send_rr_task = Handle::current().spawn(async move {
                    match timeline.send_single_receipt(ReceiptType::Read, event_id.clone()).await {
                        Ok(sent) => log!("{} read receipt to room {room_id} for event {event_id}", if sent { "Sent" } else { "Already sent" }),
                        Err(_e) => error!("Failed to send read receipt to room {room_id} for event {event_id}; error: {_e:?}"),
                    }
                    // Also update the number of unread messages in the room.
                    enqueue_rooms_list_update(RoomsListUpdate::UpdateNumUnreadMessages {
                        room_id: room_id.clone(),
                        unread_messages: UnreadMessageCount::Known(timeline.room().num_unread_messages()),
                        unread_mentions: timeline.room().num_unread_mentions()
                    });
                });
            },

            MatrixRequest::FullyReadReceipt { room_id, event_id, .. } => {
                let timeline = {
                    let all_joined_rooms = ALL_JOINED_ROOMS.lock().unwrap();
                    let Some(room_info) = all_joined_rooms.get(&room_id) else {
                        log!("BUG: room info not found when sending fully read receipt, room {room_id}, {event_id}");
                        continue;
                    };
                    room_info.timeline.clone()
                };
                let _send_frr_task = Handle::current().spawn(async move {
                    match timeline.send_single_receipt(ReceiptType::FullyRead, event_id.clone()).await {
                        Ok(sent) => log!("{} fully read receipt to room {room_id} for event {event_id}",
                            if sent { "Sent" } else { "Already sent" }
                        ),
                        Err(_e) => error!("Failed to send fully read receipt to room {room_id} for event {event_id}; error: {_e:?}"),
                    }
                    // Also update the number of unread messages in the room.
                    enqueue_rooms_list_update(RoomsListUpdate::UpdateNumUnreadMessages {
                        room_id: room_id.clone(),
                        unread_messages: UnreadMessageCount::Known(timeline.room().num_unread_messages()),
                        unread_mentions: timeline.room().num_unread_mentions()
                    });
                });
            },

            MatrixRequest::GetRoomPowerLevels { room_id } => {
                let (timeline, sender) = {
                    let all_joined_rooms = ALL_JOINED_ROOMS.lock().unwrap();
                    let Some(room_info) = all_joined_rooms.get(&room_id) else {
                        log!("BUG: room info not found for get room power levels request {room_id}");
                        continue;
                    };

                    (room_info.timeline.clone(), room_info.timeline_update_sender.clone())
                };

                let Some(user_id) = current_user_id() else { continue };

                let _power_levels_task = Handle::current().spawn(async move {
                    match timeline.room().power_levels().await {
                        Ok(power_levels) => {
                            log!("Successfully fetched power levels for room {room_id}.");
                            if let Err(e) = sender.send(TimelineUpdate::UserPowerLevels(
                                UserPowerLevels::from(&power_levels, &user_id),
                            )) {
                                error!("Failed to send the result of if user can send message: {e}")
                            }
                            SignalToUI::set_ui_signal();
                        }
                        Err(e) => {
                            error!("Failed to fetch power levels for room {room_id}: {e:?}");
                        }
                    }
                });
            },
            MatrixRequest::ToggleReaction { room_id, timeline_event_id, reaction } => {
                let timeline = {
                    let all_joined_rooms = ALL_JOINED_ROOMS.lock().unwrap();
                    let Some(room_info) = all_joined_rooms.get(&room_id) else {
                        log!("BUG: room info not found for send toggle reaction {room_id}");
                        continue;
                    };
                    room_info.timeline.clone()
                };

                let _toggle_reaction_task = Handle::current().spawn(async move {
                    log!("Toggle Reaction to room {room_id}: ...");
                    match timeline.toggle_reaction(&timeline_event_id, &reaction).await {
                        Ok(_send_handle) => {
                            SignalToUI::set_ui_signal();
                            log!("Sent toggle reaction to room {room_id} {reaction}.")
                        },
                        Err(_e) => error!("Failed to send toggle reaction to room {room_id} {reaction}; error: {_e:?}"),
                    }
                });

            },
            MatrixRequest::RedactMessage { room_id, timeline_event_id, reason } => {
                let timeline = {
                    let all_joined_rooms = ALL_JOINED_ROOMS.lock().unwrap();
                    let Some(room_info) = all_joined_rooms.get(&room_id) else {
                        log!("BUG: room info not found for redact message {room_id}");
                        continue;
                    };
                    room_info.timeline.clone()
                };

                let _redact_task = Handle::current().spawn(async move {
                    match timeline.redact(&timeline_event_id, reason.as_deref()).await {
                        Ok(()) => log!("Successfully redacted message in room {room_id}."),
                        Err(e) => {
                            error!("Failed to redact message in {room_id}; error: {e:?}");
                            enqueue_popup_notification(PopupItem { message: format!("Failed to redact message. Error: {e}"), kind: PopupKind::Error, auto_dismissal_duration: None });
                        }
                    }
                });
            },
            MatrixRequest::PinEvent { room_id, event_id, pin } => {
                let (timeline, sender) = {
                    let all_joined_rooms = ALL_JOINED_ROOMS.lock().unwrap();
                    let Some(room_info) = all_joined_rooms.get(&room_id) else {
                        log!("BUG: room info not found for pin message {room_id}");
                        continue;
                    };
                    (room_info.timeline.clone(), room_info.timeline_update_sender.clone())
                };

                let _pin_task = Handle::current().spawn(async move {
                    let result = if pin {
                        timeline.pin_event(&event_id).await
                    } else {
                        timeline.unpin_event(&event_id).await
                    };
                    match sender.send(TimelineUpdate::PinResult { event_id, pin, result }) {
                        Ok(_) => SignalToUI::set_ui_signal(),
                        Err(e) => log!("Failed to send timeline update for pin event: {e:?}"),
                    }
                });
            }
            MatrixRequest::GetMatrixRoomLinkPillInfo { matrix_id, via } => {
                let Some(client) = get_client() else { continue };
                let _fetch_matrix_link_pill_info_task = Handle::current().spawn(async move {
                    let room_or_alias_id: Option<&RoomOrAliasId> = match &matrix_id {
                        MatrixId::Room(room_id) => Some((&**room_id).into()),
                        MatrixId::RoomAlias(room_alias_id) => Some((&**room_alias_id).into()),
                        MatrixId::Event(room_or_alias_id, _event_id) => Some(room_or_alias_id),
                        _ => {
                            log!("MatrixLinkRoomPillInfoRequest: Unsupported MatrixId type: {matrix_id:?}");
                            return;
                        }
                    };
                    if let Some(room_or_alias_id) = room_or_alias_id {
                        match client.get_room_preview(room_or_alias_id, via).await {
                            Ok(preview) => Cx::post_action(MatrixLinkPillState::Loaded {
                                matrix_id: matrix_id.clone(),
                                name: preview.name.unwrap_or_else(|| room_or_alias_id.to_string()),
                                avatar_url: preview.avatar_url
                            }),
                            Err(_e) => {
                                log!("Failed to get room link pill info for {room_or_alias_id:?}: {_e:?}");
                            }
                        };
                    }
                });
            }
            MatrixRequest::GetUrlPreview { url, on_fetched, destination, update_sender,} => {
                const MAX_LOG_RESPONSE_BODY_LENGTH: usize = 1000;

                log!("Starting URL preview fetch for: {}", url);
                let _fetch_url_preview_task = Handle::current().spawn(async move {
                    let result: Result<LinkPreviewData, UrlPreviewError> = async {
                        log!("Getting Matrix client for URL preview: {}", url);
                        let client = get_client().ok_or_else(|| {
                            error!("Matrix client not available for URL preview: {}", url);
                            UrlPreviewError::ClientNotAvailable
                        })?;

                        let token = client.access_token().ok_or_else(|| {
                            error!("Access token not available for URL preview: {}", url);
                            UrlPreviewError::AccessTokenNotAvailable
                        })?;
                        // Official Doc: https://spec.matrix.org/v1.11/client-server-api/#get_matrixclientv1mediapreview_url
                        // Element desktop is using /_matrix/media/v3/preview_url
                        let endpoint_url = client.homeserver().join("/_matrix/client/v1/media/preview_url")
                            .map_err(UrlPreviewError::UrlParse)?;
                        log!("Fetching URL preview from endpoint: {} for URL: {}", endpoint_url, url);
                        let response = client
                            .http_client()
                            .get(endpoint_url.clone())
                            .bearer_auth(token)
                            .query(&[("url", url.as_str())])
                            .header("Content-Type", "application/json")
                            .send()
                            .await
                            .map_err(|e| {
                                error!("HTTP request failed for URL preview {}: {}", url, e);
                                UrlPreviewError::Request(e)
                            })?;
                        let status = response.status();
                        log!("URL preview response status for {}: {}", url, status);

                        if !status.is_success() && status.as_u16() != 429 {
                            error!("URL preview request failed with status {} for URL: {}", status, url);
                            return Err(UrlPreviewError::HttpStatus(status.as_u16()));
                        }

                        let text = response.text().await.map_err(|e| {
                            error!("Failed to read response text for URL preview {}: {}", url, e);
                            UrlPreviewError::Request(e)
                        })?;

                        log!("URL preview response body length for {}: {} bytes", url, text.len());
                        if text.len() > MAX_LOG_RESPONSE_BODY_LENGTH {
                            log!("URL preview response body preview for {}: {}...", url, &text[..MAX_LOG_RESPONSE_BODY_LENGTH]);
                        } else {
                            log!("URL preview response body for {}: {}", url, text);
                        }
                        // This request is rate limited, retry after a duration we get from the server.
                        if status.as_u16() == 429 {
                            let link_preview_429_res = serde_json::from_str::<LinkPreviewRateLimitResponse>(&text)
                                .map_err(|e| {
                                    error!("Failed to parse as LinkPreviewRateLimitResponse for URL preview {}: {}", url, e);
                                    UrlPreviewError::Json(e)
                            });
                            match link_preview_429_res {
                                Ok(link_preview_429_res) => {
                                    if let Some(retry_after) = link_preview_429_res.retry_after_ms {
                                        tokio::time::sleep(Duration::from_millis(retry_after.into())).await;
                                        submit_async_request(MatrixRequest::GetUrlPreview{
                                            url: url.clone(),
                                            on_fetched,
                                            destination: destination.clone(),
                                            update_sender: update_sender.clone(),
                                        });
                                    }
                                }
                                Err(e) => {
                                    error!("Failed to parse as LinkPreviewRateLimitResponse for URL preview {}: {}", url, e);
                                }
                            }
                            return Err(UrlPreviewError::HttpStatus(429));
                        }
                        serde_json::from_str::<LinkPreviewData>(&text)
                            .or_else(|_first_error| {
                                log!("Failed to parse as LinkPreviewData, trying LinkPreviewDataNonNumeric for URL: {}", url);
                                serde_json::from_str::<LinkPreviewDataNonNumeric>(&text)
                                    .map(|non_numeric| non_numeric.into())
                            })
                            .map_err(|e| {
                                error!("Failed to parse JSON response for URL preview {}: {}", url, e);
                                error!("Response body that failed to parse: {}", text);
                                UrlPreviewError::Json(e)
                            })
                    }.await;

                    match &result {
                        Ok(preview_data) => {
                            log!("Successfully fetched URL preview for {}: title={:?}, site_name={:?}",
                                 url, preview_data.title, preview_data.site_name);
                        }
                        Err(e) => {
                            error!("URL preview fetch failed for {}: {}", url, e);
                        }
                    }

                    on_fetched(url, destination, result, update_sender);
                    SignalToUI::set_ui_signal();
                });
            }
        }
    }

    error!("matrix_worker_task task ended unexpectedly");
    bail!("matrix_worker_task task ended unexpectedly")
}


/// The single global Tokio runtime that is used by all async tasks.
static TOKIO_RUNTIME: Mutex<Option<tokio::runtime::Runtime>> = Mutex::new(None);

/// The sender used by [`submit_async_request`] to send requests to the async worker thread.
/// Currently there is only one, but it can be cloned if we need more concurrent senders.
static REQUEST_SENDER: Mutex<Option<UnboundedSender<MatrixRequest>>> = Mutex::new(None);

/// A client object that is proactively created during initialization
/// in order to speed up the client-building process when the user logs in.
static DEFAULT_SSO_CLIENT: Mutex<Option<(Client, ClientSessionPersisted)>> = Mutex::new(None);
/// Used to notify the SSO login task that the async creation of the `DEFAULT_SSO_CLIENT` has finished.
static DEFAULT_SSO_CLIENT_NOTIFIER: LazyLock<Arc<Notify>> = LazyLock::new(
    || Arc::new(Notify::new())
);

/// Blocks the current thread until the given future completes.
///
/// ## Warning
/// This should be used with caution, especially on the main UI thread,
/// as blocking a thread prevents it from handling other events or running other tasks.
pub fn block_on_async_with_timeout<T>(
    timeout: Option<Duration>,
    async_future: impl Future<Output = T>,
) -> Result<T, Elapsed> {
    let rt = TOKIO_RUNTIME.lock().unwrap().get_or_insert_with(||
        tokio::runtime::Runtime::new().expect("Failed to create Tokio runtime")
    ).handle().clone();

    if let Some(timeout) = timeout {
        rt.block_on(async {
            tokio::time::timeout(timeout, async_future).await
        })
    } else {
        Ok(rt.block_on(async_future))
    }
}


/// The primary initialization routine for starting the Matrix client sync
/// and the async tokio runtime.
///
/// Returns a handle to the Tokio runtime that is used to run async background tasks.
pub fn start_matrix_tokio() -> Result<tokio::runtime::Handle> {
    // Create a Tokio runtime, and save it in a static variable to ensure it isn't dropped.
    let rt_handle = TOKIO_RUNTIME.lock().unwrap().get_or_insert_with(|| {
        tokio::runtime::Runtime::new().expect("Failed to create Tokio runtime")
    }).handle().clone();

    // Proactively build a Matrix Client in the background so that the SSO Server
    // can have a quicker start if needed (as it's rather slow to build this client).
    rt_handle.spawn(async move {
        match build_client(&Cli::default(), app_data_dir()).await {
            Ok(client_and_session) => {
                DEFAULT_SSO_CLIENT.lock().unwrap()
                    .get_or_insert(client_and_session);
            }
            Err(e) => error!("Error: could not create DEFAULT_SSO_CLIENT object: {e}"),
        };
        DEFAULT_SSO_CLIENT_NOTIFIER.notify_one();
        Cx::post_action(LoginAction::SsoPending(false));
    });

    let rt = rt_handle.clone();
    // Spawn the main async task that drives the Matrix client SDK, which itself will
    // start and monitor other related background tasks.
    rt_handle.spawn(start_matrix_client_login_and_sync(rt));

    Ok(rt_handle)
}


/// A tokio::watch channel sender for sending requests from the RoomScreen UI widget
/// to the corresponding background async task for that room (its `timeline_subscriber_handler`).
pub type TimelineRequestSender = watch::Sender<Vec<BackwardsPaginateUntilEventRequest>>;

/// The return type for [`take_timeline_endpoints()`].
///
/// This primarily contains endpoints for channels of communication
/// between the timeline UI (`RoomScreen`] and the background worker tasks.
/// If the relevant room was tombstoned, this also includes info about its successor room.
pub struct TimelineEndpoints {
    pub update_sender: crossbeam_channel::Sender<TimelineUpdate>,
    pub update_receiver: crossbeam_channel::Receiver<TimelineUpdate>,
    pub request_sender: TimelineRequestSender,
    pub successor_room: Option<SuccessorRoom>,
}

/// Backend-specific details about a joined room that our client currently knows about.
struct JoinedRoomDetails {
    #[allow(unused)]
    room_id: OwnedRoomId,
    /// A reference to this room's timeline of events.
    timeline: Arc<Timeline>,
    /// An instance of the clone-able sender that can be used to send updates to this room's timeline.
    timeline_update_sender: crossbeam_channel::Sender<TimelineUpdate>,
    /// A tuple of two separate channel endpoints that can only be taken *once* by the main UI thread.
    ///
    /// 1. The single receiver that can receive updates to this room's timeline.
    ///    * When a new room is joined, an unbounded crossbeam channel will be created
    ///      and its sender given to a background task (the `timeline_subscriber_handler()`)
    ///      that enqueues timeline updates as it receives timeline vector diffs from the server.
    ///    * The UI thread can take ownership of this update receiver in order to receive updates
    ///      to this room's timeline, but only one receiver can exist at a time.
    /// 2. The sender that can send requests to the background timeline subscriber handler,
    ///    e.g., to watch for a specific event to be prepended to the timeline (via back pagination).
    timeline_singleton_endpoints: Option<(
        crossbeam_channel::Receiver<TimelineUpdate>,
        TimelineRequestSender,
    )>,
    /// The async task that listens for timeline updates for this room and sends them to the UI thread.
    timeline_subscriber_handler_task: JoinHandle<()>,
    /// A drop guard for the event handler that represents a subscription to typing notices for this room.
    typing_notice_subscriber: Option<EventHandlerDropGuard>,
    /// A drop guard for the event handler that represents a subscription to pinned events for this room.
    pinned_events_subscriber: Option<EventHandlerDropGuard>,
}
impl Drop for JoinedRoomDetails {
    fn drop(&mut self) {
        log!("Dropping JoinedRoomDetails for room {}", self.room_id);
        self.timeline_subscriber_handler_task.abort();
        drop(self.typing_notice_subscriber.take());
        drop(self.pinned_events_subscriber.take());
    }
}


/// Information about all joined rooms that our client currently know about.
static ALL_JOINED_ROOMS: Mutex<BTreeMap<OwnedRoomId, JoinedRoomDetails>> = Mutex::new(BTreeMap::new());
static ROOM_MEMBERS_DIGESTS: Mutex<BTreeMap<OwnedRoomId, u64>> = Mutex::new(BTreeMap::new());

fn power_rank_for_member(member: &RoomMember) -> u8 {
    use matrix_sdk::room::RoomMemberRole;
    match member.suggested_role_for_power_level() {
        RoomMemberRole::Administrator | RoomMemberRole::Creator => 0,
        RoomMemberRole::Moderator => 1,
        RoomMemberRole::User => 2,
    }
}

fn compute_members_digest(members: &[RoomMember]) -> u64 {
    let mut hasher = DefaultHasher::new();
    for member in members {
        member.user_id().hash(&mut hasher);
        if let Some(name) = member.display_name() {
            name.hash(&mut hasher);
        }
        if let Some(avatar) = member.avatar_url() {
            avatar.as_str().hash(&mut hasher);
        }
        power_rank_for_member(member).hash(&mut hasher);
    }
    hasher.finish()
}

/// The logged-in Matrix client, which can be freely and cheaply cloned.
static CLIENT: Mutex<Option<Client>> = Mutex::new(None);

pub fn get_client() -> Option<Client> {
    CLIENT.lock().unwrap().clone()
}

/// Returns the user ID of the currently logged-in user, if any.
pub fn current_user_id() -> Option<OwnedUserId> {
    CLIENT.lock().unwrap().as_ref().and_then(|c|
        c.session_meta().map(|m| m.user_id.clone())
    )
}

/// The singleton sync service.
static SYNC_SERVICE: Mutex<Option<Arc<SyncService>>> = Mutex::new(None);


/// Get a reference to the current sync service, if available.
pub fn get_sync_service() -> Option<Arc<SyncService>> {
    SYNC_SERVICE.lock().ok()?.as_ref().cloned()
}

/// The list of users that the current user has chosen to ignore.
/// Ideally we shouldn't have to maintain this list ourselves,
/// but the Matrix SDK doesn't currently properly maintain the list of ignored users.
static IGNORED_USERS: Mutex<BTreeSet<OwnedUserId>> = Mutex::new(BTreeSet::new());

/// Returns a deep clone of the current list of ignored users.
pub fn get_ignored_users() -> BTreeSet<OwnedUserId> {
    IGNORED_USERS.lock().unwrap().clone()
}

/// Returns whether the given user ID is currently being ignored.
pub fn is_user_ignored(user_id: &UserId) -> bool {
    IGNORED_USERS.lock().unwrap().contains(user_id)
}


/// Returns three channel endpoints related to the timeline for the given joined room.
///
/// 1. A timeline update sender.
/// 2. The timeline update receiver, which is a singleton, and can only be taken once.
/// 3. A `tokio::watch` sender that can be used to send requests to the timeline subscriber handler.
///
/// This will only succeed once per room, as only a single channel receiver can exist.
pub fn take_timeline_endpoints(
    room_id: &OwnedRoomId,
) -> Option<TimelineEndpoints> {
    let mut all_joined_rooms = ALL_JOINED_ROOMS.lock().unwrap();
    all_joined_rooms
        .get_mut(room_id)
        .and_then(|jrd| jrd.timeline_singleton_endpoints.take()
            .map(|(update_receiver, request_sender)| (
                jrd.timeline_update_sender.clone(),
                update_receiver,
                request_sender,
                jrd.timeline.room().successor_room(),
            ))
        )
        .map(|(update_sender, update_receiver, request_sender, successor_room)| {
            TimelineEndpoints {
                update_sender,
                update_receiver,
                request_sender,
                successor_room,
            }
        })
}

const DEFAULT_HOMESERVER: &str = "matrix.org";

fn username_to_full_user_id(
    username: &str,
    homeserver: Option<&str>,
) -> Option<OwnedUserId> {
    username
        .try_into()
        .ok()
        .or_else(|| {
            let homeserver_url = homeserver.unwrap_or(DEFAULT_HOMESERVER);
            let user_id_str = if username.starts_with("@") {
                format!("{}:{}", username, homeserver_url)
            } else {
                format!("@{}:{}", username, homeserver_url)
            };
            user_id_str.as_str().try_into().ok()
        })
}


/// Info we store about a room received by the room list service.
///
/// This struct is necessary in order for us to track the previous state
/// of a room received from the room list service, so that we can
/// determine what room data has changed since the last update.
/// We can't just store the `matrix_sdk::Room` object itself,
/// because that is a shallow reference to an inner room object within
/// the room list service.
#[derive(Clone)]
struct RoomListServiceRoomInfo {
    room_id: OwnedRoomId,
    state: RoomState,
    is_direct: bool,
    is_tombstoned: bool,
    tags: Option<Tags>,
    user_power_levels: Option<UserPowerLevels>,
    // latest_event_timestamp: Option<MilliSecondsSinceUnixEpoch>,
    num_unread_messages: u64,
    num_unread_mentions: u64,
    display_name: Option<RoomDisplayName>,
    room_avatar: Option<OwnedMxcUri>,
    room: matrix_sdk::Room,
}
impl RoomListServiceRoomInfo {
    async fn from_room(room: matrix_sdk::Room) -> Self {
        Self {
            room_id: room.room_id().to_owned(),
            state: room.state(),
            is_direct: room.is_direct().await.unwrap_or(false),
            is_tombstoned: room.is_tombstoned(),
            tags: room.tags().await.ok().flatten(),
            user_power_levels: if let Some(user_id) = current_user_id() {
                UserPowerLevels::from_room(&room, &user_id).await
            } else {
                None
            },
            // latest_event_timestamp: room.new_latest_event_timestamp(),
            num_unread_messages: room.num_unread_messages(),
            num_unread_mentions: room.num_unread_mentions(),
            display_name: room.display_name().await.ok(),
            room_avatar: room.avatar_url(),
            room,
        }
    }
    async fn from_room_ref(room: &matrix_sdk::Room) -> Self {
        Self::from_room(room.clone()).await
    }
}

/// Performs the Matrix client login or session restore, and starts the main sync service.
///
/// After starting the sync service, this also starts the main room list service loop
/// and the main space service loop.
async fn start_matrix_client_login_and_sync(rt: Handle) {
    // Create a channel for sending requests from the main UI thread to a background worker task.
    let (sender, receiver) = tokio::sync::mpsc::unbounded_channel::<MatrixRequest>();
    REQUEST_SENDER.lock().unwrap().replace(sender);

    let (login_sender, mut login_receiver) = tokio::sync::mpsc::channel(1);

    // Spawn the async worker task that handles matrix requests.
    // We must do this now such that the matrix worker task can listen for incoming login requests
    // from the UI, and forward them to this task (via the login_sender --> login_receiver).
    let mut matrix_worker_task_handle = rt.spawn(matrix_worker_task(receiver, login_sender));

    let most_recent_user_id = persistence::most_recent_user_id();
    log!("Most recent user ID: {most_recent_user_id:?}");
    let cli_parse_result = Cli::try_parse();
    let cli_has_valid_username_password = cli_parse_result.as_ref()
        .is_ok_and(|cli| !cli.user_id.is_empty() && !cli.password.is_empty());
    log!("CLI parsing succeeded? {}. CLI has valid UN+PW? {}",
        cli_parse_result.as_ref().is_ok(),
        cli_has_valid_username_password,
    );
    let wait_for_login = !cli_has_valid_username_password && (
        most_recent_user_id.is_none()
            || std::env::args().any(|arg| arg == "--login-screen" || arg == "--force-login")
    );
    log!("Waiting for login? {}", wait_for_login);

    let new_login_opt = if !wait_for_login {
        let specified_username = cli_parse_result.as_ref().ok().and_then(|cli|
            username_to_full_user_id(
                &cli.user_id,
                cli.homeserver.as_deref(),
            )
        );
        log!("Trying to restore session for user: {:?}",
            specified_username.as_ref().or(most_recent_user_id.as_ref())
        );
        match persistence::restore_session(specified_username).await {
            Ok(session) => Some(session),
            Err(e) => {
                let status_err = "Could not restore previous user session.\n\nPlease login again.";
                log!("{status_err} Error: {e:?}");
                Cx::post_action(LoginAction::LoginFailure(status_err.to_string()));

                if let Ok(cli) = &cli_parse_result {
                    log!("Attempting auto-login from CLI arguments as user '{}'...", cli.user_id);
                    Cx::post_action(LoginAction::CliAutoLogin {
                        user_id: cli.user_id.clone(),
                        homeserver: cli.homeserver.clone(),
                    });
                    match login(cli, LoginRequest::LoginByCli).await {
                        Ok(new_login) => Some(new_login),
                        Err(e) => {
                            error!("CLI-based login failed: {e:?}");
                            Cx::post_action(LoginAction::LoginFailure(
                                format!("Could not login with CLI-provided arguments.\n\nPlease login manually.\n\nError: {e}")
                            ));
                            enqueue_rooms_list_update(RoomsListUpdate::Status {
                                status: format!("Login failed: {e:?}"),
                            });
                            None
                        }
                    }
                } else {
                    None
                }
            }
        }
    } else {
        None
    };
    let cli: Cli = cli_parse_result.unwrap_or(Cli::default());
    let (client, _sync_token) = match new_login_opt {
        Some(new_login) => new_login,
        None => {
            loop {
                log!("Waiting for login request...");
                match login_receiver.recv().await {
                    Some(login_request) => {
                        match login(&cli, login_request).await {
                            Ok((client, sync_token)) => {
                                break (client, sync_token);
                            }
                            Err(e) => {
                                error!("Login failed: {e:?}");
                                Cx::post_action(LoginAction::LoginFailure(format!("{e}")));
                                enqueue_rooms_list_update(RoomsListUpdate::Status {
                                    status: format!("Login failed: {e}"),
                                });
                            }
                        }
                    },
                    None => {
                        error!("BUG: login_receiver hung up unexpectedly");
                        let err = String::from("Please restart Robrix.\n\nUnable to listen for login requests.");
                        Cx::post_action(LoginAction::LoginFailure(err.clone()));
                        enqueue_rooms_list_update(RoomsListUpdate::Status {
                            status: err,
                        });
                        return;
                    }
                }
            }
        }
    };

    Cx::post_action(LoginAction::LoginSuccess);

    // Deallocate the default SSO client after a successful login.
    if let Ok(mut client_opt) = DEFAULT_SSO_CLIENT.lock() {
        let _ = client_opt.take();
    }

    let logged_in_user_id = client.user_id()
        .expect("BUG: client.user_id() returned None after successful login!");
    let status = format!("Logged in as {}.\n → Loading rooms...", logged_in_user_id);
    enqueue_rooms_list_update(RoomsListUpdate::Status { status });

    // Store this active client in our global Client state so that other tasks can access it.
    if let Some(_existing) = CLIENT.lock().unwrap().replace(client.clone()) {
        error!("BUG: unexpectedly replaced an existing client when initializing the matrix client.");
    }

    // Listen for changes to our verification status and incoming verification requests.
    add_verification_event_handlers_and_sync_client(client.clone());

    // Listen for updates to the ignored user list.
    handle_ignore_user_list_subscriber(client.clone());

    let sync_service = match SyncService::builder(client.clone())
        .with_offline_mode()
        .build()
        .await
    {
        Ok(ss) => ss,
        Err(e) => {
            error!("BUG: failed to create SyncService: {e:?}");
            let err = format!("Please restart Robrix.\n\nFailed to create Matrix sync service: {e}.");
            enqueue_popup_notification(PopupItem {
                message: err.clone(),
                auto_dismissal_duration: None,
                kind: PopupKind::Error,
            });
            enqueue_rooms_list_update(RoomsListUpdate::Status { status: err });
            return;
        }
    };

    // Attempt to load the previously-saved app state.
    handle_load_app_state(logged_in_user_id.to_owned());
    handle_sync_indicator_subscriber(&sync_service);
    handle_sync_service_state_subscriber(sync_service.state());
    sync_service.start().await;
    let room_list_service = sync_service.room_list_service();

    if let Some(_existing) = SYNC_SERVICE.lock().unwrap().replace(Arc::new(sync_service)) {
        error!("BUG: unexpectedly replaced an existing sync service when initializing the matrix client.");
    }

    let mut room_list_service_task = rt.spawn(room_list_service_loop(room_list_service));
    let mut space_service_task = rt.spawn(space_service_loop(SpaceService::new(client.clone()), client));

    // Now, this task becomes an infinite loop that monitors the state of the
    // three core matrix-related background tasks that we just spawned above.
    #[allow(clippy::never_loop)] // unsure if needed, just following tokio's examples.
    loop {
        tokio::select! {
            result = &mut matrix_worker_task_handle => {
                match result {
                    Ok(Ok(())) => {
                        // Check if this is due to logout
                        if is_logout_in_progress() {
                            log!("matrix worker task ended due to logout");
                        } else {
                            error!("BUG: matrix worker task ended unexpectedly!");
                        }
                    }
                    Ok(Err(e)) => {
                        // Check if this is due to logout
                        if is_logout_in_progress() {
                            log!("matrix worker task ended with error due to logout: {e:?}");
                        } else {
                            error!("Error: matrix worker task ended:\n\t{e:?}");
                            rooms_list::enqueue_rooms_list_update(RoomsListUpdate::Status {
                                status: e.to_string(),
                            });
                            enqueue_popup_notification(PopupItem {
                                message: format!("Rooms list update error: {e}"),
                                kind: PopupKind::Error,
                                auto_dismissal_duration: None,
                            });
                        }
                    },
                    Err(e) => {
                        error!("BUG: failed to join matrix worker task: {e:?}");
                    }
                }
                break;
            }
            result = &mut room_list_service_task => {
                match result {
                    Ok(Ok(())) => {
                        error!("BUG: room list service loop task ended unexpectedly!");
                    }
                    Ok(Err(e)) => {
                        error!("Error: room list service loop task ended:\n\t{e:?}");
                        rooms_list::enqueue_rooms_list_update(RoomsListUpdate::Status {
                            status: e.to_string(),
                        });
                        enqueue_popup_notification(PopupItem {
                            message: format!("Room list service  error: {e}"),
                            kind: PopupKind::Error,
                            auto_dismissal_duration: None,
                        });
                    },
                    Err(e) => {
                        error!("BUG: failed to join room list service loop task: {e:?}");
                    }
                }
                break;
            }
            result = &mut space_service_task => {
                match result {
                    Ok(Ok(())) => {
                        error!("BUG: space service loop task ended unexpectedly!");
                    }
                    Ok(Err(e)) => {
                        error!("Error: space service loop task ended:\n\t{e:?}");
                        rooms_list::enqueue_rooms_list_update(RoomsListUpdate::Status {
                            status: e.to_string(),
                        });
                        enqueue_popup_notification(PopupItem {
                            message: format!("Space service error: {e}"),
                            kind: PopupKind::Error,
                            auto_dismissal_duration: None,
                        });
                    },
                    Err(e) => {
                        error!("BUG: failed to join space service loop task: {e:?}");
                    }
                }
                break;
            }
        }
    }
}


/// The main async task that listens for changes to all rooms.
async fn room_list_service_loop(room_list_service: Arc<RoomListService>) -> Result<()> {
    let all_rooms_list = room_list_service.all_rooms().await?;
    handle_room_list_service_loading_state(all_rooms_list.loading_state());

    let (room_diff_stream, room_list_dynamic_entries_controller) =
        // TODO: paginate room list to avoid loading all rooms at once
        all_rooms_list.entries_with_dynamic_adapters(usize::MAX);

    // By default, our rooms list should only show rooms that are:
    // 1. not spaces (those are handled by the SpaceService),
    // 2. not left (clients don't typically show rooms that the user has already left),
    // 3. not outdated (don't show tombstoned rooms whose successor is already joined).
    room_list_dynamic_entries_controller.set_filter(Box::new(
        filters::new_filter_all(vec![
            Box::new(filters::new_filter_not(Box::new(filters::new_filter_space()))),
            Box::new(filters::new_filter_non_left()),
            Box::new(filters::new_filter_deduplicate_versions()),
        ])
    ));

    let mut all_known_rooms: Vector<RoomListServiceRoomInfo> = Vector::new();

    pin_mut!(room_diff_stream);
    while let Some(batch) = room_diff_stream.next().await {
        let mut peekable_diffs = batch.into_iter().peekable();
        while let Some(diff) = peekable_diffs.next() {
            match diff {
                VectorDiff::Append { values: new_rooms } => {
                    let _num_new_rooms = new_rooms.len();
                    if LOG_ROOM_LIST_DIFFS { log!("room_list: diff Append {_num_new_rooms}"); }
                    for new_room in new_rooms {
                        let new_room = RoomListServiceRoomInfo::from_room(new_room.into_inner()).await;
                        add_new_room(&new_room, &room_list_service).await?;
                        all_known_rooms.push_back(new_room);
                    }
                }
                VectorDiff::Clear => {
                    if LOG_ROOM_LIST_DIFFS { log!("room_list: diff Clear"); }
                    all_known_rooms.clear();
                    ALL_JOINED_ROOMS.lock().unwrap().clear();
                    enqueue_rooms_list_update(RoomsListUpdate::ClearRooms);
                }
                VectorDiff::PushFront { value: new_room } => {
                    if LOG_ROOM_LIST_DIFFS { log!("room_list: diff PushFront"); }
                    let new_room = RoomListServiceRoomInfo::from_room(new_room.into_inner()).await;
                    add_new_room(&new_room, &room_list_service).await?;
                    all_known_rooms.push_front(new_room);
                }
                VectorDiff::PushBack { value: new_room } => {
                    if LOG_ROOM_LIST_DIFFS { log!("room_list: diff PushBack"); }
                    let new_room = RoomListServiceRoomInfo::from_room(new_room.into_inner()).await;
                    add_new_room(&new_room, &room_list_service).await?;
                    all_known_rooms.push_back(new_room);
                }
                remove_diff @ VectorDiff::PopFront => {
                    if LOG_ROOM_LIST_DIFFS { log!("room_list: diff PopFront"); }
                    if let Some(room) = all_known_rooms.pop_front() {
                        optimize_remove_then_add_into_update(
                            remove_diff,
                            &room,
                            &mut peekable_diffs,
                            &mut all_known_rooms,
                            &room_list_service,
                        ).await?;
                    }
                }
                remove_diff @ VectorDiff::PopBack => {
                    if LOG_ROOM_LIST_DIFFS { log!("room_list: diff PopBack"); }
                    if let Some(room) = all_known_rooms.pop_back() {
                        optimize_remove_then_add_into_update(
                            remove_diff,
                            &room,
                            &mut peekable_diffs,
                            &mut all_known_rooms,
                            &room_list_service,
                        ).await?;
                    }
                }
                VectorDiff::Insert { index, value: new_room } => {
                    if LOG_ROOM_LIST_DIFFS { log!("room_list: diff Insert at {index}"); }
                    let new_room = RoomListServiceRoomInfo::from_room(new_room.into_inner()).await;
                    add_new_room(&new_room, &room_list_service).await?;
                    all_known_rooms.insert(index, new_room);
                }
                VectorDiff::Set { index, value: changed_room } => {
                    if LOG_ROOM_LIST_DIFFS { log!("room_list: diff Set at {index}"); }
                    let changed_room = RoomListServiceRoomInfo::from_room(changed_room.into_inner()).await;
                    if let Some(old_room) = all_known_rooms.get(index) {
                        update_room(old_room, &changed_room, &room_list_service).await?;
                    } else {
                        error!("BUG: room list diff: Set index {index} was out of bounds.");
                    }
                    all_known_rooms.set(index, changed_room);
                }
                remove_diff @ VectorDiff::Remove { index: remove_index } => {
                    if LOG_ROOM_LIST_DIFFS { log!("room_list: diff Remove at {remove_index}"); }
                    if remove_index < all_known_rooms.len() {
                        let room = all_known_rooms.remove(remove_index);
                        optimize_remove_then_add_into_update(
                            remove_diff,
                            &room,
                            &mut peekable_diffs,
                            &mut all_known_rooms,
                            &room_list_service,
                        ).await?;
                    } else {
                        error!("BUG: room_list: diff Remove index {remove_index} out of bounds, len {}", all_known_rooms.len());
                    }
                }
                VectorDiff::Truncate { length } => {
                    if LOG_ROOM_LIST_DIFFS { log!("room_list: diff Truncate to {length}"); }
                    // Iterate manually so we can know which rooms are being removed.
                    while all_known_rooms.len() > length {
                        if let Some(room) = all_known_rooms.pop_back() {
                            remove_room(&room);
                        }
                    }
                    all_known_rooms.truncate(length); // sanity check
                }
                VectorDiff::Reset { values: new_rooms } => {
                    // We implement this by clearing all rooms and then adding back the new values.
                    if LOG_ROOM_LIST_DIFFS { log!("room_list: diff Reset, old length {}, new length {}", all_known_rooms.len(), new_rooms.len()); }
                    // Iterate manually so we can know which rooms are being removed.
                    while let Some(room) = all_known_rooms.pop_back() {
                        remove_room(&room);
                    }
                    // ALL_JOINED_ROOMS should already be empty due to successive calls to `remove_room()`,
                    // so this is just a sanity check.
                    ALL_JOINED_ROOMS.lock().unwrap().clear();
                    enqueue_rooms_list_update(RoomsListUpdate::ClearRooms);
                    for new_room in new_rooms.into_iter() {
                        let new_room = RoomListServiceRoomInfo::from_room(new_room.into_inner()).await;
                        add_new_room(&new_room, &room_list_service).await?;
                        all_known_rooms.push_back(new_room);
                    }
                }
            }
        }
    }

    bail!("room list service sync loop ended unexpectedly")
}


/// Attempts to optimize a common RoomListService operation of remove + add.
///
/// If a `Remove` diff (or `PopBack` or `PopFront`) is immediately followed by
/// an `Insert` diff (or `PushFront` or `PushBack`) for the same room,
/// we can treat it as a simple `Set` operation, in which we call `update_room()`.
/// This is much more efficient than removing the room and then adding it back.
///
/// This tends to happen frequently in order to change the room's state
/// or to "sort" the room list by changing its positional order.
async fn optimize_remove_then_add_into_update(
    remove_diff: VectorDiff<RoomListItem>,
    room: &RoomListServiceRoomInfo,
    peekable_diffs: &mut Peekable<impl Iterator<Item = VectorDiff<RoomListItem>>>,
    all_known_rooms: &mut Vector<RoomListServiceRoomInfo>,
    room_list_service: &RoomListService,
) -> Result<()> {
    let next_diff_was_handled: bool;
    match peekable_diffs.peek() {
        Some(VectorDiff::Insert { index: insert_index, value: new_room })
            if room.room_id == new_room.room_id() =>
        {
            if LOG_ROOM_LIST_DIFFS {
                log!("Optimizing {remove_diff:?} + Insert({insert_index}) into Update for room {}", room.room_id);
            }
            let new_room = RoomListServiceRoomInfo::from_room_ref(new_room.deref()).await;
            update_room(room, &new_room, room_list_service).await?;
            all_known_rooms.insert(*insert_index, new_room);
            next_diff_was_handled = true;
        }
        Some(VectorDiff::PushFront { value: new_room })
            if room.room_id == new_room.room_id() =>
        {
            if LOG_ROOM_LIST_DIFFS {
                log!("Optimizing {remove_diff:?} + PushFront into Update for room {}", room.room_id);
            }
            let new_room = RoomListServiceRoomInfo::from_room_ref(new_room.deref()).await;
            update_room(room, &new_room, room_list_service).await?;
            all_known_rooms.push_front(new_room);
            next_diff_was_handled = true;
        }
        Some(VectorDiff::PushBack { value: new_room })
            if room.room_id == new_room.room_id() =>
        {
            if LOG_ROOM_LIST_DIFFS {
                log!("Optimizing {remove_diff:?} + PushBack into Update for room {}", room.room_id);
            }
            let new_room = RoomListServiceRoomInfo::from_room_ref(new_room.deref()).await;
            update_room(room, &new_room, room_list_service).await?;
            all_known_rooms.push_back(new_room);
            next_diff_was_handled = true;
        }
        _ => next_diff_was_handled = false,
    }
    if next_diff_was_handled {
        peekable_diffs.next(); // consume the next diff
    } else {
        remove_room(room);
    }
    Ok(())
}


/// Invoked when the room list service has received an update that changes an existing room.
async fn update_room(
    old_room: &RoomListServiceRoomInfo,
    new_room: &RoomListServiceRoomInfo,
    room_list_service: &RoomListService,
) -> Result<()> {
    let new_room_id = new_room.room_id.clone();
    if old_room.room_id == new_room_id {
        // Handle state transitions for a room.
        if LOG_ROOM_LIST_DIFFS {
            log!("Room {:?} ({new_room_id}) state went from {:?} --> {:?}", new_room.display_name, old_room.state, new_room.state);
        }
        if old_room.state != new_room.state {
            match new_room.state {
                RoomState::Banned => {
                    // TODO: handle rooms that this user has been banned from.
                    log!("Removing Banned room: {:?} ({new_room_id})", new_room.display_name);
                    remove_room(new_room);
                    return Ok(());
                }
                RoomState::Left => {
                    log!("Removing Left room: {:?} ({new_room_id})", new_room.display_name);
                    // TODO: instead of removing this, we could optionally add it to
                    //       a separate list of left rooms, which would be collapsed by default.
                    //       Upon clicking a left room, we could show a splash page
                    //       that prompts the user to rejoin the room or forget it permanently.
                    //       Currently, we just remove it and do not show left rooms at all.
                    remove_room(new_room);
                    return Ok(());
                }
                RoomState::Joined => {
                    log!("update_room(): adding new Joined room: {:?} ({new_room_id})", new_room.display_name);
                    return add_new_room(new_room, room_list_service).await;
                }
                RoomState::Invited => {
                    log!("update_room(): adding new Invited room: {:?} ({new_room_id})", new_room.display_name);
                    return add_new_room(new_room, room_list_service).await;
                }
                RoomState::Knocked => {
                    // TODO: handle Knocked rooms (e.g., can you re-knock? or cancel a prior knock?)
                    return Ok(());
                }
            }
        }

        // First, we check for changes to room data that is relevant to any room,
        // including joined, invited, and other rooms.
        // This includes the room name and room avatar.
        if old_room.room_avatar != new_room.room_avatar {
            log!("Updating room avatar for room {}", new_room_id);
            spawn_fetch_room_avatar(new_room);
        }
        if old_room.display_name != new_room.display_name {
            log!("Updating room {} name: {:?} --> {:?}", new_room_id, old_room.display_name, new_room.display_name);
            enqueue_rooms_list_update(RoomsListUpdate::UpdateRoomName {
                room_id: new_room_id.clone(),
                new_room_name: new_room.display_name.as_ref().map(|n| n.to_string()),
            });
        }

        // Then, we check for changes to room data that is only relevant to joined rooms:
        // including the latest event, tags, unread counts, is_direct, tombstoned state, power levels, etc.
        // Invited or left rooms don't care about these details.
        if matches!(new_room.state, RoomState::Joined) {
            // For some reason, the latest event API does not reliably catch *all* changes
            // to the latest event in a given room, such as redactions.
            // Thus, we have to re-obtain the latest event on *every* update, regardless of timestamp.
            //
            // let should_update_latest = match (old_room.latest_event_timestamp, new_room.new_latest_event_timestamp()) {
            //     (Some(old_ts), Some(new_ts)) if new_ts > old_ts => true,
            //     (None, Some(_)) => true,
            //     _ => false,
            // };
            // if should_update_latest { ... }
            update_latest_event(&new_room.room).await;

            if old_room.tags != new_room.tags {
                log!("Updating room {} tags from {:?} to {:?}", new_room_id, old_room.tags, new_room.tags);
                enqueue_rooms_list_update(RoomsListUpdate::Tags {
                    room_id: new_room_id.clone(),
                    new_tags: new_room.tags.clone().unwrap_or_default(),
                });
            }

            if old_room.num_unread_messages != new_room.num_unread_messages
                || old_room.num_unread_mentions != new_room.num_unread_mentions
            {
                log!("Updating room {}, unread messages {} --> {}, unread mentions {} --> {}",
                    new_room_id,
                    old_room.num_unread_messages, new_room.num_unread_messages,
                    old_room.num_unread_mentions, new_room.num_unread_mentions,
                );
                enqueue_rooms_list_update(RoomsListUpdate::UpdateNumUnreadMessages {
                    room_id: new_room_id.clone(),
                    unread_messages: UnreadMessageCount::Known(new_room.num_unread_messages),
                    unread_mentions: new_room.num_unread_mentions,
                });
            }

            if old_room.is_direct != new_room.is_direct {
                log!("Updating room {} is_direct from {} to {}",
                    new_room_id,
                    old_room.is_direct,
                    new_room.is_direct,
                );
                enqueue_rooms_list_update(RoomsListUpdate::UpdateIsDirect {
                    room_id: new_room_id.clone(),
                    is_direct: new_room.is_direct,
                });
            }

            let mut __timeline_update_sender_opt = None;
            let mut get_timeline_update_sender = |room_id| {
                if __timeline_update_sender_opt.is_none() {
                    if let Some(jrd) = ALL_JOINED_ROOMS.lock().unwrap().get(room_id) {
                        __timeline_update_sender_opt = Some(jrd.timeline_update_sender.clone());
                    }
                }
                __timeline_update_sender_opt.clone()
            };

            if !old_room.is_tombstoned && new_room.is_tombstoned {
                let successor_room = new_room.room.successor_room();
                log!("Updating room {new_room_id} to be tombstoned, {successor_room:?}");
                enqueue_rooms_list_update(RoomsListUpdate::TombstonedRoom { room_id: new_room_id.clone() });
                if let Some(timeline_update_sender) = get_timeline_update_sender(&new_room_id) {
                    spawn_fetch_successor_room_preview(
                        room_list_service.client().clone(),
                        successor_room,
                        new_room_id.clone(),
                        timeline_update_sender,
                    );
                } else {
                    error!("BUG: could not find JoinedRoomDetails for newly-tombstoned room {new_room_id}");
                }
            }

            if let Some(nupl) = new_room.user_power_levels
                && old_room.user_power_levels.is_none_or(|oupl| oupl != nupl)
            {
                if let Some(timeline_update_sender) = get_timeline_update_sender(&new_room_id) {
                    log!("Updating room {new_room_id} user power levels.");
                    match timeline_update_sender.send(TimelineUpdate::UserPowerLevels(nupl)) {
                        Ok(_) => SignalToUI::set_ui_signal(),
                        Err(_) => error!("Failed to send the UserPowerLevels update to room {new_room_id}"),
                    }
                } else {
                    error!("BUG: could not find JoinedRoomDetails for room {new_room_id} where power levels changed.");
                }
            }
        }
        Ok(())
    }
    else {
        warning!("UNTESTED SCENARIO: update_room(): removing old room {}, replacing with new room {}",
            old_room.room_id, new_room_id,
        );
        remove_room(old_room);
        add_new_room(new_room, room_list_service).await
    }
}


/// Invoked when the room list service has received an update to remove an existing room.
fn remove_room(room: &RoomListServiceRoomInfo) {
    ALL_JOINED_ROOMS.lock().unwrap().remove(&room.room_id);
    enqueue_rooms_list_update(
        RoomsListUpdate::RemoveRoom {
            room_id: room.room_id.clone(),
            new_state: room.state,
        }
    );
}


/// Invoked when the room list service has received an update with a brand new room.
async fn add_new_room(
    new_room: &RoomListServiceRoomInfo,
    room_list_service: &RoomListService,
) -> Result<()> {
    match new_room.state {
        RoomState::Knocked => {
            // TODO: handle Knocked rooms (e.g., can you re-knock? or cancel a prior knock?)
            return Ok(());
        }
        RoomState::Banned => {
            log!("Got new Banned room: {:?} ({})", new_room.display_name, new_room.room_id);
            // TODO: handle rooms that this user has been banned from.
            return Ok(());
        }
        RoomState::Left => {
            log!("Got new Left room: {:?} ({:?})", new_room.display_name, new_room.room_id);
            // TODO: add this to the list of left rooms,
            //       which is collapsed by default.
            //       Upon clicking a left room, we can show a splash page
            //       that prompts the user to rejoin the room or forget it.

            // TODO: this may also be called when a user rejects an invite, not sure.
            //       So we might also need to make a new RoomsListUpdate::RoomLeft variant.
            return Ok(());
        }
        RoomState::Invited => {
            let invite_details = new_room.room.invite_details().await.ok();
            let latest_event = if let Some(latest_event) = new_room.room.latest_event() {
                EventTimelineItem::from_latest_event(
                    room_list_service.client().clone(),
                    &new_room.room_id,
                    latest_event,
                ).await
            } else {
                None
            };
            let latest = latest_event.as_ref().map(
                |ev| get_latest_event_details(ev, &new_room.room_id)
            );
            let room_name = new_room.display_name.as_ref().map(|n| n.to_string());
            let room_avatar = room_avatar(&new_room.room, room_name.as_deref()).await;

            let inviter_info = if let Some(inviter) = invite_details.and_then(|d| d.inviter) {
                Some(InviterInfo {
                    user_id: inviter.user_id().to_owned(),
                    display_name: inviter.display_name().map(|n| n.to_string()),
                    avatar: inviter
                        .avatar(AVATAR_THUMBNAIL_FORMAT.into())
                        .await
                        .ok()
                        .flatten()
                        .map(Into::into),
                })
            } else {
                None
            };
            rooms_list::enqueue_rooms_list_update(RoomsListUpdate::AddInvitedRoom(InvitedRoomInfo {
                room_id: new_room.room_id.clone(),
                room_name,
                inviter_info,
                room_avatar,
                canonical_alias: new_room.room.canonical_alias(),
                alt_aliases: new_room.room.alt_aliases(),
                latest,
                invite_state: Default::default(),
                is_selected: false,
                is_direct: new_room.is_direct,
            }));
            Cx::post_action(AppStateAction::RoomLoadedSuccessfully(new_room.room_id.clone()));
            return Ok(());
        }
        RoomState::Joined => { } // Fall through to adding the joined room below.
    }

    // Subscribe to all updates for this room in order to properly receive all of its states,
    // as well as its latest event (via `Room::new_latest_event_*()` and the `LatestEvents` API).
    room_list_service.subscribe_to_rooms(&[&new_room.room_id]).await;


    let timeline = Arc::new(
        new_room.room.timeline_builder()
            .track_read_marker_and_receipts()
            .build()
            .await
            .map_err(|e| anyhow::anyhow!("BUG: Failed to build timeline for room {}: {e}", new_room.room_id))?,
    );
    let latest_event = timeline.latest_event().await;
    let (timeline_update_sender, timeline_update_receiver) = crossbeam_channel::unbounded();

    let (request_sender, request_receiver) = watch::channel(Vec::new());
    let timeline_subscriber_handler_task = Handle::current().spawn(timeline_subscriber_handler(
        new_room.room.clone(),
        timeline.clone(),
        timeline_update_sender.clone(),
        request_receiver,
    ));

    let latest = latest_event.as_ref().map(
        |ev| get_latest_event_details(ev, &new_room.room_id)
    );

    log!("Adding new joined room {}, name: {:?}", new_room.room_id, new_room.display_name);
    ALL_JOINED_ROOMS.lock().unwrap().insert(
        new_room.room_id.clone(),
        JoinedRoomDetails {
            room_id: new_room.room_id.clone(),
            timeline,
            timeline_singleton_endpoints: Some((timeline_update_receiver, request_sender)),
            timeline_update_sender,
            timeline_subscriber_handler_task,
            typing_notice_subscriber: None,
            pinned_events_subscriber: None,
        },
    );
    // We need to add the room to the `ALL_JOINED_ROOMS` list before we can
    // send the `AddJoinedRoom` update to the UI, because the UI might immediately
    // issue a `MatrixRequest` that relies on that room being in `ALL_JOINED_ROOMS`.
    let room_name = new_room.display_name.as_ref().map(|n| n.to_string());
    rooms_list::enqueue_rooms_list_update(RoomsListUpdate::AddJoinedRoom(JoinedRoomInfo {
        room_id: new_room.room_id.clone(),
        latest,
        tags: new_room.tags.clone().unwrap_or_default(),
        num_unread_messages: new_room.num_unread_messages,
        num_unread_mentions: new_room.num_unread_mentions,
        // start with a basic text avatar; the avatar image will be fetched asynchronously below.
        avatar: avatar_from_room_name(room_name.as_deref()),
        room_name,
        canonical_alias: new_room.room.canonical_alias(),
        alt_aliases: new_room.room.alt_aliases(),
        has_been_paginated: false,
        is_selected: false,
        is_direct: new_room.is_direct,
        is_tombstoned: new_room.is_tombstoned,
    }));

    Cx::post_action(AppStateAction::RoomLoadedSuccessfully(new_room.room_id.clone()));
    spawn_fetch_room_avatar(new_room);

    Ok(())
}

#[allow(unused)]
async fn current_ignore_user_list(client: &Client) -> Option<BTreeSet<OwnedUserId>> {
    use matrix_sdk::ruma::events::ignored_user_list::IgnoredUserListEventContent;
    let ignored_users = client.account()
        .account_data::<IgnoredUserListEventContent>()
        .await
        .ok()??
        .deserialize()
        .ok()?
        .ignored_users
        .into_keys()
        .collect();

    Some(ignored_users)
}

fn handle_ignore_user_list_subscriber(client: Client) {
    let mut subscriber = client.subscribe_to_ignore_user_list_changes();
    log!("Initial ignored-user list is: {:?}", subscriber.get());
    Handle::current().spawn(async move {
        let mut first_update = true;
        while let Some(ignore_list) = subscriber.next().await {
            log!("Received an updated ignored-user list: {ignore_list:?}");
            let ignored_users_new = ignore_list
                .into_iter()
                .filter_map(|u| OwnedUserId::try_from(u).ok())
                .collect::<BTreeSet<_>>();

            // TODO: when we support persistent state, don't forget to update `IGNORED_USERS` upon app boot.
            let mut ignored_users_old = IGNORED_USERS.lock().unwrap();
            let has_changed = *ignored_users_old != ignored_users_new;
            *ignored_users_old = ignored_users_new;

            if has_changed && !first_update {
                // After successfully (un)ignoring a user, all timelines are fully cleared by the Matrix SDK.
                // Therefore, we need to re-fetch all timelines for all rooms,
                // and currently the only way to actually accomplish this is via pagination.
                // See: <https://github.com/matrix-org/matrix-rust-sdk/issues/1703#issuecomment-2250297923>
                for joined_room in client.joined_rooms() {
                    submit_async_request(MatrixRequest::PaginateRoomTimeline {
                        room_id: joined_room.room_id().to_owned(),
                        num_events: 50,
                        direction: PaginationDirection::Backwards,
                    });
                }
            }

            first_update = false;
        }
    });
}

/// Asynchronously loads and restores the app state from persistent storage for the given user.
///
/// If the loaded dock state contains open rooms and dock items, it logs a message and posts an action
/// to restore the app state in the UI. If loading fails, it enqueues a notification
/// with the error message.
fn handle_load_app_state(user_id: OwnedUserId) {
    Handle::current().spawn(async move {
        match load_app_state(&user_id).await {
            Ok(app_state) => {
                if !app_state.saved_dock_state.open_rooms.is_empty()
                    && !app_state.saved_dock_state.dock_items.is_empty()
                {
                    log!("Loaded room panel state from app data directory. Restoring now...");
                    Cx::post_action(AppStateAction::RestoreAppStateFromPersistentState(app_state));
                }
            }
            Err(_e) => {
                log!("Failed to restore dock layout from persistent state: {_e}");
                enqueue_popup_notification(PopupItem {
                    message: String::from("Could not restore the previous dock layout."),
                    kind: PopupKind::Error,
                    auto_dismissal_duration: None
                });
            }
        }
    });
}

fn handle_sync_service_state_subscriber(mut subscriber: Subscriber<sync_service::State>) {
    log!("Initial sync service state is {:?}", subscriber.get());
    Handle::current().spawn(async move {
        while let Some(state) = subscriber.next().await {
            log!("Received a sync service state update: {state:?}");
            match state {
                sync_service::State::Error(e) => {
                    log!("Restarting sync service due to error: {e}.");
                    if let Some(ss) = get_sync_service() {
                        ss.start().await;
                    } else {
                        enqueue_popup_notification(PopupItem {
                            message: "Unable to restart the Matrix sync service.\n\nPlease quit and restart Robrix.".into(),
                            auto_dismissal_duration: None,
                            kind: PopupKind::Error,
                        });
                    }
                }
                other => Cx::post_action(RoomsListHeaderAction::StateUpdate(other)),
            }
        }
    });
}

fn handle_sync_indicator_subscriber(sync_service: &SyncService) {
    /// Duration for sync indicator delay before showing
    const SYNC_INDICATOR_DELAY: Duration = Duration::from_millis(100);
    /// Duration for sync indicator delay before hiding
    const SYNC_INDICATOR_HIDE_DELAY: Duration = Duration::from_millis(200);
    let sync_indicator_stream = sync_service.room_list_service()
        .sync_indicator(
            SYNC_INDICATOR_DELAY,
            SYNC_INDICATOR_HIDE_DELAY
        );

    Handle::current().spawn(async move {
       let mut sync_indicator_stream = std::pin::pin!(sync_indicator_stream);

        while let Some(indicator) = sync_indicator_stream.next().await {
            let is_syncing = match indicator {
                SyncIndicator::Show => true,
                SyncIndicator::Hide => false,
            };
            Cx::post_action(RoomsListHeaderAction::SetSyncStatus(is_syncing));
        }
    });
}

fn handle_room_list_service_loading_state(mut loading_state: Subscriber<RoomListLoadingState>) {
    log!("Initial room list loading state is {:?}", loading_state.get());
    Handle::current().spawn(async move {
        while let Some(state) = loading_state.next().await {
            log!("Received a room list loading state update: {state:?}");
            match state {
                RoomListLoadingState::NotLoaded => {
                    enqueue_rooms_list_update(RoomsListUpdate::NotLoaded);
                }
                RoomListLoadingState::Loaded { maximum_number_of_rooms } => {
                    enqueue_rooms_list_update(RoomsListUpdate::LoadedRooms { max_rooms: maximum_number_of_rooms });
                    // The SDK docs state that we cannot move from the `Loaded` state
                    // back to the `NotLoaded` state, so we can safely exit this task here.
                    return;
                }
            }
        }
    });
}

/// Spawns an async task to fetch the RoomPreview for the given successor room.
///
/// After the fetch completes, this emites a [`RoomPreviewAction`]
/// containing the fetched room preview or an error if it failed.
fn spawn_fetch_successor_room_preview(
    client: Client,
    successor_room: Option<SuccessorRoom>,
    tombstoned_room_id: OwnedRoomId,
    timeline_update_sender: crossbeam_channel::Sender<TimelineUpdate>,
) {
    Handle::current().spawn(async move {
        log!("Updating room {tombstoned_room_id} to be tombstoned, {successor_room:?}");
        let srd = if let Some(SuccessorRoom { room_id, reason }) = successor_room {
            match fetch_room_preview_with_avatar(
                &client,
                room_id.deref().into(),
                Vec::new(),
            ).await {
                Ok(room_preview) => SuccessorRoomDetails::Full { room_preview, reason },
                Err(e) => {
                    log!("Failed to fetch preview of successor room {room_id}, error: {e:?}");
                    SuccessorRoomDetails::Basic(SuccessorRoom { room_id, reason })
                }
            }
        } else {
            log!("BUG: room {tombstoned_room_id} was tombstoned but had no successor room!");
            SuccessorRoomDetails::None
        };

        match timeline_update_sender.send(TimelineUpdate::Tombstoned(srd)) {
            Ok(_) => SignalToUI::set_ui_signal(),
            Err(_) => error!("Failed to send the Tombstoned update to room {tombstoned_room_id}"),
        }
    });
}

/// Fetches the full preview information for the given `room`.
/// Also fetches that room preview's avatar, if it had an avatar URL.
async fn fetch_room_preview_with_avatar(
    client: &Client,
    room: &RoomOrAliasId,
    via: Vec<OwnedServerName>,
) -> Result<FetchedRoomPreview, matrix_sdk::Error> {
    let room_preview = client.get_room_preview(room, via).await?;
    // If this room has an avatar URL, fetch it.
    let room_avatar = if let Some(avatar_url) = room_preview.avatar_url.clone() {
        let media_request = MediaRequestParameters {
            source: MediaSource::Plain(avatar_url),
            format: AVATAR_THUMBNAIL_FORMAT.into(),
        };
        match client.media().get_media_content(&media_request, true).await {
            Ok(avatar_content) => {
                log!("Fetched avatar for room preview {:?} ({})", room_preview.name, room_preview.room_id);
                FetchedRoomAvatar::Image(avatar_content.into())
            }
            Err(e) => {
                log!("Failed to fetch avatar for room preview {:?} ({}), error: {e:?}",
                    room_preview.name, room_preview.room_id
                );
                avatar_from_room_name(room_preview.name.as_deref())
            }
        }
    } else {
        // The successor room did not have an avatar URL
        avatar_from_room_name(room_preview.name.as_deref())
    };
    Ok(FetchedRoomPreview {
        room_preview,
        room_avatar,
    })
}


/// Returns the timestamp and text preview of the given `latest_event` timeline item.
///
/// If the sender profile of the event is not yet available, this function will
/// generate a preview using the sender's user ID instead of their display name,
/// and will submit a background async request to fetch the details for this event.
fn get_latest_event_details(
    latest_event: &EventTimelineItem,
    room_id: &OwnedRoomId,
) -> (MilliSecondsSinceUnixEpoch, String) {
    let sender_username = &utils::get_or_fetch_event_sender(latest_event, Some(room_id));
    (
        latest_event.timestamp(),
        text_preview_of_timeline_item(
            latest_event.content(),
            latest_event.sender(),
            sender_username,
        ).format_with(sender_username, true),
    )
}


/// A request to search backwards for a specific event in a room's timeline.
pub struct BackwardsPaginateUntilEventRequest {
    pub room_id: OwnedRoomId,
    pub target_event_id: OwnedEventId,
    /// The index in the timeline where a backwards search should begin.
    pub starting_index: usize,
    /// The number of items in the timeline at the time of the request,
    /// which is used to detect if the timeline has changed since the request was made,
    /// meaning that the `starting_index` can no longer be relied upon.
    pub current_tl_len: usize,
}

/// Whether to enable verbose logging of all timeline diff updates.
const LOG_TIMELINE_DIFFS: bool = cfg!(feature = "log_timeline_diffs");
/// Whether to enable verbose logging of all room list service diff updates.
const LOG_ROOM_LIST_DIFFS: bool = cfg!(feature = "log_room_list_diffs");

/// A per-room async task that listens for timeline updates and sends them to the UI thread.
///
/// One instance of this async task is spawned for each room the client knows about.
async fn timeline_subscriber_handler(
    room: Room,
    timeline: Arc<Timeline>,
    timeline_update_sender: crossbeam_channel::Sender<TimelineUpdate>,
    mut request_receiver: watch::Receiver<Vec<BackwardsPaginateUntilEventRequest>>,
) {

    /// An inner function that searches the given new timeline items for a target event.
    ///
    /// If the target event is found, it is removed from the `target_event_id_opt` and returned,
    /// along with the index/position of that event in the given iterator of new items.
    fn find_target_event<'a>(
        target_event_id_opt: &mut Option<OwnedEventId>,
        mut new_items_iter: impl Iterator<Item = &'a Arc<TimelineItem>>,
    ) -> Option<(usize, OwnedEventId)> {
        let found_index = target_event_id_opt
            .as_ref()
            .and_then(|target_event_id| new_items_iter
                .position(|new_item| new_item
                    .as_event()
                    .is_some_and(|new_ev| new_ev.event_id() == Some(target_event_id))
                )
            );

        if let Some(index) = found_index {
            target_event_id_opt.take().map(|ev| (index, ev))
        } else {
            None
        }
    }


    let room_id = room.room_id().to_owned();
    log!("Starting timeline subscriber for room {room_id}...");
    let (mut timeline_items, mut subscriber) = timeline.subscribe().await;
    log!("Received initial timeline update of {} items for room {room_id}.", timeline_items.len());

    timeline_update_sender.send(TimelineUpdate::FirstUpdate {
        initial_items: timeline_items.clone(),
    }).unwrap_or_else(
        |_e| panic!("Error: timeline update sender couldn't send first update ({} items) to room {room_id}!", timeline_items.len())
    );

    // the event ID to search for while loading previous items into the timeline.
    let mut target_event_id = None;
    // the timeline index and event ID of the target event, if it has been found.
    let mut found_target_event_id: Option<(usize, OwnedEventId)> = None;

    loop { tokio::select! {
        // we should check for new requests before handling new timeline updates,
        // because the request might influence how we handle a timeline update.
        biased;

        // Handle updates to the current backwards pagination requests.
        Ok(()) = request_receiver.changed() => {
            let prev_target_event_id = target_event_id.clone();
            let new_request_details = request_receiver
                .borrow_and_update()
                .iter()
                .find_map(|req| req.room_id
                    .eq(&room_id)
                    .then(|| (req.target_event_id.clone(), req.starting_index, req.current_tl_len))
                );

            target_event_id = new_request_details.as_ref().map(|(ev, ..)| ev.clone());

            // If we received a new request, start searching backwards for the target event.
            if let Some((new_target_event_id, starting_index, current_tl_len)) = new_request_details {
                if prev_target_event_id.as_ref() != Some(&new_target_event_id) {
                    let starting_index = if current_tl_len == timeline_items.len() {
                        starting_index
                    } else {
                        // The timeline has changed since the request was made, so we can't rely on the `starting_index`.
                        // Instead, we have no choice but to start from the end of the timeline.
                        timeline_items.len()
                    };
                    // log!("Received new request to search for event {new_target_event_id} in room {room_id} starting from index {starting_index} (tl len {}).", timeline_items.len());
                    // Search backwards for the target event in the timeline, starting from the given index.
                    if let Some(target_event_tl_index) = timeline_items
                        .focus()
                        .narrow(..starting_index)
                        .into_iter()
                        .rev()
                        .position(|i| i.as_event()
                            .and_then(|e| e.event_id())
                            .is_some_and(|ev_id| ev_id == new_target_event_id)
                        )
                        .map(|i| starting_index.saturating_sub(i).saturating_sub(1))
                    {
                        // log!("Found existing target event {new_target_event_id} in room {room_id} at index {target_event_tl_index}.");

                        // Nice! We found the target event in the current timeline items,
                        // so there's no need to actually proceed with backwards pagination;
                        // thus, we can clear the locally-tracked target event ID.
                        target_event_id = None;
                        found_target_event_id = None;
                        timeline_update_sender.send(
                            TimelineUpdate::TargetEventFound {
                                target_event_id: new_target_event_id.clone(),
                                index: target_event_tl_index,
                            }
                        ).unwrap_or_else(
                            |_e| panic!("Error: timeline update sender couldn't send TargetEventFound({new_target_event_id}, {target_event_tl_index}) to room {room_id}!")
                        );
                        // Send a Makepad-level signal to update this room's timeline UI view.
                        SignalToUI::set_ui_signal();
                    }
                    else {
                        log!("Target event not in timeline. Starting backwards pagination \
                            in room {room_id} to find target event {new_target_event_id} \
                            starting from index {starting_index}.",
                        );
                        // If we didn't find the target event in the current timeline items,
                        // we need to start loading previous items into the timeline.
                        submit_async_request(MatrixRequest::PaginateRoomTimeline {
                            room_id: room_id.clone(),
                            num_events: 50,
                            direction: PaginationDirection::Backwards,
                        });
                    }
                }
            }
        }

        // Handle updates to the actual timeline content.
        batch_opt = subscriber.next() => {
            let Some(batch) = batch_opt else { break };
            let mut num_updates = 0;
            let mut index_of_first_change = usize::MAX;
            let mut index_of_last_change = usize::MIN;
            // whether to clear the entire cache of drawn items
            let mut clear_cache = false;
            // whether the changes include items being appended to the end of the timeline
            let mut is_append = false;
            for diff in batch {
                num_updates += 1;
                match diff {
                    VectorDiff::Append { values } => {
                        let _values_len = values.len();
                        index_of_first_change = min(index_of_first_change, timeline_items.len());
                        timeline_items.extend(values);
                        index_of_last_change = max(index_of_last_change, timeline_items.len());
                        if LOG_TIMELINE_DIFFS { log!("timeline_subscriber: room {room_id} diff Append {_values_len}. Changes: {index_of_first_change}..{index_of_last_change}"); }
                        is_append = true;
                    }
                    VectorDiff::Clear => {
                        if LOG_TIMELINE_DIFFS { log!("timeline_subscriber: room {room_id} diff Clear"); }
                        clear_cache = true;
                        timeline_items.clear();
                    }
                    VectorDiff::PushFront { value } => {
                        if LOG_TIMELINE_DIFFS { log!("timeline_subscriber: room {room_id} diff PushFront"); }
                        if let Some((index, _ev)) = found_target_event_id.as_mut() {
                            *index += 1; // account for this new `value` being prepended.
                        } else {
                            found_target_event_id = find_target_event(&mut target_event_id, std::iter::once(&value));
                        }

                        clear_cache = true;
                        timeline_items.push_front(value);
                    }
                    VectorDiff::PushBack { value } => {
                        index_of_first_change = min(index_of_first_change, timeline_items.len());
                        timeline_items.push_back(value);
                        index_of_last_change = max(index_of_last_change, timeline_items.len());
                        if LOG_TIMELINE_DIFFS { log!("timeline_subscriber: room {room_id} diff PushBack. Changes: {index_of_first_change}..{index_of_last_change}"); }
                        is_append = true;
                    }
                    VectorDiff::PopFront => {
                        if LOG_TIMELINE_DIFFS { log!("timeline_subscriber: room {room_id} diff PopFront"); }
                        clear_cache = true;
                        timeline_items.pop_front();
                        if let Some((i, _ev)) = found_target_event_id.as_mut() {
                            *i = i.saturating_sub(1); // account for the first item being removed.
                        }
                        // This doesn't affect whether we should reobtain the latest event.
                    }
                    VectorDiff::PopBack => {
                        timeline_items.pop_back();
                        index_of_first_change = min(index_of_first_change, timeline_items.len());
                        index_of_last_change = usize::MAX;
                        if LOG_TIMELINE_DIFFS { log!("timeline_subscriber: room {room_id} diff PopBack. Changes: {index_of_first_change}..{index_of_last_change}"); }
                    }
                    VectorDiff::Insert { index, value } => {
                        if index == 0 {
                            clear_cache = true;
                        } else {
                            index_of_first_change = min(index_of_first_change, index);
                            index_of_last_change = usize::MAX;
                        }
                        if index >= timeline_items.len() {
                            is_append = true;
                        }

                        if let Some((i, _ev)) = found_target_event_id.as_mut() {
                            // account for this new `value` being inserted before the previously-found target event's index.
                            if index <= *i {
                                *i += 1;
                            }
                        } else {
                            found_target_event_id = find_target_event(&mut target_event_id, std::iter::once(&value))
                                .map(|(i, ev)| (i + index, ev));
                        }

                        timeline_items.insert(index, value);
                        if LOG_TIMELINE_DIFFS { log!("timeline_subscriber: room {room_id} diff Insert at {index}. Changes: {index_of_first_change}..{index_of_last_change}"); }
                    }
                    VectorDiff::Set { index, value } => {
                        index_of_first_change = min(index_of_first_change, index);
                        index_of_last_change  = max(index_of_last_change, index.saturating_add(1));
                        timeline_items.set(index, value);
                        if LOG_TIMELINE_DIFFS { log!("timeline_subscriber: room {room_id} diff Set at {index}. Changes: {index_of_first_change}..{index_of_last_change}"); }
                    }
                    VectorDiff::Remove { index } => {
                        if index == 0 {
                            clear_cache = true;
                        } else {
                            index_of_first_change = min(index_of_first_change, index.saturating_sub(1));
                            index_of_last_change = usize::MAX;
                        }
                        if let Some((i, _ev)) = found_target_event_id.as_mut() {
                            // account for an item being removed before the previously-found target event's index.
                            if index <= *i {
                                *i = i.saturating_sub(1);
                            }
                        }
                        timeline_items.remove(index);
                        if LOG_TIMELINE_DIFFS { log!("timeline_subscriber: room {room_id} diff Remove at {index}. Changes: {index_of_first_change}..{index_of_last_change}"); }
                    }
                    VectorDiff::Truncate { length } => {
                        if length == 0 {
                            clear_cache = true;
                        } else {
                            index_of_first_change = min(index_of_first_change, length.saturating_sub(1));
                            index_of_last_change = usize::MAX;
                        }
                        timeline_items.truncate(length);
                        if LOG_TIMELINE_DIFFS { log!("timeline_subscriber: room {room_id} diff Truncate to length {length}. Changes: {index_of_first_change}..{index_of_last_change}"); }
                    }
                    VectorDiff::Reset { values } => {
                        if LOG_TIMELINE_DIFFS { log!("timeline_subscriber: room {room_id} diff Reset, new length {}", values.len()); }
                        clear_cache = true; // we must assume all items have changed.
                        timeline_items = values;
                    }
                }
            }


            if num_updates > 0 {
                // Handle the case where back pagination inserts items at the beginning of the timeline
                // (meaning the entire timeline needs to be re-drawn),
                // but there is a virtual event at index 0 (e.g., a day divider).
                // When that happens, we want the RoomScreen to treat this as if *all* events changed.
                if index_of_first_change == 1 && timeline_items.front().and_then(|item| item.as_virtual()).is_some() {
                    index_of_first_change = 0;
                    clear_cache = true;
                }

                let changed_indices = index_of_first_change..index_of_last_change;

                if LOG_TIMELINE_DIFFS {
                    log!("timeline_subscriber: applied {num_updates} updates for room {room_id}, timeline now has {} items. is_append? {is_append}, clear_cache? {clear_cache}. Changes: {changed_indices:?}.", timeline_items.len());
                }
                timeline_update_sender.send(TimelineUpdate::NewItems {
                    new_items: timeline_items.clone(),
                    changed_indices,
                    clear_cache,
                    is_append,
                }).expect("Error: timeline update sender couldn't send update with new items!");

                // We must send this update *after* the actual NewItems update,
                // otherwise the UI thread (RoomScreen) won't be able to correctly locate the target event.
                if let Some((index, found_event_id)) = found_target_event_id.take() {
                    target_event_id = None;
                    timeline_update_sender.send(
                        TimelineUpdate::TargetEventFound {
                            target_event_id: found_event_id.clone(),
                            index,
                        }
                    ).unwrap_or_else(
                        |_e| panic!("Error: timeline update sender couldn't send TargetEventFound({found_event_id}, {index}) to room {room_id}!")
                    );
                }

                // Send a Makepad-level signal to update this room's timeline UI view.
                SignalToUI::set_ui_signal();
            }
        }

        else => {
            break;
        }
    } }

    error!("Error: unexpectedly ended timeline subscriber for room {room_id}.");
}

/// Handles the given updated latest event for the given room.
///
/// This function sends a `RoomsListUpdate::UpdateLatestEvent`
/// to update the latest event in the RoomsListEntry for the given room.
async fn update_latest_event(room: &Room) {
    let Some(client) = get_client() else { return };
    let (sender_username, sender_id, timestamp, content) = match room.new_latest_event().await {
        LatestEventValue::Remote { timestamp, sender, is_own, profile, content } => {
            let sender_username = if let TimelineDetails::Ready(profile) = profile {
                profile.display_name
            } else if is_own {
                client.account().get_display_name().await.ok().flatten()
            } else {
                None
            };
            (
                sender_username.unwrap_or_else(|| sender.to_string()),
                sender,
                timestamp,
                content
            )
        }
        LatestEventValue::Local { timestamp, content, is_sending: _ } => {
            // TODO: use the `is_sending` flag to augment the preview text
            //       (e.g., "Sending... <msg>" or "Failed to send <msg>").
            let our_name = client.account().get_display_name().await.ok().flatten();
            let Some(our_user_id) = current_user_id() else { return };
            (
                our_name.unwrap_or_else(|| String::from("You")),
                our_user_id,
                timestamp,
                content,
            )
        }
        LatestEventValue::None => return,
    };

    let latest_message_text = text_preview_of_timeline_item(
        &content,
        &sender_id,
        &sender_username,
    ).format_with(&sender_username, true);

    enqueue_rooms_list_update(RoomsListUpdate::UpdateLatestEvent {
        room_id: room.room_id().to_owned(),
        timestamp,
        latest_message_text,
    });
}

/// Spawn a new async task to fetch the room's new avatar.
fn spawn_fetch_room_avatar(room: &RoomListServiceRoomInfo) {
    let room_id = room.room_id.clone();
    let room_name = room.display_name.as_ref().map(|n| n.to_string());
    let inner_room = room.room.clone();
    Handle::current().spawn(async move {
        let avatar = room_avatar(&inner_room, room_name.as_deref()).await;
        rooms_list::enqueue_rooms_list_update(RoomsListUpdate::UpdateRoomAvatar {
            room_id,
            avatar,
        });
    });
}

/// Fetches and returns the avatar image for the given room (if one exists),
/// otherwise returns a text avatar string of the first character of the room name.
async fn room_avatar(room: &Room, room_name: Option<&str>) -> FetchedRoomAvatar {
    match room.avatar(AVATAR_THUMBNAIL_FORMAT.into()).await {
        Ok(Some(avatar)) => FetchedRoomAvatar::Image(avatar.into()),
        _ => {
            if let Ok(room_members) = room.members(RoomMemberships::ACTIVE).await {
                if room_members.len() == 2 {
                    if let Some(non_account_member) = room_members.iter().find(|m| !m.is_account_user()) {
                        if let Ok(Some(avatar)) = non_account_member.avatar(AVATAR_THUMBNAIL_FORMAT.into()).await {
                            return FetchedRoomAvatar::Image(avatar.into());
                        }
                    }
                }
            }
            utils::avatar_from_room_name(room_name)
        }
    }
}

/// Spawn an async task to login to the given Matrix homeserver using the given SSO identity provider ID.
///
/// This function will post a `LoginAction::SsoPending(true)` to the main thread, and another
/// `LoginAction::SsoPending(false)` once the async task has either successfully logged in or
/// failed to do so.
///
/// If the login attempt is successful, the resulting `Client` and `ClientSession` will be sent
/// to the login screen using the `login_sender`.
async fn spawn_sso_server(
    brand: String,
    homeserver_url: String,
    identity_provider_id: String,
    login_sender: Sender<LoginRequest>,
) {
    Cx::post_action(LoginAction::SsoPending(true));
    // Post a status update to inform the user that we're waiting for the client to be built.
    Cx::post_action(LoginAction::Status {
        title: "Initializing client...".into(),
        status: "Please wait while Matrix builds and configures the client object for login.".into(),
    });

    // Wait for the notification that the client has been built
    DEFAULT_SSO_CLIENT_NOTIFIER.notified().await;

    // Try to use the DEFAULT_SSO_CLIENT, if it was successfully built.
    // We do not clone it because a Client cannot be re-used again
    // once it has been used for a login attempt, so this forces us to create a new one
    // if that occurs.
    let client_and_session_opt = DEFAULT_SSO_CLIENT.lock().unwrap().take();

    Handle::current().spawn(async move {
        // Try to use the DEFAULT_SSO_CLIENT that we proactively created
        // during initialization (to speed up opening the SSO browser window).
        let mut client_and_session = client_and_session_opt;

        // If the DEFAULT_SSO_CLIENT is none (meaning it failed to build),
        // or if the homeserver_url is *not* empty and isn't the default,
        // we cannot use the DEFAULT_SSO_CLIENT, so we must build a new one.
        let mut build_client_error = None;
        if client_and_session.is_none() || (
            !homeserver_url.is_empty()
                && homeserver_url != "matrix.org"
                && Url::parse(&homeserver_url) != Url::parse("https://matrix-client.matrix.org/")
                && Url::parse(&homeserver_url) != Url::parse("https://matrix.org/")
        ) {
            match build_client(
                &Cli {
                    homeserver: homeserver_url.is_empty().not().then_some(homeserver_url),
                    ..Default::default()
                },
                app_data_dir(),
            ).await {
                Ok(success) => client_and_session = Some(success),
                Err(e) => build_client_error = Some(e),
            }
        }

        let Some((client, client_session)) = client_and_session else {
            Cx::post_action(LoginAction::LoginFailure(
                if let Some(err) = build_client_error {
                    format!("Could not create client object. Please try to login again.\n\nError: {err}")
                } else {
                    String::from("Could not create client object. Please try to login again.")
                }
            ));
            // This ensures that the called to `DEFAULT_SSO_CLIENT_NOTIFIER.notified()`
            // at the top of this function will not block upon the next login attempt.
            DEFAULT_SSO_CLIENT_NOTIFIER.notify_one();
            Cx::post_action(LoginAction::SsoPending(false));
            return;
        };

        let mut is_logged_in = false;
        Cx::post_action(LoginAction::Status {
            title: "Opening your browser...".into(),
            status: "Please finish logging in using your browser, and then come back to Robrix.".into(),
        });
        match client
            .matrix_auth()
            .login_sso(|sso_url: String| async move {
                let url = Url::parse(&sso_url)?;
                for (key, value) in url.query_pairs() {
                    if key == "redirectUrl" {
                        let redirect_url = Url::parse(&value)?;
                        Cx::post_action(LoginAction::SsoSetRedirectUrl(redirect_url));
                        break
                    }
                }
                Uri::new(&sso_url).open().map_err(|err| {
                    Error::UnknownError(
                        Box::new(io::Error::other(
                            format!("Unable to open SSO login url. Error: {:?}", err),
                        ))
                        .into(),
                    )
                })
            })
            .identity_provider_id(&identity_provider_id)
            .initial_device_display_name(&format!("robrix-sso-{brand}"))
            .await
            .inspect(|_| {
                if let Some(client) = get_client() {
                    if client.matrix_auth().logged_in() {
                        is_logged_in = true;
                        log!("Already logged in, ignore login with sso");
                    }
                }
            }) {
            Ok(identity_provider_res) => {
                if !is_logged_in {
                    if let Err(e) = login_sender.send(LoginRequest::LoginBySSOSuccess(client, client_session)).await {
                        error!("Error sending login request to login_sender: {e:?}");
                        Cx::post_action(LoginAction::LoginFailure(String::from(
                            "BUG: failed to send login request to matrix worker thread."
                        )));
                    }
                    enqueue_rooms_list_update(RoomsListUpdate::Status {
                        status: format!(
                            "Logged in as {:?}.\n → Loading rooms...",
                            &identity_provider_res.user_id
                        ),
                    });
                }
            }
            Err(e) => {
                if !is_logged_in {
                    error!("SSO Login failed: {e:?}");
                    Cx::post_action(LoginAction::LoginFailure(format!("SSO login failed: {e}")));
                }
            }
        }

        // This ensures that the called to `DEFAULT_SSO_CLIENT_NOTIFIER.notified()`
        // at the top of this function will not block upon the next login attempt.
        DEFAULT_SSO_CLIENT_NOTIFIER.notify_one();
        Cx::post_action(LoginAction::SsoPending(false));
    });
}


bitflags! {
    /// The powers that a user has in a given room.
    #[derive(Copy, Clone, PartialEq, Eq)]
    pub struct UserPowerLevels: u64 {
        const Ban = 1 << 0;
        const Invite = 1 << 1;
        const Kick = 1 << 2;
        const Redact = 1 << 3;
        const NotifyRoom = 1 << 4;
        // -------------------------------------
        // -- Copied from TimelineEventType ----
        // -- Unused powers are commented out --
        // -------------------------------------
        // const CallAnswer = 1 << 5;
        // const CallInvite = 1 << 6;
        // const CallHangup = 1 << 7;
        // const CallCandidates = 1 << 8;
        // const CallNegotiate = 1 << 9;
        // const CallReject = 1 << 10;
        // const CallSdpStreamMetadataChanged = 1 << 11;
        // const CallSelectAnswer = 1 << 12;
        // const KeyVerificationReady = 1 << 13;
        // const KeyVerificationStart = 1 << 14;
        // const KeyVerificationCancel = 1 << 15;
        // const KeyVerificationAccept = 1 << 16;
        // const KeyVerificationKey = 1 << 17;
        // const KeyVerificationMac = 1 << 18;
        // const KeyVerificationDone = 1 << 19;
        const Location = 1 << 20;
        const Message = 1 << 21;
        // const PollStart = 1 << 22;
        // const UnstablePollStart = 1 << 23;
        // const PollResponse = 1 << 24;
        // const UnstablePollResponse = 1 << 25;
        // const PollEnd = 1 << 26;
        // const UnstablePollEnd = 1 << 27;
        // const Beacon = 1 << 28;
        const Reaction = 1 << 29;
        // const RoomEncrypted = 1 << 30;
        const RoomMessage = 1 << 31;
        const RoomRedaction = 1 << 32;
        const Sticker = 1 << 33;
        // const CallNotify = 1 << 34;
        // const PolicyRuleRoom = 1 << 35;
        // const PolicyRuleServer = 1 << 36;
        // const PolicyRuleUser = 1 << 37;
        // const RoomAliases = 1 << 38;
        // const RoomAvatar = 1 << 39;
        // const RoomCanonicalAlias = 1 << 40;
        // const RoomCreate = 1 << 41;
        // const RoomEncryption = 1 << 42;
        // const RoomGuestAccess = 1 << 43;
        // const RoomHistoryVisibility = 1 << 44;
        // const RoomJoinRules = 1 << 45;
        // const RoomMember = 1 << 46;
        // const RoomName = 1 << 47;
        const RoomPinnedEvents = 1 << 48;
        // const RoomPowerLevels = 1 << 49;
        // const RoomServerAcl = 1 << 50;
        // const RoomThirdPartyInvite = 1 << 51;
        // const RoomTombstone = 1 << 52;
        // const RoomTopic = 1 << 53;
        // const SpaceChild = 1 << 54;
        // const SpaceParent = 1 << 55;
        // const BeaconInfo = 1 << 56;
        // const CallMember = 1 << 57;
        // const MemberHints = 1 << 58;
    }
}
impl UserPowerLevels {
    pub fn from(power_levels: &RoomPowerLevels, user_id: &UserId) -> Self {
        let mut retval = UserPowerLevels::empty();
        let user_power = power_levels.for_user(user_id);
        retval.set(UserPowerLevels::Ban, user_power >= power_levels.ban);
        retval.set(UserPowerLevels::Invite, user_power >= power_levels.invite);
        retval.set(UserPowerLevels::Kick, user_power >= power_levels.kick);
        retval.set(UserPowerLevels::Redact, user_power >= power_levels.redact);
        retval.set(UserPowerLevels::NotifyRoom, user_power >= power_levels.notifications.room);
        retval.set(UserPowerLevels::Location, user_power >= power_levels.for_message(MessageLikeEventType::Location));
        retval.set(UserPowerLevels::Message, user_power >= power_levels.for_message(MessageLikeEventType::Message));
        retval.set(UserPowerLevels::Reaction, user_power >= power_levels.for_message(MessageLikeEventType::Reaction));
        retval.set(UserPowerLevels::RoomMessage, user_power >= power_levels.for_message(MessageLikeEventType::RoomMessage));
        retval.set(UserPowerLevels::RoomRedaction, user_power >= power_levels.for_message(MessageLikeEventType::RoomRedaction));
        retval.set(UserPowerLevels::Sticker, user_power >= power_levels.for_message(MessageLikeEventType::Sticker));
        retval.set(UserPowerLevels::RoomPinnedEvents, user_power >= power_levels.for_state(StateEventType::RoomPinnedEvents));
        retval
    }

    pub async fn from_room(room: &Room, user_id: &UserId) -> Option<Self> {
        let room_power_levels = room.power_levels().await.ok()?;
        Some(UserPowerLevels::from(&room_power_levels, user_id))
    }

    pub fn can_ban(self) -> bool {
        self.contains(UserPowerLevels::Ban)
    }

    pub fn can_unban(self) -> bool {
        self.can_ban() && self.can_kick()
    }

    pub fn can_invite(self) -> bool {
        self.contains(UserPowerLevels::Invite)
    }

    pub fn can_kick(self) -> bool {
        self.contains(UserPowerLevels::Kick)
    }

    pub fn can_redact(self) -> bool {
        self.contains(UserPowerLevels::Redact)
    }

    pub fn can_notify_room(self) -> bool {
        self.contains(UserPowerLevels::NotifyRoom)
    }

    pub fn can_redact_own(self) -> bool {
        self.contains(UserPowerLevels::RoomRedaction)
    }

    pub fn can_redact_others(self) -> bool {
        self.can_redact_own() && self.contains(UserPowerLevels::Redact)
    }

    pub fn can_send_location(self) -> bool {
        self.contains(UserPowerLevels::Location)
    }

    pub fn can_send_message(self) -> bool {
        self.contains(UserPowerLevels::RoomMessage)
        || self.contains(UserPowerLevels::Message)
    }

    pub fn can_send_reaction(self) -> bool {
        self.contains(UserPowerLevels::Reaction)
    }

    pub fn can_send_sticker(self) -> bool {
        self.contains(UserPowerLevels::Sticker)
    }

    #[doc(alias("unpin"))]
    pub fn can_pin(self) -> bool {
        self.contains(UserPowerLevels::RoomPinnedEvents)
    }
}


/// Shuts down the current Tokio runtime completely and takes ownership to ensure proper cleanup.
pub fn shutdown_background_tasks() {
    if let Some(runtime) = TOKIO_RUNTIME.lock().unwrap().take() {
        runtime.shutdown_background();
    }
}

<<<<<<< HEAD
pub async fn clean_app_state(config: &LogoutConfig) -> Result<()> {
    // Get the database path before clearing CLIENT
    // We need this to delete the Matrix SDK database after logout
    let db_path_to_delete = if let Some(user_id) = current_user_id() {
        use crate::persistence::session_file_path;
        let session_file = session_file_path(&user_id);
        if session_file.exists() {
            match tokio::fs::read_to_string(&session_file).await {
                Ok(serialized_session) => {
                    match serde_json::from_str::<crate::persistence::FullSessionPersisted>(&serialized_session) {
                        Ok(session) => {
                            log!("Will delete Matrix SDK database at: {:?}", session.client_session.db_path);
                            Some(session.client_session.db_path)
                        }
                        Err(e) => {
                            log!("Failed to parse session file during logout: {}", e);
                            None
                        }
                    }
                }
                Err(e) => {
                    log!("Failed to read session file during logout: {}", e);
                    None
                }
            }
        } else {
            log!("Session file not found during logout");
            None
        }
    } else {
        log!("No current user ID found during logout");
        None
    };

=======
pub async fn clear_app_state(config: &LogoutConfig) -> Result<()> {
>>>>>>> 480a52f0
    // Clear resources normally, allowing them to be properly dropped
    // This prevents memory leaks when users logout and login again without closing the app
    CLIENT.lock().unwrap().take();
    log!("Client cleared during logout");

    SYNC_SERVICE.lock().unwrap().take();
    log!("Sync service cleared during logout");

    REQUEST_SENDER.lock().unwrap().take();
    log!("Request sender cleared during logout");

    IGNORED_USERS.lock().unwrap().clear();
    ALL_JOINED_ROOMS.lock().unwrap().clear();

    // Delete the Matrix SDK database directory to ensure fresh state on next login
    // This prevents stale cached data (like old room members) from appearing after re-login
    if let Some(db_path) = db_path_to_delete {
        match tokio::fs::remove_dir_all(&db_path).await {
            Ok(_) => {
                log!("Successfully deleted Matrix SDK database at: {:?}", db_path);
            }
            Err(e) => {
                // Don't fail logout if database deletion fails
                // Just log the error and continue
                log!("Warning: Failed to delete Matrix SDK database at {:?}: {}", db_path, e);
            }
        }
    }

    let on_clear_appstate = Arc::new(Notify::new());
    Cx::post_action(LogoutAction::ClearAppState { on_clear_appstate: on_clear_appstate.clone() });

    match tokio::time::timeout(config.app_state_cleanup_timeout, on_clear_appstate.notified()).await {
        Ok(_) => {
            log!("Received signal that app state was cleaned successfully");
            Ok(())
        }
        Err(_) => Err(anyhow!("Timed out waiting for app state cleanup")),
    }
}<|MERGE_RESOLUTION|>--- conflicted
+++ resolved
@@ -30,24 +30,24 @@
 use std::collections::hash_map::DefaultHasher;
 use std::io;
 use crate::{
-<<<<<<< HEAD
     app::AppStateAction,
     app_data_dir,
     avatar_cache::AvatarUpdate,
     event_preview::text_preview_of_timeline_item,
     home::{
-        invite_screen::{JoinRoomResultAction, LeaveRoomResultAction}, link_preview::{LinkPreviewData, LinkPreviewRateLimitResponse, LinkPreviewDataNonNumeric}, room_screen::TimelineUpdate, rooms_list::{self, enqueue_rooms_list_update, InvitedRoomInfo, InviterInfo, JoinedRoomInfo, RoomsListUpdate}, rooms_list_header::RoomsListHeaderAction
+        invite_screen::{JoinRoomResultAction, LeaveRoomResultAction},
+        link_preview::{LinkPreviewData, LinkPreviewDataNonNumeric, LinkPreviewRateLimitResponse},
+        room_screen::TimelineUpdate,
+        rooms_list::{self, enqueue_rooms_list_update, InvitedRoomInfo, InviterInfo, JoinedRoomInfo, RoomsListUpdate},
+        rooms_list_header::RoomsListHeaderAction,
+        tombstone_footer::SuccessorRoomDetails,
     },
     room::member_search::precompute_member_sort,
     login::login_screen::LoginAction,
-    logout::{logout_confirm_modal::LogoutAction, logout_state_machine::{is_logout_in_progress, logout_with_state_machine, LogoutConfig}}, media_cache::{MediaCacheEntry, MediaCacheEntryRef},
+    logout::{logout_confirm_modal::LogoutAction, logout_state_machine::{is_logout_in_progress, logout_with_state_machine, LogoutConfig}},
+    media_cache::{MediaCacheEntry, MediaCacheEntryRef},
     persistence::{self, load_app_state, ClientSessionPersisted},
     profile::{
-=======
-    app::AppStateAction, app_data_dir, avatar_cache::AvatarUpdate, event_preview::text_preview_of_timeline_item, home::{
-        invite_screen::{JoinRoomResultAction, LeaveRoomResultAction}, link_preview::{LinkPreviewData, LinkPreviewDataNonNumeric, LinkPreviewRateLimitResponse}, room_screen::TimelineUpdate, rooms_list::{self, InvitedRoomInfo, InviterInfo, JoinedRoomInfo, RoomsListUpdate, enqueue_rooms_list_update}, rooms_list_header::RoomsListHeaderAction, tombstone_footer::SuccessorRoomDetails
-    }, login::login_screen::LoginAction, logout::{logout_confirm_modal::LogoutAction, logout_state_machine::{LogoutConfig, is_logout_in_progress, logout_with_state_machine}}, media_cache::{MediaCacheEntry, MediaCacheEntryRef}, persistence::{self, ClientSessionPersisted, load_app_state}, profile::{
->>>>>>> 480a52f0
         user_profile::{AvatarState, UserProfile},
         user_profile_cache::{UserProfileUpdate, enqueue_user_profile_update},
     }, room::{FetchedRoomAvatar, FetchedRoomPreview, RoomPreviewAction}, shared::{
@@ -3565,7 +3565,6 @@
     }
 }
 
-<<<<<<< HEAD
 pub async fn clean_app_state(config: &LogoutConfig) -> Result<()> {
     // Get the database path before clearing CLIENT
     // We need this to delete the Matrix SDK database after logout
@@ -3600,9 +3599,6 @@
         None
     };
 
-=======
-pub async fn clear_app_state(config: &LogoutConfig) -> Result<()> {
->>>>>>> 480a52f0
     // Clear resources normally, allowing them to be properly dropped
     // This prevents memory leaks when users logout and login again without closing the app
     CLIENT.lock().unwrap().take();
