--- conflicted
+++ resolved
@@ -9,19 +9,9 @@
 use makepad_widgets::{makepad_micro_serde::*, *};
 use matrix_sdk::ruma::{OwnedRoomId, RoomId};
 use crate::{
-<<<<<<< HEAD
-    home::{
-        home_screen::MessageSearchInputAction, main_desktop_ui::MainDesktopUiAction, new_message_context_menu::NewMessageContextMenuWidgetRefExt, room_screen::MessageAction, rooms_list::RoomsListAction
-    },
-    join_leave_room_modal::{
-=======
     avatar_cache::clear_avatar_cache, home::{
-        main_desktop_ui::MainDesktopUiAction,
-        new_message_context_menu::NewMessageContextMenuWidgetRefExt,
-        room_screen::{clear_timeline_states, MessageAction},
-        rooms_list::{clear_all_invited_rooms, RoomsListAction},
+        home_screen::MessageSearchInputAction, main_desktop_ui::MainDesktopUiAction, new_message_context_menu::NewMessageContextMenuWidgetRefExt, room_screen::{clear_timeline_states, MessageAction}, rooms_list::{clear_all_invited_rooms, RoomsListAction}
     }, join_leave_room_modal::{
->>>>>>> 0a7263ed
         JoinLeaveRoomModalAction,
         JoinLeaveRoomModalWidgetRefExt,
     }, login::login_screen::LoginAction, logout::logout_confirm_modal::{LogoutAction, LogoutConfirmModalAction, LogoutConfirmModalWidgetRefExt}, persistence, profile::user_profile_cache::clear_user_profile_cache, shared::callout_tooltip::{
