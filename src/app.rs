//! The top-level application content.
//!
//! See `handle_startup()` for the first code that runs on app startup.

// Ignore clippy warnings in `DeRon` macro derive bodies.
#![allow(clippy::question_mark)]

use std::collections::HashMap;
use makepad_widgets::{makepad_micro_serde::*, *};
use matrix_sdk::ruma::{OwnedRoomId, RoomId};
use crate::{
    avatar_cache::clear_avatar_cache, home::{
        main_desktop_ui::MainDesktopUiAction,
        new_message_context_menu::NewMessageContextMenuWidgetRefExt,
<<<<<<< HEAD
        room_screen::MessageAction,
        rooms_list::{RoomsListAction, RoomsListRef, RoomsListUpdate, enqueue_rooms_list_update},
    },
    join_leave_room_modal::{
        JoinLeaveRoomModalAction,
        JoinLeaveRoomModalWidgetRefExt,
        JoinLeaveModalKind,
    },
    login::login_screen::LoginAction,
    persistence,
    shared::callout_tooltip::{
        CalloutTooltipOptions,
        CalloutTooltipWidgetRefExt,
        TooltipAction,
    },
    sliding_sync::current_user_id,
    room::BasicRoomDetails,
    utils::{
=======
        room_screen::{clear_timeline_states, MessageAction},
        rooms_list::{clear_all_invited_rooms, RoomsListAction},
    }, join_leave_room_modal::{
        JoinLeaveRoomModalAction,
        JoinLeaveRoomModalWidgetRefExt,
    }, login::login_screen::LoginAction, logout::logout_confirm_modal::{LogoutAction, LogoutConfirmModalAction, LogoutConfirmModalWidgetRefExt}, persistence, profile::user_profile_cache::clear_user_profile_cache, shared::callout_tooltip::{
        CalloutTooltipOptions,
        CalloutTooltipWidgetRefExt,
        TooltipAction,
    }, sliding_sync::current_user_id, utils::{
>>>>>>> 0a7263ed
        room_name_or_id,
        OwnedRoomIdRon,
    }, verification::VerificationAction, verification_modal::{
        VerificationModalAction,
        VerificationModalWidgetRefExt,
    }
};

live_design! {
    use link::theme::*;
    use link::shaders::*;
    use link::widgets::*;

    use crate::shared::styles::*;
    use crate::home::home_screen::HomeScreen;
    use crate::verification_modal::VerificationModal;
    use crate::join_leave_room_modal::JoinLeaveRoomModal;
    use crate::login::login_screen::LoginScreen;
    use crate::logout::logout_confirm_modal::LogoutConfirmModal;
    use crate::shared::popup_list::*;
    use crate::home::new_message_context_menu::*;
    use crate::shared::callout_tooltip::CalloutTooltip;


    App = {{App}} {
        ui: <Root>{
            main_window = <Window> {
                window: {inner_size: vec2(1280, 800), title: "Robrix"},
                pass: {clear_color: #FFFFFF00}
                caption_bar = {
                    caption_label = {
                        label = {
                            margin: {left: 65},
                            align: {x: 0.5},
                            text: "Robrix",
                            draw_text: {color: (COLOR_TEXT)}
                        }
                    }
                    windows_buttons = {
                        // Note: these are the background colors of the buttons used in Windows:
                        // * idle: Clear, for all three buttons.
                        // * hover: #E9E9E9 for minimize and maximize, #E81123 for close.
                        // * down: either darker (on light mode) or lighter (on dark mode).
                        //
                        // However, the DesktopButton widget doesn't support drawing a background color yet,
                        // so these colors are the colors of the icon itself, not the background highlight.
                        // When it supports that, we will keep the icon color always black,
                        // and change the background color instead based on the above colors.
                        min   = { draw_bg: {color: #0, color_hover: #9, color_down: #3} }
                        max   = { draw_bg: {color: #0, color_hover: #9, color_down: #3} }
                        close = { draw_bg: {color: #0, color_hover: #E81123, color_down: #FF0015} }
                    }
                    draw_bg: {color: #F3F3F3},
                }
            

                body = {
                    padding: 0,

                    <View> {
                        width: Fill, height: Fill,
                        flow: Overlay,

                        home_screen_view = <View> {
                            visible: false
                            home_screen = <HomeScreen> {}
                        }
                        join_leave_modal = <Modal> {
                            content: {
                                join_leave_modal_inner = <JoinLeaveRoomModal> {}
                            }
                        }
                        login_screen_view = <View> {
                            visible: true
                            login_screen = <LoginScreen> {}
                        }
                        <PopupList> {}
                        
                        // Context menus should be shown in front of other UI elements,
                        // but behind the verification modal.
                        new_message_context_menu = <NewMessageContextMenu> { }

                        // We want the verification modal to always show up in front of
                        // all other elements when an incoming verification request is received.
                        verification_modal = <Modal> {
                            content: {
                                verification_modal_inner = <VerificationModal> {}
                            }
                        }

                        // Logout confirmation modal 
                        logout_confirm_modal = <Modal> {
                            content: {
                                logout_confirm_modal_inner = <LogoutConfirmModal> {}
                            }
                        }

                        // Tooltips must be shown in front of all other UI elements,
                        // since they can be shown as a hover atop any other widget.
                        app_tooltip = <CalloutTooltip> {}
                    }
                } // end of body
            }
        }
    }
}

app_main!(App);

#[derive(Live)]
pub struct App {
    #[live]
    ui: WidgetRef,

    #[rust]
    app_state: AppState,
}

impl LiveRegister for App {
    fn live_register(cx: &mut Cx) {
        // Order matters here, as some widget definitions depend on others.
        // `makepad_widgets` must be registered first,
        // then `shared`` widgets (in which styles are defined),
        // then other modules widgets.
        makepad_widgets::live_design(cx);
        // Override Makepad's default desktop dark theme with the desktop light theme.
        cx.link(live_id!(theme), live_id!(theme_desktop_light));
        crate::shared::live_design(cx);

        // If the `tsp` cargo feature is enabled, we create a new "tsp_link" DSL namespace
        // and link it to the real `tsp_enabled` DSL namespace, which contains real TSP widgets.
        // If the `tsp` feature is not enabled, link the "tsp_link" DSL namespace
        // to the `tsp_disabled` DSL namespace instead, which defines dummy placeholder widgets.
        #[cfg(feature = "tsp")] {
            crate::tsp::live_design(cx);
            cx.link(live_id!(tsp_link), live_id!(tsp_enabled));
        }
        #[cfg(not(feature = "tsp"))] {
            crate::tsp_dummy::live_design(cx);
            cx.link(live_id!(tsp_link), live_id!(tsp_disabled));
        }

        crate::settings::live_design(cx);
        crate::room::live_design(cx);
        crate::join_leave_room_modal::live_design(cx);
        crate::verification_modal::live_design(cx);
        crate::home::live_design(cx);
        crate::profile::live_design(cx);
        crate::login::live_design(cx);
        crate::logout::live_design(cx);
    }
}

impl LiveHook for App {
    fn after_update_from_doc(&mut self, cx: &mut Cx) {
        self.update_login_visibility(cx);
    }

    fn after_new_from_doc(&mut self, cx: &mut Cx) {
        // Here we set the global singleton for the PopupList widget,
        // which is used to access PopupList Widget from anywhere in the app.
        crate::shared::popup_list::set_global_popup_list(cx, &self.ui);
    }
}

impl MatchEvent for App {
    fn handle_startup(&mut self, cx: &mut Cx) {
        // Initialize the project directory here from the main UI thread
        // such that background threads/tasks will be able to can access it.
        let _app_data_dir = crate::app_data_dir();
        log!("App::handle_startup(): app_data_dir: {:?}", _app_data_dir);

        if let Err(e) = persistence::load_window_state(self.ui.window(id!(main_window)), cx) {
            error!("Failed to load window state: {}", e);
        }

        self.update_login_visibility(cx);

        log!("App::Startup: starting matrix sdk loop");
        let _tokio_rt_handle = crate::sliding_sync::start_matrix_tokio().unwrap();

        #[cfg(feature = "tsp")] {
            log!("App::Startup: initializing TSP (Trust Spanning Protocol) module.");
            crate::tsp::tsp_init(_tokio_rt_handle).unwrap();
        }
    }

    fn handle_actions(&mut self, cx: &mut Cx, actions: &Actions) {
        for action in actions {
            if let Some(logout_modal_action) = action.downcast_ref::<LogoutConfirmModalAction>() {
                match logout_modal_action {
                    LogoutConfirmModalAction::Open => {
                        self.ui.logout_confirm_modal(id!(logout_confirm_modal_inner)).reset_state(cx);
                        self.ui.modal(id!(logout_confirm_modal)).open(cx)
                    },
                    LogoutConfirmModalAction::Close { was_internal, .. } => {
                        if *was_internal {
                            self.ui.modal(id!(logout_confirm_modal)).close(cx);
                        }
                    },
                    _ => {}
                }
            }

            if let Some(LogoutAction::LogoutSuccess) = action.downcast_ref() {
                self.app_state.logged_in = false;
                self.ui.modal(id!(logout_confirm_modal)).close(cx);
                self.update_login_visibility(cx);
                self.ui.redraw(cx);
                continue;
            }

            if let Some(LogoutAction::ClearAppState { on_clear_appstate }) = action.downcast_ref() {
                // Clear user profile cache, invited_rooms timeline states 
                clear_all_app_state(cx);
                // Reset all app state to its default.
                self.app_state = Default::default();
                on_clear_appstate.notify_one();
                continue;
            }

            if let Some(LoginAction::LoginSuccess) = action.downcast_ref() {
                log!("Received LoginAction::LoginSuccess, hiding login view.");
                self.app_state.logged_in = true;
                self.update_login_visibility(cx);
                self.ui.redraw(cx);
                continue;
            }

            // Handle an action requesting to open the new message context menu.
            if let MessageAction::OpenMessageContextMenu { details, abs_pos } = action.as_widget_action().cast() {
                self.ui.callout_tooltip(id!(app_tooltip)).hide(cx);
                let new_message_context_menu = self.ui.new_message_context_menu(id!(new_message_context_menu));
                let expected_dimensions = new_message_context_menu.show(cx, details);
                // Ensure the context menu does not spill over the window's bounds.
                let rect = self.ui.window(id!(main_window)).area().rect(cx);
                let pos_x = min(abs_pos.x, rect.size.x - expected_dimensions.x);
                let pos_y = min(abs_pos.y, rect.size.y - expected_dimensions.y);
                new_message_context_menu.apply_over(cx, live! {
                    main_content = { margin: { left: (pos_x), top: (pos_y) } }
                });
                self.ui.redraw(cx);
                continue;
            }

            if let Some(AppStateAction::RestoreAppStateFromPersistentState(app_state)) = action.downcast_ref() {
                // Ignore the `logged_in` state that was stored persistently.
                let logged_in_actual = self.app_state.logged_in;
                self.app_state = app_state.clone();
                self.app_state.logged_in = logged_in_actual;
                cx.action(MainDesktopUiAction::LoadDockFromAppState);
            }

            if let RoomsListAction::Selected(selected_room) = action.as_widget_action().cast() {
                // A room has been selected, update the app state and navigate to the main content view.
                let display_name = room_name_or_id(selected_room.room_name(), selected_room.room_id());
                self.app_state.selected_room = Some(selected_room);
                // Set the Stack Navigation header to show the name of the newly-selected room.
                self.ui
                    .label(id!(main_content_view.header.content.title_container.title))
                    .set_text(cx, &display_name);

                // Navigate to the main content view
                cx.widget_action(
                    self.ui.widget_uid(),
                    &Scope::default().path,
                    StackNavigationAction::Push(live_id!(main_content_view))
                );
                self.ui.redraw(cx);
                continue;
            }

            // Handle actions that instruct us to update the top-level app state.
            match action.as_widget_action().cast() {
                AppStateAction::RoomFocused(selected_room) => {
                    self.app_state.selected_room = Some(selected_room.clone());
                    continue;
                }
                AppStateAction::FocusNone => {
                    self.app_state.selected_room = None;
                    continue;
                }
                AppStateAction::UpgradedInviteToJoinedRoom(room_id) => {
                    if let Some(selected_room) = self.app_state.selected_room.as_mut() {
                        let did_upgrade = selected_room.upgrade_invite_to_joined(&room_id);
                        // Updating the AppState's selected room and issuing a redraw
                        // will cause the MainMobileUI to redraw the newly-joined room.
                        if did_upgrade {
                            self.ui.redraw(cx);
                        }
                    }
                    continue;
                }
                AppStateAction::NavigateToSuccessorRoom { current_room_id, successor_room_detail } => {
                    // Check if successor room is loaded, if not show join modal
                    let rooms_list_ref = cx.get_global::<RoomsListRef>();
                    if !rooms_list_ref.is_room_loaded(&successor_room_detail.room_id) {
                        log!(
                            "Successor room {} not loaded, showing join modal",
                            successor_room_detail.room_id
                        );
                        // Show join room modal for the successor room
                        cx.action(JoinLeaveRoomModalAction::Open(
                            JoinLeaveModalKind::JoinRoom(successor_room_detail.clone()),
                        ));
                        continue;
                    }

                    let new_selected_room = SelectedRoom::JoinedRoom {
                        room_id: OwnedRoomIdRon(successor_room_detail.room_id.clone()),
                        room_name: successor_room_detail.room_name.clone(),
                    };

                    log!(
                        "Navigating from tombstoned room {} to successor room {}",
                        current_room_id,
                        successor_room_detail.room_id
                    );
                    
                    // For mobile UI, navigate back to the root view.
                    cx.widget_action(
                        self.ui.widget_uid(),
                        &Scope::default().path,
                        StackNavigationAction::PopToRoot,
                    );
                    cx.widget_action(
                        self.ui.widget_uid(),
                        &Scope::default().path,
                        RoomsListAction::Selected(new_selected_room),
                    );
                    enqueue_rooms_list_update(RoomsListUpdate::ScrollToRoom(current_room_id.clone()));
                    if let Some(tab_id) =
                        self.app_state.saved_dock_state.open_rooms.iter().find_map(
                            |(tab_id, room)| {
                                if room.room_id() == &current_room_id {
                                    Some(*tab_id)
                                } else {
                                    None
                                }
                            },
                        )
                    {
                        // For desktop UI, close the tab.
                        cx.widget_action(
                            self.ui.widget_uid(),
                            &Scope::default().path,
                            DockAction::TabCloseWasPressed(tab_id),
                        );
                    }
                    continue;
                }
                _ => {}
            }

            // Handle actions for showing or hiding the tooltip.
            match action.as_widget_action().cast() {
                TooltipAction::HoverIn {
                    widget_rect,
                    text,
                    text_color,
                    bg_color,
                } => {
                    // Don't show any tooltips if the message context menu is currently shown.
                    if self.ui.new_message_context_menu(id!(new_message_context_menu)).is_currently_shown(cx) {
                        self.ui.callout_tooltip(id!(app_tooltip)).hide(cx);
                    }
                    else {
                        self.ui.callout_tooltip(id!(app_tooltip)).show_with_options(
                            cx,
                            &text,
                            CalloutTooltipOptions {
                                widget_rect,
                                text_color,
                                bg_color,
                            },
                        );
                    }
                    continue;
                }
                TooltipAction::HoverOut => {
                    self.ui.callout_tooltip(id!(app_tooltip)).hide(cx);
                    continue;
                }
                _ => {}
            }

            // Handle actions needed to open/close the join/leave room modal.
            match action.downcast_ref() {
                Some(JoinLeaveRoomModalAction::Open(kind)) => {
                    self.ui.join_leave_room_modal(id!(join_leave_modal_inner)).set_kind(cx, kind.clone());
                    self.ui.modal(id!(join_leave_modal)).open(cx);
                    continue;
                }
                Some(JoinLeaveRoomModalAction::Close { was_internal, .. }) => {
                    if *was_internal {
                        self.ui.modal(id!(join_leave_modal)).close(cx);
                    }
                    continue;
                }
                _ => {}
            }

            // `VerificationAction`s come from a background thread, so they are NOT widget actions.
            // Therefore, we cannot use `as_widget_action().cast()` to match them.
            //
            // Note: other verification actions are handled by the verification modal itself.
            if let Some(VerificationAction::RequestReceived(state)) = action.downcast_ref() {
                self.ui.verification_modal(id!(verification_modal_inner))
                    .initialize_with_data(cx, state.clone());
                self.ui.modal(id!(verification_modal)).open(cx);
                continue;
            }
            if let Some(VerificationModalAction::Close) = action.downcast_ref() {
                self.ui.modal(id!(verification_modal)).close(cx);
                continue;
            }

            // // message source modal handling.
            // match action.as_widget_action().cast() {
            //     MessageAction::MessageSourceModalOpen { room_id: _, event_id: _, original_json: _ } => {
            //        // self.ui.message_source(id!(message_source_modal_inner)).initialize_with_data(room_id, event_id, original_json);
            //        // self.ui.modal(id!(message_source_modal)).open(cx);
            //     }
            //     MessageAction::MessageSourceModalClose => {
            //         self.ui.modal(id!(message_source_modal)).close(cx);
            //     }
            //     _ => {}
            // }
        }
    }
}

/// Clears all thread-local UI caches (user profiles, invited rooms, and timeline states).
/// The `cx` parameter ensures that these thread-local caches are cleared on the main UI thread, 
fn clear_all_app_state(cx: &mut Cx) {
    clear_user_profile_cache(cx);
    clear_all_invited_rooms(cx);
    clear_timeline_states(cx);
    clear_avatar_cache(cx);
}

impl AppMain for App {
    fn handle_event(&mut self, cx: &mut Cx, event: &Event) {
        // if let Event::WindowGeomChange(geom) = event {
        //     log!("App::handle_event(): Window geometry changed: {:?}", geom);
        // }

        if let Event::Shutdown = event {
            let window_ref = self.ui.window(id!(main_window));
            if let Err(e) = persistence::save_window_state(window_ref, cx) {
                error!("Failed to save window state. Error: {e}");
            }
            if let Some(user_id) = current_user_id() {
                let app_state = self.app_state.clone();
                if let Err(e) = persistence::save_app_state(app_state, user_id) {
                    error!("Failed to save app state. Error: {e}");
                }
            }
            #[cfg(feature = "tsp")] {
                // Save the TSP wallet state, if it exists, with a 3-second timeout.
                let tsp_state = std::mem::take(&mut *crate::tsp::tsp_state_ref().lock().unwrap());
                let res = crate::sliding_sync::block_on_async_with_timeout(
                    Some(std::time::Duration::from_secs(3)),
                    async move {
                        match tsp_state.close_and_serialize().await {
                            Ok(saved_state) => match persistence::save_tsp_state_async(saved_state).await {
                                Ok(_) => { }
                                Err(e) => error!("Failed to save TSP wallet state. Error: {e}"),
                            }
                            Err(e) => error!("Failed to close and serialize TSP wallet state. Error: {e}"),
                        }
                    },
                );
                if let Err(_e) = res {
                    error!("Failed to save TSP wallet state before app shutdown. Error: Timed Out.");
                }
            }
        }
        
        // Forward events to the MatchEvent trait implementation.
        self.match_event(cx, event);
        let scope = &mut Scope::with_data(&mut self.app_state);
        self.ui.handle_event(cx, event, scope);

        /*
         * TODO: I'd like for this to work, but it doesn't behave as expected.
         *       The context menu fails to draw properly when a draw event is passed to it.
         *       Also, once we do get this to work, we should remove the
         *       Hit::FingerScroll event handler in the new_message_context_menu widget.
         *
        // We only forward "interactive hit" events to the underlying UI view
        // if none of the various overlay views are visible.
        // Currently, the only overlay view that captures interactive events is
        // the new message context menu.
        // We always forward "non-interactive hit" events to the inner UI view.
        // We check which overlay views are visible in the order of those views' z-ordering,
        // such that the top-most views get a chance to handle the event first.

        let new_message_context_menu = self.ui.new_message_context_menu(id!(new_message_context_menu));
        let is_interactive_hit = utils::is_interactive_hit_event(event);
        let is_pane_shown: bool;
        if new_message_context_menu.is_currently_shown(cx) {
            is_pane_shown = true;
            new_message_context_menu.handle_event(cx, event, scope);
        }
        else {
            is_pane_shown = false;
        }

        if !is_pane_shown || !is_interactive_hit {
            // Forward the event to the inner UI view.
            self.ui.handle_event(cx, event, scope);
        }
         *
         */
    }
}

impl App {
    fn update_login_visibility(&self, cx: &mut Cx) {
        let show_login = !self.app_state.logged_in;
        if !show_login {
            self.ui
                .modal(id!(login_screen_view.login_screen.login_status_modal))
                .close(cx);
        }
        self.ui.view(id!(login_screen_view)).set_visible(cx, show_login);
        self.ui.view(id!(home_screen_view)).set_visible(cx, !show_login);
    }
}

/// App-wide state that is stored persistently across multiple app runs
/// and shared/updated across various parts of the app.
#[derive(Clone, Default, Debug, DeRon, SerRon)]
pub struct AppState {
    /// The currently-selected room, which is highlighted (selected) in the RoomsList
    /// and considered "active" in the main rooms screen.
    pub selected_room: Option<SelectedRoom>,
    /// A saved "snapshot" of the dock's UI state.
    pub saved_dock_state: SavedDockState,
    /// Whether a user is currently logged in to Robrix or not.
    pub logged_in: bool,
}

/// A snapshot of the main dock: all state needed to restore the dock tabs/layout.
#[derive(Clone, Default, Debug, DeRon, SerRon)]
pub struct SavedDockState {
    /// All items contained in the dock, keyed by their LiveId.
    pub dock_items: HashMap<LiveId, DockItem>,
    /// The rooms that are currently open, keyed by the LiveId of their tab.
    pub open_rooms: HashMap<LiveId, SelectedRoom>,
    /// The order in which the rooms were opened, in chronological order
    /// from first opened (at the beginning) to last opened (at the end).
    pub room_order: Vec<SelectedRoom>,
}

/// Represents a room currently or previously selected by the user.
///
/// One `SelectedRoom` is considered equal to another if their `room_id`s are equal.
#[derive(Clone, Debug, SerRon, DeRon)]
pub enum SelectedRoom {
    JoinedRoom {
        room_id: OwnedRoomIdRon,
        room_name: Option<String>,
    },
    InvitedRoom {
        room_id: OwnedRoomIdRon,
        room_name: Option<String>,
    },
}

impl SelectedRoom {
    pub fn room_id(&self) -> &OwnedRoomId {
        match self {
            SelectedRoom::JoinedRoom { room_id, .. } => room_id,
            SelectedRoom::InvitedRoom { room_id, .. } => room_id,
        }
    }

    pub fn room_name(&self) -> Option<&String> {
        match self {
            SelectedRoom::JoinedRoom { room_name, .. } => room_name.as_ref(),
            SelectedRoom::InvitedRoom { room_name, .. } => room_name.as_ref(),
        }
    }

    /// Upgrades this room from an invite to a joined room
    /// if its `room_id` matches the given `room_id`.
    ///
    /// Returns `true` if the room was an `InvitedRoom` with the same `room_id`
    /// that was successfully upgraded to a `JoinedRoom`;
    /// otherwise, returns `false`.
    pub fn upgrade_invite_to_joined(&mut self, room_id: &RoomId) -> bool {
        match self {
            SelectedRoom::InvitedRoom { room_id: id, room_name } if id.0 == room_id => {
                let name = room_name.take();
                *self = SelectedRoom::JoinedRoom {
                    room_id: id.clone(),
                    room_name: name,
                };
                true
            }
            _ => false,
        }
    }
}
impl PartialEq for SelectedRoom {
    fn eq(&self, other: &Self) -> bool {
        self.room_id() == other.room_id()
    }
}
impl Eq for SelectedRoom {}

/// Actions sent to the top-level App in order to update / restore its [`AppState`].
#[derive(Clone, Debug, DefaultNone)]
pub enum AppStateAction {
    /// The given room was focused (selected).
    RoomFocused(SelectedRoom),
    /// Resets the focus to none, meaning that no room is selected.
    FocusNone,
    /// The given room has successfully been upgraded from being displayed
    /// as an InviteScreen to a RoomScreen.
    UpgradedInviteToJoinedRoom(OwnedRoomId),
    /// The app state was restored from persistent storage.
    RestoreAppStateFromPersistentState(AppState),
    /// The given room was successfully loaded from the homeserver
    /// and is now known to our client.
    ///
    /// The RoomScreen for this room can now fully display the room's timeline.
    RoomLoadedSuccessfully(OwnedRoomId),
    /// Navigate to the successor room of a tombstoned room.
    /// Contains the current tombstoned room ID and successor room details.
    NavigateToSuccessorRoom {
        current_room_id: OwnedRoomId,
        successor_room_detail: BasicRoomDetails,
    },
    None,
}<|MERGE_RESOLUTION|>--- conflicted
+++ resolved
@@ -12,37 +12,15 @@
     avatar_cache::clear_avatar_cache, home::{
         main_desktop_ui::MainDesktopUiAction,
         new_message_context_menu::NewMessageContextMenuWidgetRefExt,
-<<<<<<< HEAD
-        room_screen::MessageAction,
-        rooms_list::{RoomsListAction, RoomsListRef, RoomsListUpdate, enqueue_rooms_list_update},
-    },
-    join_leave_room_modal::{
-        JoinLeaveRoomModalAction,
-        JoinLeaveRoomModalWidgetRefExt,
-        JoinLeaveModalKind,
-    },
-    login::login_screen::LoginAction,
-    persistence,
-    shared::callout_tooltip::{
-        CalloutTooltipOptions,
-        CalloutTooltipWidgetRefExt,
-        TooltipAction,
-    },
-    sliding_sync::current_user_id,
-    room::BasicRoomDetails,
-    utils::{
-=======
         room_screen::{clear_timeline_states, MessageAction},
-        rooms_list::{clear_all_invited_rooms, RoomsListAction},
+        rooms_list::{clear_all_invited_rooms, enqueue_rooms_list_update, RoomsListAction, RoomsListRef, RoomsListUpdate},
     }, join_leave_room_modal::{
-        JoinLeaveRoomModalAction,
-        JoinLeaveRoomModalWidgetRefExt,
-    }, login::login_screen::LoginAction, logout::logout_confirm_modal::{LogoutAction, LogoutConfirmModalAction, LogoutConfirmModalWidgetRefExt}, persistence, profile::user_profile_cache::clear_user_profile_cache, shared::callout_tooltip::{
+        JoinLeaveModalKind, JoinLeaveRoomModalAction, JoinLeaveRoomModalWidgetRefExt
+    }, login::login_screen::LoginAction, logout::logout_confirm_modal::{LogoutAction, LogoutConfirmModalAction, LogoutConfirmModalWidgetRefExt}, persistence, profile::user_profile_cache::clear_user_profile_cache, room::BasicRoomDetails, shared::callout_tooltip::{
         CalloutTooltipOptions,
         CalloutTooltipWidgetRefExt,
         TooltipAction,
     }, sliding_sync::current_user_id, utils::{
->>>>>>> 0a7263ed
         room_name_or_id,
         OwnedRoomIdRon,
     }, verification::VerificationAction, verification_modal::{
