use makepad_widgets::*;
use matrix_sdk::ruma::OwnedRoomId;

use crate::{
    home::{main_desktop_ui::RoomsPanelAction, new_message_context_menu::NewMessageContextMenuWidgetRefExt, room_screen::MessageAction, rooms_list::RoomsListAction}, login::login_screen::LoginAction, shared::{callout_tooltip::{CalloutTooltipOptions, CalloutTooltipWidgetRefExt, TooltipAction}, popup_list::PopupNotificationAction}, verification::VerificationAction, verification_modal::{VerificationModalAction, VerificationModalWidgetRefExt}
};

live_design! {
    use link::theme::*;
    use link::shaders::*;
    use link::widgets::*;

    use crate::shared::styles::*;
    use crate::home::home_screen::HomeScreen;
    use crate::profile::my_profile_screen::MyProfileScreen;
    use crate::verification_modal::VerificationModal;
    use crate::image_viewer::ImageViewer;
    use crate::login::login_screen::LoginScreen;
    use crate::shared::popup_list::PopupList;
    use crate::home::new_message_context_menu::*;
<<<<<<< HEAD
=======
    use crate::shared::callout_tooltip::CalloutTooltip;

>>>>>>> 4a511967

    APP_TAB_COLOR = #344054
    APP_TAB_COLOR_HOVER = #636e82
    APP_TAB_COLOR_SELECTED = #091

    AppTab = <RadioButton> {
        width: Fit,
        height: Fill,
        flow: Down,
        align: {x: 0.5, y: 0.5},

        icon_walk: {width: 20, height: 20, margin: 0.0}
        label_walk: {margin: 0.0}

        draw_radio: {
            radio_type: Tab,

            // Draws a horizontal line under the tab when selected or hovered.
            fn pixel(self) -> vec4 {
                let sdf = Sdf2d::viewport(self.pos * self.rect_size);
                sdf.box(
                    20.0,
                    self.rect_size.y - 2.5,
                    self.rect_size.x - 40,
                    self.rect_size.y - 4,
                    0.5
                );
                sdf.fill(
                    mix(
                        mix(
                            #0000,
                            (APP_TAB_COLOR_HOVER),
                            self.hover
                        ),
                        (APP_TAB_COLOR_SELECTED),
                        self.selected
                    )
                );
                return sdf.result;
            }
        }

        draw_text: {
            color_unselected: (APP_TAB_COLOR)
            color_unselected_hover: (APP_TAB_COLOR_HOVER)
            color_selected: (APP_TAB_COLOR_SELECTED)

            fn get_color(self) -> vec4 {
                return mix(
                    mix(
                        self.color_unselected,
                        self.color_unselected_hover,
                        self.hover
                    ),
                    self.color_selected,
                    self.selected
                )
            }
        }

        draw_icon: {
            instance color_unselected: (APP_TAB_COLOR)
            instance color_unselected_hover: (APP_TAB_COLOR_HOVER)
            instance color_selected: (APP_TAB_COLOR_SELECTED)
            fn get_color(self) -> vec4 {
                return mix(
                    mix(
                        self.color_unselected,
                        self.color_unselected_hover,
                        self.hover
                    ),
                    self.color_selected,
                    self.selected
                )
            }
        }
    }

    App = {{App}} {
        ui: <Window> {
            window: {inner_size: vec2(1280, 800), title: "Robrix"},
            pass: {clear_color: #2A}

            body = {
                // A wrapper view for showing top-level app modals/dialogs/popups
                <View> {
                    width: Fill, height: Fill,
                    flow: Overlay,

                    home_screen_view = <View> {
                        visible: false
                        home_screen = <HomeScreen> {}
                    }
                    login_screen_view = <View> {
                        visible: true
                        login_screen = <LoginScreen> {}
                    }
                    app_tooltip = <CalloutTooltip> {}
                    popup = <PopupNotification> {
                        margin: {top: 45, right: 13},
                        content: {
                            <PopupList> {}
                        }
                    }

                    // Context menus should be shown above other UI elements,
                    // but beneath the verification modal.
                    new_message_context_menu = <NewMessageContextMenu> { }

                    image_viewer = <ImageViewer> {}

                    // message_source_modal = <Modal> {
                    //     content: {
                    //         message_source_modal_inner = <MessageSourceModal> {}
                    //     }
                    // }

                    // We want the verification modal to always show up on top of
                    // all other elements when an incoming verification request is received.
                    verification_modal = <Modal> {
                        content: {
                            verification_modal_inner = <VerificationModal> {}
                        }
                    }
                }
            } // end of body
        }
    }
}

app_main!(App);

#[derive(Live)]
pub struct App {
    #[live]
    ui: WidgetRef,

    #[rust]
    app_state: AppState,
}

impl LiveRegister for App {
    fn live_register(cx: &mut Cx) {
        // Order matters here, as some widget definitions depend on others.
        // `makepad_widgets` must be registered first,
        // then `shared`` widgets (in which styles are defined),
        // then other modules widgets.
        makepad_widgets::live_design(cx);
        crate::shared::live_design(cx);
        crate::verification_modal::live_design(cx);
        crate::home::live_design(cx);
        crate::profile::live_design(cx);
        crate::login::live_design(cx);
        crate::image_viewer::live_design(cx);
    }
}

impl LiveHook for App {
    fn after_update_from_doc(&mut self, cx: &mut Cx) {
        self.update_login_visibility(cx);
    }
}

impl MatchEvent for App {
    fn handle_startup(&mut self, cx: &mut Cx) {
        // Initialize the project directory here from the main UI thread
        // such that background threads/tasks will be able to can access it.
        let _app_data_dir = crate::app_data_dir();
        log!("App::handle_startup(): app_data_dir: {:?}", _app_data_dir);

        self.update_login_visibility(cx);

        log!("App::handle_startup(): starting matrix sdk loop");
        crate::sliding_sync::start_matrix_tokio().unwrap();
    }

    fn handle_actions(&mut self, cx: &mut Cx, actions: &Actions) {
        for action in actions {
            if let Some(LoginAction::LoginSuccess) = action.downcast_ref() {
                log!("Received LoginAction::LoginSuccess, hiding login view.");
                self.app_state.logged_in = true;
                self.update_login_visibility(cx);
                self.ui.redraw(cx);
            }

            // Handle an action requesting to open the new message context menu.
            if let MessageAction::OpenMessageContextMenu { details, abs_pos } = action.as_widget_action().cast() {
                self.ui.callout_tooltip(id!(app_tooltip)).hide(cx);
                let new_message_context_menu = self.ui.new_message_context_menu(id!(new_message_context_menu));
                let expected_dimensions = new_message_context_menu.show(cx, details);
                // Ensure the context menu does not spill over the window's bounds.
                let rect = self.ui.area().rect(cx);
                let pos_x = min(abs_pos.x, rect.size.x - expected_dimensions.x);
                let pos_y = min(abs_pos.y, rect.size.y - expected_dimensions.y);
                new_message_context_menu.apply_over(cx, live! {
                    main_content = { margin: { left: (pos_x), top: (pos_y) } }
                });
                self.ui.redraw(cx);
            }

            match action.downcast_ref() {
                Some(PopupNotificationAction::Open) => {
                    self.ui.popup_notification(id!(popup)).open(cx);
                }
                Some(PopupNotificationAction::Close) => {
                    self.ui.popup_notification(id!(popup)).close(cx);
                }
                _ => {}
            }

            match action.as_widget_action().cast() {
                // A room has been selected, update the app state and navigate to the main content view.
                RoomsListAction::Selected { room_id, room_index: _, room_name } => {
                    self.app_state.rooms_panel.selected_room = Some(SelectedRoom {
                        room_id: room_id.clone(),
                        room_name: room_name.clone(),
                    });

                    let widget_uid = self.ui.widget_uid();
                    // Navigate to the main content view
                    cx.widget_action(
                        widget_uid,
                        &Scope::default().path,
                        StackNavigationAction::NavigateTo(live_id!(main_content_view))
                    );
                    // Update the Stack Navigation header with the room name
                    self.ui.label(id!(main_content_view.header.content.title_container.title))
                        .set_text(cx, &room_name.unwrap_or_else(|| format!("Room ID {}", &room_id)));
                    self.ui.redraw(cx);
                }
                RoomsListAction::None => { }
            }

            match action.as_widget_action().cast() {
                RoomsPanelAction::RoomFocused(selected_room) => {
                    self.app_state.rooms_panel.selected_room = Some(selected_room.clone());
                }
                RoomsPanelAction::FocusNone => {
                    self.app_state.rooms_panel.selected_room = None;
                }
                RoomsPanelAction::None => { }
            }
            
            match action.as_widget_action().cast() {
                TooltipAction::HoverIn {
                    widget_rect,
                    text,
                    text_color,
                    bg_color,
                } => {
                    // Don't show any tooltips if the message context menu is currently shown.
                    if self.ui.new_message_context_menu(id!(new_message_context_menu)).is_currently_shown(cx) {
                        self.ui.callout_tooltip(id!(app_tooltip)).hide(cx);
                    }
                    else {
                        self.ui.callout_tooltip(id!(app_tooltip)).show_with_options(
                            cx,
                            &text,
                            CalloutTooltipOptions {
                                widget_rect,
                                text_color,
                                bg_color,
                            },
                        );
                    }
                }
                TooltipAction::HoverOut => {
                    self.ui.callout_tooltip(id!(app_tooltip)).hide(cx);
                }
                _ => {}
            }
            // `VerificationAction`s come from a background thread, so they are NOT widget actions.
            // Therefore, we cannot use `as_widget_action().cast()` to match them.
            //
            // Note: other verification actions are handled by the verification modal itself.
            if let Some(VerificationAction::RequestReceived(state)) = action.downcast_ref() {
                self.ui.verification_modal(id!(verification_modal_inner))
                    .initialize_with_data(cx, state.clone());
                self.ui.modal(id!(verification_modal)).open(cx);
            }
            if let VerificationModalAction::Close = action.as_widget_action().cast() {
                self.ui.modal(id!(verification_modal)).close(cx);
            }

            // // message source modal handling.
            // match action.as_widget_action().cast() {
            //     MessageAction::MessageSourceModalOpen { room_id: _, event_id: _, original_json: _ } => {
            //        // self.ui.message_source(id!(message_source_modal_inner)).initialize_with_data(room_id, event_id, original_json);
            //        // self.ui.modal(id!(message_source_modal)).open(cx);
            //     }
            //     MessageAction::MessageSourceModalClose => {
            //         self.ui.modal(id!(message_source_modal)).close(cx);
            //     }
            //     _ => {}
            // }
        }
    }

    /*
    fn handle_shutdown(&mut self, _cx: &mut Cx) {
        log!("App::handle_shutdown()");
    }
    fn handle_foreground(&mut self, _cx: &mut Cx) {
        log!("App::handle_foreground()");
    }
    fn handle_background(&mut self, _cx: &mut Cx) {
        log!("App::handle_background()");
    }
    fn handle_pause(&mut self, _cx: &mut Cx) {
        log!("App::handle_pause()");
    }
    fn handle_resume(&mut self, _cx: &mut Cx) {
        log!("App::handle_resume()");
    }
    fn handle_app_got_focus(&mut self, _cx: &mut Cx) {
        log!("App::handle_app_got_focus()");
    }
    fn handle_app_lost_focus(&mut self, _cx: &mut Cx) {
        log!("App::handle_app_lost_focus()");
    }
    */
}

impl AppMain for App {
    fn handle_event(&mut self, cx: &mut Cx, event: &Event) {
        if let Event::WindowGeomChange(window_geom_change_event) = event {
            self.app_state.window_geom = Some(window_geom_change_event.new_geom.clone());
        }
        // Forward events to the MatchEvent trait implementation.
        self.match_event(cx, event);
        let scope = &mut Scope::with_data(&mut self.app_state);
        self.ui.handle_event(cx, event, scope);

        /*
         * TODO: I'd like for this to work, but it doesn't behave as expected.
         *       The context menu fails to draw properly when a draw event is passed to it.
         *       Also, once we do get this to work, we should remove the
         *       Hit::FingerScroll event handler in the new_message_context_menu widget.
         *
        // We only forward "interactive hit" events to the underlying UI view
        // if none of the various overlay views are visible.
        // Currently, the only overlay view that captures interactive events is
        // the new message context menu.
        // We always forward "non-interactive hit" events to the inner UI view.
        // We check which overlay views are visible in the order of those views' z-ordering,
        // such that the top-most views get a chance to handle the event first.

        let new_message_context_menu = self.ui.new_message_context_menu(id!(new_message_context_menu));
        let is_interactive_hit = utils::is_interactive_hit_event(event);
        let is_pane_shown: bool;
        if new_message_context_menu.is_currently_shown(cx) {
            is_pane_shown = true;
            new_message_context_menu.handle_event(cx, event, scope);
        }
        else {
            is_pane_shown = false;
        }

        if !is_pane_shown || !is_interactive_hit {
            // Forward the event to the inner UI view.
            self.ui.handle_event(cx, event, scope);
        }
         *
         */
    }
}

impl App {
    fn update_login_visibility(&self, cx: &mut Cx) {
        let show_login = !self.app_state.logged_in;
        if !show_login {
            self.ui
                .modal(id!(login_screen_view.login_screen.login_status_modal))
                .close(cx);
        }
        self.ui.view(id!(login_screen_view)).set_visible(cx, show_login);
        self.ui.view(id!(home_screen_view)).set_visible(cx, !show_login);
    }
}

#[derive(Default, Debug)]
pub struct AppState {
    pub rooms_panel: RoomsPanelState,
    pub logged_in: bool,
    /// The current window geometry.
    pub window_geom: Option<event::WindowGeom>,
}

#[derive(Default, Debug)]
pub struct RoomsPanelState {
    pub selected_room: Option<SelectedRoom>,
}

/// Represents a room currently or previously selected by the user.
///
/// One `SelectedRoom` is considered equal to another if their `room_id`s are equal.
#[derive(Clone, Debug)]
pub struct SelectedRoom {
    pub room_id: OwnedRoomId,
    pub room_name: Option<String>,
}
impl PartialEq for SelectedRoom {
    fn eq(&self, other: &Self) -> bool {
        self.room_id == other.room_id
    }
}
impl Eq for SelectedRoom {}<|MERGE_RESOLUTION|>--- conflicted
+++ resolved
@@ -18,11 +18,7 @@
     use crate::login::login_screen::LoginScreen;
     use crate::shared::popup_list::PopupList;
     use crate::home::new_message_context_menu::*;
-<<<<<<< HEAD
-=======
     use crate::shared::callout_tooltip::CalloutTooltip;
-
->>>>>>> 4a511967
 
     APP_TAB_COLOR = #344054
     APP_TAB_COLOR_HOVER = #636e82
