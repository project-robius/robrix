//! The top-level application content.
//!
//! See `handle_startup()` for the first code that runs on app startup.

// Ignore clippy warnings in `DeRon` macro derive bodies.
#![allow(clippy::question_mark)]

use std::collections::HashMap;
use makepad_widgets::{makepad_micro_serde::*, *};
use matrix_sdk::ruma::{OwnedRoomId, RoomId};
use crate::{
    avatar_cache::clear_avatar_cache,
    register::register_screen::RegisterAction,
    home::{
        main_desktop_ui::MainDesktopUiAction,
        new_message_context_menu::NewMessageContextMenuWidgetRefExt,
        room_screen::{clear_timeline_states, MessageAction},
        rooms_list::{clear_all_invited_rooms, RoomsListAction},
    }, join_leave_room_modal::{
        JoinLeaveRoomModalAction,
        JoinLeaveRoomModalWidgetRefExt,
    }, login::login_screen::LoginAction, logout::logout_confirm_modal::{LogoutAction, LogoutConfirmModalAction, LogoutConfirmModalWidgetRefExt}, persistence, profile::user_profile_cache::clear_user_profile_cache, shared::callout_tooltip::{
        CalloutTooltipOptions,
        CalloutTooltipWidgetRefExt,
        TooltipAction,
    }, sliding_sync::current_user_id, utils::{
        room_name_or_id,
        OwnedRoomIdRon,
    }, verification::VerificationAction, verification_modal::{
        VerificationModalAction,
        VerificationModalWidgetRefExt,
    }
};

live_design! {
    use link::theme::*;
    use link::shaders::*;
    use link::widgets::*;

    use crate::shared::styles::*;
    use crate::home::home_screen::HomeScreen;
    use crate::verification_modal::VerificationModal;
    use crate::join_leave_room_modal::JoinLeaveRoomModal;
    use crate::login::login_screen::LoginScreen;
    use crate::register::register_screen::RegisterScreen;
    use crate::logout::logout_confirm_modal::LogoutConfirmModal;
    use crate::shared::popup_list::*;
    use crate::home::new_message_context_menu::*;
    use crate::shared::callout_tooltip::CalloutTooltip;
    use link::tsp_link::TspVerificationModal;


    App = {{App}} {
        ui: <Root>{
            main_window = <Window> {
                window: {inner_size: vec2(1280, 800), title: "Robrix"},
                pass: {clear_color: #FFFFFF00}
                caption_bar = {
                    caption_label = {
                        label = {
                            margin: {left: 65},
                            align: {x: 0.5},
                            text: "Robrix",
                            draw_text: {color: (COLOR_TEXT)}
                        }
                    }
                    windows_buttons = {
                        // Note: these are the background colors of the buttons used in Windows:
                        // * idle: Clear, for all three buttons.
                        // * hover: #E9E9E9 for minimize and maximize, #E81123 for close.
                        // * down: either darker (on light mode) or lighter (on dark mode).
                        //
                        // However, the DesktopButton widget doesn't support drawing a background color yet,
                        // so these colors are the colors of the icon itself, not the background highlight.
                        // When it supports that, we will keep the icon color always black,
                        // and change the background color instead based on the above colors.
                        min   = { draw_bg: {color: #0, color_hover: #9, color_down: #3} }
                        max   = { draw_bg: {color: #0, color_hover: #9, color_down: #3} }
                        close = { draw_bg: {color: #0, color_hover: #E81123, color_down: #FF0015} }
                    }
                    draw_bg: {color: #F3F3F3},
                }
            

                body = {
                    padding: 0,

                    <View> {
                        width: Fill, height: Fill,
                        flow: Overlay,

                        home_screen_view = <View> {
                            visible: false
                            home_screen = <HomeScreen> {}
                        }
                        join_leave_modal = <Modal> {
                            content: {
                                join_leave_modal_inner = <JoinLeaveRoomModal> {}
                            }
                        }
                        login_screen_view = <View> {
                            visible: true
                            login_screen = <LoginScreen> {}
                        }
<<<<<<< HEAD
                        register_screen_view = <View> {
                            visible: false
                            register_screen = <RegisterScreen> {}
                        }
=======

>>>>>>> f5d9a04d
                        <PopupList> {}
                        
                        // Context menus should be shown in front of other UI elements,
                        // but behind verification modals.
                        new_message_context_menu = <NewMessageContextMenu> { }

                        // Show the logout confirmation modal.
                        logout_confirm_modal = <Modal> {
                            content: {
                                logout_confirm_modal_inner = <LogoutConfirmModal> {}
                            }
                        }

                        // Show incoming verification requests in front of the aforementioned UI elements.
                        verification_modal = <Modal> {
                            content: {
                                verification_modal_inner = <VerificationModal> {}
                            }
                        }
                        tsp_verification_modal = <Modal> {
                            content: {
                                tsp_verification_modal_inner = <TspVerificationModal> {}
                            }
                        }

                        // Tooltips must be shown in front of all other UI elements,
                        // since they can be shown as a hover atop any other widget.
                        app_tooltip = <CalloutTooltip> {}
                    }
                } // end of body
            }
        }
    }
}

app_main!(App);

#[derive(Live)]
pub struct App {
    #[live]
    ui: WidgetRef,

    #[rust]
    app_state: AppState,
}

impl LiveRegister for App {
    fn live_register(cx: &mut Cx) {
        // Order matters here, as some widget definitions depend on others.
        // `makepad_widgets` must be registered first,
        // then `shared`` widgets (in which styles are defined),
        // then other modules widgets.
        makepad_widgets::live_design(cx);
        // Override Makepad's default desktop dark theme with the desktop light theme.
        cx.link(live_id!(theme), live_id!(theme_desktop_light));
        crate::shared::live_design(cx);

        // If the `tsp` cargo feature is enabled, we create a new "tsp_link" DSL namespace
        // and link it to the real `tsp_enabled` DSL namespace, which contains real TSP widgets.
        // If the `tsp` feature is not enabled, link the "tsp_link" DSL namespace
        // to the `tsp_disabled` DSL namespace instead, which defines dummy placeholder widgets.
        #[cfg(feature = "tsp")] {
            crate::tsp::live_design(cx);
            cx.link(live_id!(tsp_link), live_id!(tsp_enabled));
        }
        #[cfg(not(feature = "tsp"))] {
            crate::tsp_dummy::live_design(cx);
            cx.link(live_id!(tsp_link), live_id!(tsp_disabled));
        }

        crate::settings::live_design(cx);
        crate::room::live_design(cx);
        crate::join_leave_room_modal::live_design(cx);
        crate::verification_modal::live_design(cx);
        crate::home::live_design(cx);
        crate::profile::live_design(cx);
        crate::login::live_design(cx);
        crate::register::live_design(cx);
        crate::logout::live_design(cx);
    }
}

impl LiveHook for App {
    fn after_update_from_doc(&mut self, cx: &mut Cx) {
        self.update_login_visibility(cx);
    }

    fn after_new_from_doc(&mut self, cx: &mut Cx) {
        // Here we set the global singleton for the PopupList widget,
        // which is used to access PopupList Widget from anywhere in the app.
        crate::shared::popup_list::set_global_popup_list(cx, &self.ui);
    }
}

impl MatchEvent for App {
    fn handle_startup(&mut self, cx: &mut Cx) {
        // Initialize the project directory here from the main UI thread
        // such that background threads/tasks will be able to can access it.
        let _app_data_dir = crate::app_data_dir();
        log!("App::handle_startup(): app_data_dir: {:?}", _app_data_dir);

        if let Err(e) = persistence::load_window_state(self.ui.window(id!(main_window)), cx) {
            error!("Failed to load window state: {}", e);
        }

        self.update_login_visibility(cx);

        log!("App::Startup: starting matrix sdk loop");
        let _tokio_rt_handle = crate::sliding_sync::start_matrix_tokio().unwrap();

        #[cfg(feature = "tsp")] {
            log!("App::Startup: initializing TSP (Trust Spanning Protocol) module.");
            crate::tsp::tsp_init(_tokio_rt_handle).unwrap();
        }
    }

    fn handle_actions(&mut self, cx: &mut Cx, actions: &Actions) {
        for action in actions {
            if let Some(logout_modal_action) = action.downcast_ref::<LogoutConfirmModalAction>() {
                match logout_modal_action {
                    LogoutConfirmModalAction::Open => {
                        self.ui.logout_confirm_modal(id!(logout_confirm_modal_inner)).reset_state(cx);
                        self.ui.modal(id!(logout_confirm_modal)).open(cx)
                    },
                    LogoutConfirmModalAction::Close { was_internal, .. } => {
                        if *was_internal {
                            self.ui.modal(id!(logout_confirm_modal)).close(cx);
                        }
                    },
                    _ => {}
                }
            }

            if let Some(LogoutAction::LogoutSuccess) = action.downcast_ref() {
                self.app_state.logged_in = false;
                self.ui.modal(id!(logout_confirm_modal)).close(cx);
                self.update_login_visibility(cx);
                self.ui.redraw(cx);
                continue;
            }

            if let Some(LogoutAction::ClearAppState { on_clear_appstate }) = action.downcast_ref() {
                // Clear user profile cache, invited_rooms timeline states 
                clear_all_app_state(cx);
                // Reset all app state to its default.
                self.app_state = Default::default();
                on_clear_appstate.notify_one();
                continue;
            }

            // Handle login-related actions
            if let Some(login_action) = action.downcast_ref::<LoginAction>() {
                match login_action {
                    LoginAction::LoginSuccess => {
                        log!("Received LoginAction::LoginSuccess, hiding login view.");
                        self.app_state.logged_in = true;
                        self.update_login_visibility(cx);
                        self.ui.redraw(cx);
                    }
                    LoginAction::NavigateToRegister => {
                        log!("Navigating from login to register screen");
                        self.ui.view(id!(login_screen_view)).set_visible(cx, false);
                        self.ui.view(id!(register_screen_view)).set_visible(cx, true);
                        // Reset register button state when showing register screen
                        let register_button = self.ui.button(id!(register_screen_view.register_screen.register_button));
                        register_button.set_enabled(cx, true);
                        register_button.reset_hover(cx);
                        self.ui.redraw(cx);
                    }
                    _ => {}
                }
                continue;
            }

            // Handle register-related actions
            if let Some(register_action) = action.downcast_ref::<RegisterAction>() {
                match register_action {
                    RegisterAction::NavigateToLogin => {
                        log!("Navigating from register to login screen");
                        self.ui.view(id!(register_screen_view)).set_visible(cx, false);
                        self.ui.view(id!(login_screen_view)).set_visible(cx, true);
                        self.ui.redraw(cx);
                    }
                    RegisterAction::RegistrationSuccess => {
                        log!("Registration successful, transitioning to logged in state");
                        self.app_state.logged_in = true;
                        self.update_login_visibility(cx);
                        self.ui.redraw(cx);
                    }
                    _ => {}
                }
                continue;
            }

            // Handle an action requesting to open the new message context menu.
            if let MessageAction::OpenMessageContextMenu { details, abs_pos } = action.as_widget_action().cast() {
                self.ui.callout_tooltip(id!(app_tooltip)).hide(cx);
                let new_message_context_menu = self.ui.new_message_context_menu(id!(new_message_context_menu));
                let expected_dimensions = new_message_context_menu.show(cx, details);
                // Ensure the context menu does not spill over the window's bounds.
                let rect = self.ui.window(id!(main_window)).area().rect(cx);
                let pos_x = min(abs_pos.x, rect.size.x - expected_dimensions.x);
                let pos_y = min(abs_pos.y, rect.size.y - expected_dimensions.y);
                new_message_context_menu.apply_over(cx, live! {
                    main_content = { margin: { left: (pos_x), top: (pos_y) } }
                });
                self.ui.redraw(cx);
                continue;
            }

            if let Some(AppStateAction::RestoreAppStateFromPersistentState(app_state)) = action.downcast_ref() {
                // Ignore the `logged_in` state that was stored persistently.
                let logged_in_actual = self.app_state.logged_in;
                self.app_state = app_state.clone();
                self.app_state.logged_in = logged_in_actual;
                cx.action(MainDesktopUiAction::LoadDockFromAppState);
            }

            if let RoomsListAction::Selected(selected_room) = action.as_widget_action().cast() {
                // A room has been selected, update the app state and navigate to the main content view.
                let display_name = room_name_or_id(selected_room.room_name(), selected_room.room_id());
                self.app_state.selected_room = Some(selected_room);
                // Set the Stack Navigation header to show the name of the newly-selected room.
                self.ui
                    .label(id!(main_content_view.header.content.title_container.title))
                    .set_text(cx, &display_name);

                // Navigate to the main content view
                cx.widget_action(
                    self.ui.widget_uid(),
                    &Scope::default().path,
                    StackNavigationAction::Push(live_id!(main_content_view))
                );
                self.ui.redraw(cx);
                continue;
            }

            // Handle actions that instruct us to update the top-level app state.
            match action.as_widget_action().cast() {
                AppStateAction::RoomFocused(selected_room) => {
                    self.app_state.selected_room = Some(selected_room.clone());
                    continue;
                }
                AppStateAction::FocusNone => {
                    self.app_state.selected_room = None;
                    continue;
                }
                AppStateAction::UpgradedInviteToJoinedRoom(room_id) => {
                    if let Some(selected_room) = self.app_state.selected_room.as_mut() {
                        let did_upgrade = selected_room.upgrade_invite_to_joined(&room_id);
                        // Updating the AppState's selected room and issuing a redraw
                        // will cause the MainMobileUI to redraw the newly-joined room.
                        if did_upgrade {
                            self.ui.redraw(cx);
                        }
                    }
                    continue;
                }
                _ => {}
            }

            // Handle actions for showing or hiding the tooltip.
            match action.as_widget_action().cast() {
                TooltipAction::HoverIn {
                    widget_rect,
                    text,
                    text_color,
                    bg_color,
                } => {
                    // Don't show any tooltips if the message context menu is currently shown.
                    if self.ui.new_message_context_menu(id!(new_message_context_menu)).is_currently_shown(cx) {
                        self.ui.callout_tooltip(id!(app_tooltip)).hide(cx);
                    }
                    else {
                        self.ui.callout_tooltip(id!(app_tooltip)).show_with_options(
                            cx,
                            &text,
                            CalloutTooltipOptions {
                                widget_rect,
                                text_color,
                                bg_color,
                            },
                        );
                    }
                    continue;
                }
                TooltipAction::HoverOut => {
                    self.ui.callout_tooltip(id!(app_tooltip)).hide(cx);
                    continue;
                }
                _ => {}
            }

            // Handle actions needed to open/close the join/leave room modal.
            match action.downcast_ref() {
                Some(JoinLeaveRoomModalAction::Open(kind)) => {
                    self.ui.join_leave_room_modal(id!(join_leave_modal_inner)).set_kind(cx, kind.clone());
                    self.ui.modal(id!(join_leave_modal)).open(cx);
                    continue;
                }
                Some(JoinLeaveRoomModalAction::Close { was_internal, .. }) => {
                    if *was_internal {
                        self.ui.modal(id!(join_leave_modal)).close(cx);
                    }
                    continue;
                }
                _ => {}
            }

            // `VerificationAction`s come from a background thread, so they are NOT widget actions.
            // Therefore, we cannot use `as_widget_action().cast()` to match them.
            //
            // Note: other verification actions are handled by the verification modal itself.
            if let Some(VerificationAction::RequestReceived(state)) = action.downcast_ref() {
                self.ui.verification_modal(id!(verification_modal_inner))
                    .initialize_with_data(cx, state.clone());
                self.ui.modal(id!(verification_modal)).open(cx);
                continue;
            }
            if let Some(VerificationModalAction::Close) = action.downcast_ref() {
                self.ui.modal(id!(verification_modal)).close(cx);
                continue;
            }

            // Handle actions to open/close the TSP verification modal.
            #[cfg(feature = "tsp")] {
                use std::ops::Deref;
                use crate::tsp::{tsp_verification_modal::{TspVerificationModalAction, TspVerificationModalWidgetRefExt}, TspIdentityAction};

                if let Some(TspIdentityAction::ReceivedDidAssociationRequest { details, wallet_db }) = action.downcast_ref() {
                    self.ui.tsp_verification_modal(id!(tsp_verification_modal_inner))
                        .initialize_with_details(cx, details.clone(), wallet_db.deref().clone());
                    self.ui.modal(id!(tsp_verification_modal)).open(cx);
                    continue;
                }
                if let Some(TspVerificationModalAction::Close) = action.downcast_ref() {
                    self.ui.modal(id!(tsp_verification_modal)).close(cx);
                    continue;
                }
            }

            // // message source modal handling.
            // match action.as_widget_action().cast() {
            //     MessageAction::MessageSourceModalOpen { room_id: _, event_id: _, original_json: _ } => {
            //        // self.ui.message_source(id!(message_source_modal_inner)).initialize_with_data(room_id, event_id, original_json);
            //        // self.ui.modal(id!(message_source_modal)).open(cx);
            //     }
            //     MessageAction::MessageSourceModalClose => {
            //         self.ui.modal(id!(message_source_modal)).close(cx);
            //     }
            //     _ => {}
            // }
        }
    }
}

/// Clears all thread-local UI caches (user profiles, invited rooms, and timeline states).
/// The `cx` parameter ensures that these thread-local caches are cleared on the main UI thread, 
fn clear_all_app_state(cx: &mut Cx) {
    clear_user_profile_cache(cx);
    clear_all_invited_rooms(cx);
    clear_timeline_states(cx);
    clear_avatar_cache(cx);
}

impl AppMain for App {
    fn handle_event(&mut self, cx: &mut Cx, event: &Event) {
        // if let Event::WindowGeomChange(geom) = event {
        //     log!("App::handle_event(): Window geometry changed: {:?}", geom);
        // }

        if let Event::Shutdown = event {
            let window_ref = self.ui.window(id!(main_window));
            if let Err(e) = persistence::save_window_state(window_ref, cx) {
                error!("Failed to save window state. Error: {e}");
            }
            if let Some(user_id) = current_user_id() {
                let app_state = self.app_state.clone();
                if let Err(e) = persistence::save_app_state(app_state, user_id) {
                    error!("Failed to save app state. Error: {e}");
                }
            }
            #[cfg(feature = "tsp")] {
                // Save the TSP wallet state, if it exists, with a 3-second timeout.
                let tsp_state = std::mem::take(&mut *crate::tsp::tsp_state_ref().lock().unwrap());
                let res = crate::sliding_sync::block_on_async_with_timeout(
                    Some(std::time::Duration::from_secs(3)),
                    async move {
                        match tsp_state.close_and_serialize().await {
                            Ok(saved_state) => match persistence::save_tsp_state_async(saved_state).await {
                                Ok(_) => { }
                                Err(e) => error!("Failed to save TSP wallet state. Error: {e}"),
                            }
                            Err(e) => error!("Failed to close and serialize TSP wallet state. Error: {e}"),
                        }
                    },
                );
                if let Err(_e) = res {
                    error!("Failed to save TSP wallet state before app shutdown. Error: Timed Out.");
                }
            }
        }
        
        // Forward events to the MatchEvent trait implementation.
        self.match_event(cx, event);
        let scope = &mut Scope::with_data(&mut self.app_state);
        self.ui.handle_event(cx, event, scope);

        /*
         * TODO: I'd like for this to work, but it doesn't behave as expected.
         *       The context menu fails to draw properly when a draw event is passed to it.
         *       Also, once we do get this to work, we should remove the
         *       Hit::FingerScroll event handler in the new_message_context_menu widget.
         *
        // We only forward "interactive hit" events to the underlying UI view
        // if none of the various overlay views are visible.
        // Currently, the only overlay view that captures interactive events is
        // the new message context menu.
        // We always forward "non-interactive hit" events to the inner UI view.
        // We check which overlay views are visible in the order of those views' z-ordering,
        // such that the top-most views get a chance to handle the event first.

        let new_message_context_menu = self.ui.new_message_context_menu(id!(new_message_context_menu));
        let is_interactive_hit = utils::is_interactive_hit_event(event);
        let is_pane_shown: bool;
        if new_message_context_menu.is_currently_shown(cx) {
            is_pane_shown = true;
            new_message_context_menu.handle_event(cx, event, scope);
        }
        else {
            is_pane_shown = false;
        }

        if !is_pane_shown || !is_interactive_hit {
            // Forward the event to the inner UI view.
            self.ui.handle_event(cx, event, scope);
        }
         *
         */
    }
}

impl App {
    fn update_login_visibility(&self, cx: &mut Cx) {
        let show_login = !self.app_state.logged_in;
        if !show_login {
            self.ui
                .modal(id!(login_screen_view.login_screen.login_status_modal))
                .close(cx);
        }
        self.ui.view(id!(login_screen_view)).set_visible(cx, show_login);
        self.ui.view(id!(register_screen_view)).set_visible(cx, false);
        self.ui.view(id!(home_screen_view)).set_visible(cx, !show_login);
    }
}

/// App-wide state that is stored persistently across multiple app runs
/// and shared/updated across various parts of the app.
#[derive(Clone, Default, Debug, DeRon, SerRon)]
pub struct AppState {
    /// The currently-selected room, which is highlighted (selected) in the RoomsList
    /// and considered "active" in the main rooms screen.
    pub selected_room: Option<SelectedRoom>,
    /// A saved "snapshot" of the dock's UI state.
    pub saved_dock_state: SavedDockState,
    /// Whether a user is currently logged in to Robrix or not.
    pub logged_in: bool,
}

/// A snapshot of the main dock: all state needed to restore the dock tabs/layout.
#[derive(Clone, Default, Debug, DeRon, SerRon)]
pub struct SavedDockState {
    /// All items contained in the dock, keyed by their LiveId.
    pub dock_items: HashMap<LiveId, DockItem>,
    /// The rooms that are currently open, keyed by the LiveId of their tab.
    pub open_rooms: HashMap<LiveId, SelectedRoom>,
    /// The order in which the rooms were opened, in chronological order
    /// from first opened (at the beginning) to last opened (at the end).
    pub room_order: Vec<SelectedRoom>,
}

/// Represents a room currently or previously selected by the user.
///
/// One `SelectedRoom` is considered equal to another if their `room_id`s are equal.
#[derive(Clone, Debug, SerRon, DeRon)]
pub enum SelectedRoom {
    JoinedRoom {
        room_id: OwnedRoomIdRon,
        room_name: Option<String>,
    },
    InvitedRoom {
        room_id: OwnedRoomIdRon,
        room_name: Option<String>,
    },
}

impl SelectedRoom {
    pub fn room_id(&self) -> &OwnedRoomId {
        match self {
            SelectedRoom::JoinedRoom { room_id, .. } => room_id,
            SelectedRoom::InvitedRoom { room_id, .. } => room_id,
        }
    }

    pub fn room_name(&self) -> Option<&String> {
        match self {
            SelectedRoom::JoinedRoom { room_name, .. } => room_name.as_ref(),
            SelectedRoom::InvitedRoom { room_name, .. } => room_name.as_ref(),
        }
    }

    /// Upgrades this room from an invite to a joined room
    /// if its `room_id` matches the given `room_id`.
    ///
    /// Returns `true` if the room was an `InvitedRoom` with the same `room_id`
    /// that was successfully upgraded to a `JoinedRoom`;
    /// otherwise, returns `false`.
    pub fn upgrade_invite_to_joined(&mut self, room_id: &RoomId) -> bool {
        match self {
            SelectedRoom::InvitedRoom { room_id: id, room_name } if id.0 == room_id => {
                let name = room_name.take();
                *self = SelectedRoom::JoinedRoom {
                    room_id: id.clone(),
                    room_name: name,
                };
                true
            }
            _ => false,
        }
    }
}
impl PartialEq for SelectedRoom {
    fn eq(&self, other: &Self) -> bool {
        self.room_id() == other.room_id()
    }
}
impl Eq for SelectedRoom {}

/// Actions sent to the top-level App in order to update / restore its [`AppState`].
#[derive(Clone, Debug, DefaultNone)]
pub enum AppStateAction {
    /// The given room was focused (selected).
    RoomFocused(SelectedRoom),
    /// Resets the focus to none, meaning that no room is selected.
    FocusNone,
    /// The given room has successfully been upgraded from being displayed
    /// as an InviteScreen to a RoomScreen.
    UpgradedInviteToJoinedRoom(OwnedRoomId),
    /// The app state was restored from persistent storage.
    RestoreAppStateFromPersistentState(AppState),
    /// The given room was successfully loaded from the homeserver
    /// and is now known to our client.
    ///
    /// The RoomScreen for this room can now fully display the room's timeline.
    RoomLoadedSuccessfully(OwnedRoomId),
    None,
}<|MERGE_RESOLUTION|>--- conflicted
+++ resolved
@@ -102,14 +102,10 @@
                             visible: true
                             login_screen = <LoginScreen> {}
                         }
-<<<<<<< HEAD
                         register_screen_view = <View> {
                             visible: false
                             register_screen = <RegisterScreen> {}
                         }
-=======
-
->>>>>>> f5d9a04d
                         <PopupList> {}
                         
                         // Context menus should be shown in front of other UI elements,
