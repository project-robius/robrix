//! The top-level application content.
//!
//! See `handle_startup()` for the first code that runs on app startup.

// Ignore clippy warnings in `DeRon` macro derive bodies.
#![allow(clippy::question_mark)]

use std::collections::HashMap;
use makepad_widgets::{makepad_micro_serde::*, *};
use matrix_sdk::ruma::{OwnedRoomId, RoomId};
use crate::{
<<<<<<< HEAD
    home::{main_desktop_ui::MainDesktopUiAction, new_message_context_menu::NewMessageContextMenuWidgetRefExt, room_screen::MessageAction, rooms_list::{RoomsListAction, RoomsListRef}}, login::login_screen::LoginAction, media_cache::MediaCache, shared::{callout_tooltip::{CalloutTooltipOptions, CalloutTooltipWidgetRefExt, TooltipAction}, message_search_input_bar::MessageSearchAction, popup_list::PopupNotificationAction}, utils::room_name_or_id, verification::VerificationAction, verification_modal::{VerificationModalAction, VerificationModalWidgetRefExt}
=======
    home::{main_desktop_ui::MainDesktopUiAction, new_message_context_menu::NewMessageContextMenuWidgetRefExt, room_screen::MessageAction, rooms_list::RoomsListAction}, join_leave_room_modal::{JoinLeaveRoomModalAction, JoinLeaveRoomModalWidgetRefExt}, login::login_screen::LoginAction, persistent_state::{load_window_state, save_room_panel, save_window_state}, shared::callout_tooltip::{CalloutTooltipOptions, CalloutTooltipWidgetRefExt, TooltipAction}, sliding_sync::current_user_id, utils::{room_name_or_id, OwnedRoomIdRon}, verification::VerificationAction, verification_modal::{VerificationModalAction, VerificationModalWidgetRefExt}
>>>>>>> 26f735ed
};
use serde::{self, Deserialize, Serialize};

use std::sync::{Arc, Mutex};

live_design! {
    use link::theme::*;
    use link::shaders::*;
    use link::widgets::*;

    use crate::shared::styles::*;
    use crate::home::home_screen::HomeScreen;
    use crate::verification_modal::VerificationModal;
    use crate::join_leave_room_modal::JoinLeaveRoomModal;
    use crate::login::login_screen::LoginScreen;
    use crate::shared::popup_list::PopupList;
    use crate::home::new_message_context_menu::*;
    use crate::shared::callout_tooltip::CalloutTooltip;


    APP_TAB_COLOR = #344054
    APP_TAB_COLOR_HOVER = #636e82
    APP_TAB_COLOR_ACTIVE = #091

    AppTab = <RadioButton> {
        width: Fit,
        height: Fill,
        flow: Down,
        align: {x: 0.5, y: 0.5},

        icon_walk: {width: 20, height: 20, margin: 0.0}
        label_walk: {margin: 0.0}

        draw_bg: {
            radio_type: Tab,

            // Draws a horizontal line under the tab when selected or hovered.
            fn pixel(self) -> vec4 {
                let sdf = Sdf2d::viewport(self.pos * self.rect_size);
                sdf.box(
                    20.0,
                    self.rect_size.y - 2.5,
                    self.rect_size.x - 40,
                    self.rect_size.y - 4,
                    0.5
                );
                sdf.fill(
                    mix(
                        mix(
                            #0000,
                            (APP_TAB_COLOR_HOVER),
                            self.hover
                        ),
                        (APP_TAB_COLOR_ACTIVE),
                        self.active
                    )
                );
                return sdf.result;
            }
        }

        draw_text: {
            color: (APP_TAB_COLOR)
            color_hover: (APP_TAB_COLOR_HOVER)
            color_active: (APP_TAB_COLOR_ACTIVE)

            fn get_color(self) -> vec4 {
                return mix(
                    mix(
                        self.color,
                        self.color_hover,
                        self.hover
                    ),
                    self.color_active,
                    self.active
                )
            }
        }

        draw_icon: {
            instance color: (APP_TAB_COLOR)
            instance color_hover: (APP_TAB_COLOR_HOVER)
            instance color_active: (APP_TAB_COLOR_ACTIVE)
            fn get_color(self) -> vec4 {
                return mix(
                    mix(
                        self.color,
                        self.color_hover,
                        self.hover
                    ),
                    self.color_active,
                    self.selected
                )
            }
        }
    }

    App = {{App}} {
        ui: <Root>{
            main_window = <Window> {
                window: {inner_size: vec2(1280, 800), title: "Robrix"},
                pass: {clear_color: #FFFFFF00}
                caption_bar = {
                    caption_label = {
                        label = {
                            margin: {left: 65},
                            align: {x: 0.5},
                            text: "Robrix",
                            draw_text: {color: (COLOR_TEXT)}
                        }
                    }
                    windows_buttons = {
                        // Note: these are the background colors of the buttons used in Windows:
                        // * idle: Clear, for all three buttons.
                        // * hover: #E9E9E9 for minimize and maximize, #E81123 for close.
                        // * down: either darker (on light mode) or lighter (on dark mode).
                        //
                        // However, the DesktopButton widget doesn't support drawing a background color yet,
                        // so these colors are the colors of the icon itself, not the background highlight.
                        // When it supports that, we will keep the icon color always black,
                        // and change the background color instead based on the above colors.
                        min   = { draw_bg: {color: #0, color_hover: #9, color_down: #3} }
                        max   = { draw_bg: {color: #0, color_hover: #9, color_down: #3} }
                        close = { draw_bg: {color: #0, color_hover: #E81123, color_down: #FF0015} }
                    }
                    draw_bg: {color: #F3F3F3},
                }
            

                body = {
                    padding: 0,

                    // A wrapper view for showing top-level app modals/dialogs/popups
                    <View> {
                        width: Fill, height: Fill,
                        flow: Overlay,
                        home_screen_view = <View> {
                            visible: false
                            home_screen = <HomeScreen> {}
                        }
                        join_leave_modal = <Modal> {
                            content: {
                                join_leave_modal_inner = <JoinLeaveRoomModal> {}
                            }
                        }
                        login_screen_view = <View> {
                            visible: true
                            login_screen = <LoginScreen> {}
                        }
                        app_tooltip = <CalloutTooltip> {}
                        <PopupList> {}

                        // Context menus should be shown above other UI elements,
                        // but beneath the verification modal.
                        new_message_context_menu = <NewMessageContextMenu> { }

                        // We want the verification modal to always show up on top of
                        // all other elements when an incoming verification request is received.
                        verification_modal = <Modal> {
                            content: {
                                verification_modal_inner = <VerificationModal> {}
                            }
                        }
                    }
                } // end of body
            }
        }
    }
}

app_main!(App);

#[derive(Live)]
pub struct App {
    #[live]
    ui: WidgetRef,

    #[rust]
    app_state: AppState,
}

impl LiveRegister for App {
    fn live_register(cx: &mut Cx) {
        // Order matters here, as some widget definitions depend on others.
        // `makepad_widgets` must be registered first,
        // then `shared`` widgets (in which styles are defined),
        // then other modules widgets.
        makepad_widgets::live_design(cx);
        crate::shared::live_design(cx);
        crate::room::live_design(cx);
<<<<<<< HEAD
        crate::right_panel::live_design(cx);
=======
        crate::join_leave_room_modal::live_design(cx);
>>>>>>> 26f735ed
        crate::verification_modal::live_design(cx);
        crate::home::live_design(cx);
        crate::profile::live_design(cx);
        crate::login::live_design(cx);
    }
}

impl LiveHook for App {
    fn after_update_from_doc(&mut self, cx: &mut Cx) {
        self.update_login_visibility(cx);
    }
}

impl MatchEvent for App {
    fn handle_startup(&mut self, cx: &mut Cx) {
        // Initialize the project directory here from the main UI thread
        // such that background threads/tasks will be able to can access it.
        let _app_data_dir = crate::app_data_dir();
        log!("App::handle_startup(): app_data_dir: {:?}", _app_data_dir);

        self.update_login_visibility(cx);

        log!("App::handle_startup(): starting matrix sdk loop");
        crate::sliding_sync::start_matrix_tokio().unwrap();
        if let Err(e) = load_window_state(self.ui.window(id!(main_window)), cx) {
            error!("Failed to load window state: {}", e);
        }
    }

    fn handle_actions(&mut self, cx: &mut Cx, actions: &Actions) {
        for action in actions {
            if let Some(LoginAction::LoginSuccess) = action.downcast_ref() {
                log!("Received LoginAction::LoginSuccess, hiding login view.");
                self.app_state.logged_in = true;
                self.update_login_visibility(cx);
                self.ui.redraw(cx);
                continue;
            }

            // Handle an action requesting to open the new message context menu.
            if let MessageAction::OpenMessageContextMenu { details, abs_pos } = action.as_widget_action().cast() {
                self.ui.callout_tooltip(id!(app_tooltip)).hide(cx);
                let new_message_context_menu = self.ui.new_message_context_menu(id!(new_message_context_menu));
                let expected_dimensions = new_message_context_menu.show(cx, details);
                // Ensure the context menu does not spill over the window's bounds.
                let rect = self.ui.window(id!(main_window)).area().rect(cx);
                let pos_x = min(abs_pos.x, rect.size.x - expected_dimensions.x);
                let pos_y = min(abs_pos.y, rect.size.y - expected_dimensions.y);
                new_message_context_menu.apply_over(cx, live! {
                    main_content = { margin: { left: (pos_x), top: (pos_y) } }
                });
                self.ui.redraw(cx);
                continue;
            }

            if let Some(RoomsPanelRestoreAction::RestoreDockFromPersistentState(rooms_panel_state)) = action.downcast_ref() {
                self.app_state.saved_dock_state = rooms_panel_state.clone();
                cx.action(MainDesktopUiAction::LoadDockFromAppState);
            }
            if let RoomsListAction::Selected(selected_room) = action.as_widget_action().cast() {
                // A room has been selected, update the app state and navigate to the main content view.
                let display_name = room_name_or_id(selected_room.room_name(), selected_room.room_id());
                self.app_state.selected_room = Some(selected_room);
                // Set the Stack Navigation header to show the name of the newly-selected room.
                self.ui
                    .label(id!(main_content_view.header.content.title_container.title))
                    .set_text(cx, &display_name);

                // Navigate to the main content view
                cx.widget_action(
                    self.ui.widget_uid(),
                    &Scope::default().path,
                    StackNavigationAction::NavigateTo(live_id!(main_content_view))
                );
                self.ui.view(id!(message_search_input_view)).set_visible(cx, true);
                self.ui.redraw(cx);
                continue;
            }

            match action.as_widget_action().cast() {
                AppStateAction::RoomFocused(selected_room) => {
                    self.app_state.selected_room = Some(selected_room.clone());
                    continue;
                }
                AppStateAction::FocusNone => {
                    self.app_state.selected_room = None;
<<<<<<< HEAD
                    self.ui.view(id!(message_search_input_view)).set_visible(cx, false);
=======
                    continue;
>>>>>>> 26f735ed
                }
                AppStateAction::UpgradedInviteToJoinedRoom(room_id) => {
                    if let Some(selected_room) = self.app_state.selected_room.as_mut() {
                        let did_upgrade = selected_room.upgrade_invite_to_joined(&room_id);
                        // Updating the AppState's selected room and issuing a redraw
                        // will cause the MainMobileUI to redraw the newly-joined room.
                        if did_upgrade {
                            self.ui.redraw(cx);
                        }
                    }
                    continue;
                }
                _ => {}
            }

            match action.as_widget_action().cast() {
                TooltipAction::HoverIn {
                    widget_rect,
                    text,
                    text_color,
                    bg_color,
                } => {
                    // Don't show any tooltips if the message context menu is currently shown.
                    if self.ui.new_message_context_menu(id!(new_message_context_menu)).is_currently_shown(cx) {
                        self.ui.callout_tooltip(id!(app_tooltip)).hide(cx);
                    }
                    else {
                        self.ui.callout_tooltip(id!(app_tooltip)).show_with_options(
                            cx,
                            &text,
                            CalloutTooltipOptions {
                                widget_rect,
                                text_color,
                                bg_color,
                            },
                        );
                    }
                    continue;
                }
                TooltipAction::HoverOut => {
                    self.ui.callout_tooltip(id!(app_tooltip)).hide(cx);
                    continue;
                }
                _ => {}
            }

            // Handle actions needed to open/close the join/leave room modal.
            match action.downcast_ref() {
                Some(JoinLeaveRoomModalAction::Open(kind)) => {
                    self.ui.join_leave_room_modal(id!(join_leave_modal_inner)).set_kind(cx, kind.clone());
                    self.ui.modal(id!(join_leave_modal)).open(cx);
                    continue;
                }
                Some(JoinLeaveRoomModalAction::Close { was_internal, .. }) => {
                    if *was_internal {
                        self.ui.modal(id!(join_leave_modal)).close(cx);
                    }
                    continue;
                }
                _ => {}
            }

            // `VerificationAction`s come from a background thread, so they are NOT widget actions.
            // Therefore, we cannot use `as_widget_action().cast()` to match them.
            //
            // Note: other verification actions are handled by the verification modal itself.
            if let Some(VerificationAction::RequestReceived(state)) = action.downcast_ref() {
                self.ui.verification_modal(id!(verification_modal_inner))
                    .initialize_with_data(cx, state.clone());
                self.ui.modal(id!(verification_modal)).open(cx);
                continue;
            }
            if let Some(VerificationModalAction::Close) = action.downcast_ref() {
                self.ui.modal(id!(verification_modal)).close(cx);
                continue;
            }

            // // message source modal handling.
            // match action.as_widget_action().cast() {
            //     MessageAction::MessageSourceModalOpen { room_id: _, event_id: _, original_json: _ } => {
            //        // self.ui.message_source(id!(message_source_modal_inner)).initialize_with_data(room_id, event_id, original_json);
            //        // self.ui.modal(id!(message_source_modal)).open(cx);
            //     }
            //     MessageAction::MessageSourceModalClose => {
            //         self.ui.modal(id!(message_source_modal)).close(cx);
            //     }
            //     _ => {}
            // }
            match action.as_widget_action().cast() {
                MessageSearchAction::Click(_) => {
                    // there is apply error in desktop view
                    self.ui
                        .view(id!(main_content_view.header.content.message_search_input_mobile_view))
                        .apply_over(cx, live!{
                            width: 220
                        });
                }
                MessageSearchAction::Clear => {
                    self.ui
                        .view(id!(main_content_view.header.content.message_search_input_mobile_view))
                        .apply_over(cx, live!{
                            width: 150
                        });
                }
                _ => {}
            }
            // Monitor for DockSave action which will be triggered by selection of the room for setting the visibility of the message search input.
            if let Some(MainDesktopUiAction::DockSave) = action.downcast_ref() {
                if self.app_state.selected_room.is_some() {
                    self.ui.view(id!(message_search_input_view)).set_visible(cx, true);
                } else {
                    self.ui.view(id!(message_search_input_view)).set_visible(cx, false);
                }
            }
        }
    }
}

impl AppMain for App {
    fn handle_event(&mut self, cx: &mut Cx, event: &Event) {
        if let Event::Shutdown = event {
            let window_ref = self.ui.window(id!(main_window));
            if let Err(e) = save_window_state(window_ref, cx) {
                error!("Failed to save window state. Error details: {}", e);
            }
            if let Some(user_id) = current_user_id() {
                let rooms_panel = self.app_state.saved_dock_state.clone();
                if let Err(e) = save_room_panel(rooms_panel, user_id) {
                    error!("Failed to save room panel. Error details: {}", e);
                }
            }
        }
        
        // Forward events to the MatchEvent trait implementation.
        self.match_event(cx, event);
        let scope = &mut Scope::with_data(&mut self.app_state);
        self.ui.handle_event(cx, event, scope);

        /*
         * TODO: I'd like for this to work, but it doesn't behave as expected.
         *       The context menu fails to draw properly when a draw event is passed to it.
         *       Also, once we do get this to work, we should remove the
         *       Hit::FingerScroll event handler in the new_message_context_menu widget.
         *
        // We only forward "interactive hit" events to the underlying UI view
        // if none of the various overlay views are visible.
        // Currently, the only overlay view that captures interactive events is
        // the new message context menu.
        // We always forward "non-interactive hit" events to the inner UI view.
        // We check which overlay views are visible in the order of those views' z-ordering,
        // such that the top-most views get a chance to handle the event first.

        let new_message_context_menu = self.ui.new_message_context_menu(id!(new_message_context_menu));
        let is_interactive_hit = utils::is_interactive_hit_event(event);
        let is_pane_shown: bool;
        if new_message_context_menu.is_currently_shown(cx) {
            is_pane_shown = true;
            new_message_context_menu.handle_event(cx, event, scope);
        }
        else {
            is_pane_shown = false;
        }

        if !is_pane_shown || !is_interactive_hit {
            // Forward the event to the inner UI view.
            self.ui.handle_event(cx, event, scope);
        }
         *
         */
    }
}

impl App {
    fn update_login_visibility(&self, cx: &mut Cx) {
        let show_login = !self.app_state.logged_in;
        if !show_login {
            self.ui
                .modal(id!(login_screen_view.login_screen.login_status_modal))
                .close(cx);
        }
        self.ui.view(id!(login_screen_view)).set_visible(cx, show_login);
        self.ui.view(id!(home_screen_view)).set_visible(cx, !show_login);
    }
}

/// State that is shared across different parts of the Robrix app.
#[derive(Default)]
pub struct AppState {
    /// The currently-selected room, which is highlighted (selected) in the RoomsList
    /// and considered "active" in the main rooms screen.
    pub selected_room: Option<SelectedRoom>,
    /// The saved state of the dock.
    /// This is cloned from the main desktop UI's dock and saved here
    /// when transitioning from the desktop view to mobile view,
    /// and then restored from here back to the main desktop UI's dock
    /// when transitioning from the mobile view back to the desktop view.
    pub saved_dock_state: SavedDockState,
    /// Whether a user is currently logged in to Robrix or not.
    pub logged_in: bool,
<<<<<<< HEAD
    /// The current window geometry.
    pub window_geom: Option<event::WindowGeom>,
    /// The media cache for each room
    pub media_cache: HashMap<OwnedRoomId, Arc<Mutex<MediaCache>>>,
    /// Whether the right panel is currently open.
    pub right_panel_open: bool,
=======
>>>>>>> 26f735ed
}

/// A saved instance of the state of the main desktop UI's dock.
#[derive(Clone, Default, Debug, DeRon, SerRon)]
pub struct SavedDockState {
    /// All items contained in the dock, keyed by their LiveId.
    pub dock_items: HashMap<LiveId, DockItem>,
    /// The rooms that are currently open, keyed by the LiveId of their tab.
    pub open_rooms: HashMap<LiveId, SelectedRoom>,
    /// The order in which the rooms were opened, in chronological order
    /// from first opened (at the beginning) to last opened (at the end).
    pub room_order: Vec<SelectedRoom>,
}

/// Represents a room currently or previously selected by the user.
///
/// One `SelectedRoom` is considered equal to another if their `room_id`s are equal.
#[derive(Clone, Debug, SerRon, DeRon)]
pub enum SelectedRoom {
    JoinedRoom {
        room_id: OwnedRoomIdRon,
        room_name: Option<String>,
    },
    InvitedRoom {
        room_id: OwnedRoomIdRon,
        room_name: Option<String>,
    },
}

impl SelectedRoom {
    pub fn room_id(&self) -> &OwnedRoomId {
        match self {
            SelectedRoom::JoinedRoom { room_id, .. } => room_id,
            SelectedRoom::InvitedRoom { room_id, .. } => room_id,
        }
    }

    pub fn room_name(&self) -> Option<&String> {
        match self {
            SelectedRoom::JoinedRoom { room_name, .. } => room_name.as_ref(),
            SelectedRoom::InvitedRoom { room_name, .. } => room_name.as_ref(),
        }
    }

    /// Upgrades this room from an invite to a joined room
    /// if its `room_id` matches the given `room_id`.
    ///
    /// Returns `true` if the room was an `InvitedRoom` with the same `room_id`
    /// that was successfully upgraded to a `JoinedRoom`;
    /// otherwise, returns `false`.
    pub fn upgrade_invite_to_joined(&mut self, room_id: &RoomId) -> bool {
        match self {
            SelectedRoom::InvitedRoom { room_id: id, room_name } if id.0 == room_id => {
                let name = room_name.take();
                *self = SelectedRoom::JoinedRoom {
                    room_id: id.clone(),
                    room_name: name,
                };
                true
            }
            _ => false,
        }
    }
}
impl PartialEq for SelectedRoom {
    fn eq(&self, other: &Self) -> bool {
        self.room_id() == other.room_id()
    }
}
impl Eq for SelectedRoom {}

/// Actions sent to the top-level App in order to update its [`AppState`].
#[derive(Clone, Debug, DefaultNone)]
pub enum AppStateAction {
    /// The given room was focused (selected).
    RoomFocused(SelectedRoom),
    /// Resets the focus to none, meaning that no room is selected.
    FocusNone,
    /// The given room has successfully been upgraded from being displayed
    /// as an InviteScreen to a RoomScreen.
    UpgradedInviteToJoinedRoom(OwnedRoomId),
    None,
}

/// Action related to restoring the main dock and RoomScreen widgets from storage.
#[derive(Debug, DefaultNone)]
pub enum RoomsPanelRestoreAction {
    /// The previously-saved state of the rooms panel & dock was loaded from storage
    /// and is now ready to be restored to the dock UI widget.
    ///
    /// This will be handled by the top-level App and by each RoomScreen.
    ///
    /// Note: there is no SaveDockToPersistentState variant.
    /// The dock state is saved to persistent in the Event::Shutdown handler directly.
    RestoreDockFromPersistentState(SavedDockState),
    /// The given room was successfully loaded from the homeserver
    /// and is now known to our client.
    ///
    /// The RoomScreen for this room can now fully display the room's timeline.
    Success(OwnedRoomId),
    None,
}

#[derive(Default, Debug, Clone, PartialEq, Serialize, Deserialize)]
/// The state of the window geometry
pub struct WindowGeomState {
    /// A tuple containing the window's width and height.
    pub inner_size: (f64, f64),
    /// A tuple containing the window's x and y position.
    pub position: (f64, f64),
    /// Maximise fullscreen if true.
    pub is_fullscreen: bool,
}<|MERGE_RESOLUTION|>--- conflicted
+++ resolved
@@ -9,15 +9,9 @@
 use makepad_widgets::{makepad_micro_serde::*, *};
 use matrix_sdk::ruma::{OwnedRoomId, RoomId};
 use crate::{
-<<<<<<< HEAD
-    home::{main_desktop_ui::MainDesktopUiAction, new_message_context_menu::NewMessageContextMenuWidgetRefExt, room_screen::MessageAction, rooms_list::{RoomsListAction, RoomsListRef}}, login::login_screen::LoginAction, media_cache::MediaCache, shared::{callout_tooltip::{CalloutTooltipOptions, CalloutTooltipWidgetRefExt, TooltipAction}, message_search_input_bar::MessageSearchAction, popup_list::PopupNotificationAction}, utils::room_name_or_id, verification::VerificationAction, verification_modal::{VerificationModalAction, VerificationModalWidgetRefExt}
-=======
     home::{main_desktop_ui::MainDesktopUiAction, new_message_context_menu::NewMessageContextMenuWidgetRefExt, room_screen::MessageAction, rooms_list::RoomsListAction}, join_leave_room_modal::{JoinLeaveRoomModalAction, JoinLeaveRoomModalWidgetRefExt}, login::login_screen::LoginAction, persistent_state::{load_window_state, save_room_panel, save_window_state}, shared::callout_tooltip::{CalloutTooltipOptions, CalloutTooltipWidgetRefExt, TooltipAction}, sliding_sync::current_user_id, utils::{room_name_or_id, OwnedRoomIdRon}, verification::VerificationAction, verification_modal::{VerificationModalAction, VerificationModalWidgetRefExt}
->>>>>>> 26f735ed
 };
 use serde::{self, Deserialize, Serialize};
-
-use std::sync::{Arc, Mutex};
 
 live_design! {
     use link::theme::*;
@@ -204,11 +198,8 @@
         makepad_widgets::live_design(cx);
         crate::shared::live_design(cx);
         crate::room::live_design(cx);
-<<<<<<< HEAD
+        crate::join_leave_room_modal::live_design(cx);
         crate::right_panel::live_design(cx);
-=======
-        crate::join_leave_room_modal::live_design(cx);
->>>>>>> 26f735ed
         crate::verification_modal::live_design(cx);
         crate::home::live_design(cx);
         crate::profile::live_design(cx);
@@ -295,11 +286,7 @@
                 }
                 AppStateAction::FocusNone => {
                     self.app_state.selected_room = None;
-<<<<<<< HEAD
-                    self.ui.view(id!(message_search_input_view)).set_visible(cx, false);
-=======
                     continue;
->>>>>>> 26f735ed
                 }
                 AppStateAction::UpgradedInviteToJoinedRoom(room_id) => {
                     if let Some(selected_room) = self.app_state.selected_room.as_mut() {
@@ -389,7 +376,7 @@
             //     _ => {}
             // }
             match action.as_widget_action().cast() {
-                MessageSearchAction::Click(_) => {
+                crate::shared::message_search_input_bar::MessageSearchAction::Click(_) => {
                     // there is apply error in desktop view
                     self.ui
                         .view(id!(main_content_view.header.content.message_search_input_mobile_view))
@@ -397,7 +384,7 @@
                             width: 220
                         });
                 }
-                MessageSearchAction::Clear => {
+                crate::shared::message_search_input_bar::MessageSearchAction::Clear => {
                     self.ui
                         .view(id!(main_content_view.header.content.message_search_input_mobile_view))
                         .apply_over(cx, live!{
@@ -407,7 +394,7 @@
                 _ => {}
             }
             // Monitor for DockSave action which will be triggered by selection of the room for setting the visibility of the message search input.
-            if let Some(MainDesktopUiAction::DockSave) = action.downcast_ref() {
+            if let Some(MainDesktopUiAction::SaveDockIntoAppState) = action.downcast_ref() {
                 if self.app_state.selected_room.is_some() {
                     self.ui.view(id!(message_search_input_view)).set_visible(cx, true);
                 } else {
@@ -499,15 +486,10 @@
     pub saved_dock_state: SavedDockState,
     /// Whether a user is currently logged in to Robrix or not.
     pub logged_in: bool,
-<<<<<<< HEAD
     /// The current window geometry.
     pub window_geom: Option<event::WindowGeom>,
-    /// The media cache for each room
-    pub media_cache: HashMap<OwnedRoomId, Arc<Mutex<MediaCache>>>,
     /// Whether the right panel is currently open.
     pub right_panel_open: bool,
-=======
->>>>>>> 26f735ed
 }
 
 /// A saved instance of the state of the main desktop UI's dock.
