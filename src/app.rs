use std::collections::HashMap;

use makepad_widgets::*;
use matrix_sdk::ruma::OwnedRoomId;

use crate::{
    home::{main_desktop_ui::RoomsPanelAction, new_message_context_menu::NewMessageContextMenuWidgetRefExt, room_screen::MessageAction, rooms_list::RoomsListAction}, login::login_screen::LoginAction, shared::{callout_tooltip::{CalloutTooltipOptions, CalloutTooltipWidgetRefExt, TooltipAction}, popup_list::PopupNotificationAction}, verification::VerificationAction, verification_modal::{VerificationModalAction, VerificationModalWidgetRefExt}
};

live_design! {
    use link::theme::*;
    use link::shaders::*;
    use link::widgets::*;

    use crate::shared::styles::*;
    use crate::home::home_screen::HomeScreen;
    use crate::profile::my_profile_screen::MyProfileScreen;
    use crate::verification_modal::VerificationModal;
    use crate::image_viewer::ImageViewer;
    use crate::login::login_screen::LoginScreen;
    use crate::shared::popup_list::PopupList;
    use crate::home::new_message_context_menu::*;
    use crate::shared::callout_tooltip::CalloutTooltip;

    APP_TAB_COLOR = #344054
    APP_TAB_COLOR_HOVER = #636e82
    APP_TAB_COLOR_ACTIVE = #091

    AppTab = <RadioButton> {
        width: Fit,
        height: Fill,
        flow: Down,
        align: {x: 0.5, y: 0.5},

        icon_walk: {width: 20, height: 20, margin: 0.0}
        label_walk: {margin: 0.0}

        draw_bg: {
            radio_type: Tab,

            // Draws a horizontal line under the tab when selected or hovered.
            fn pixel(self) -> vec4 {
                let sdf = Sdf2d::viewport(self.pos * self.rect_size);
                sdf.box(
                    20.0,
                    self.rect_size.y - 2.5,
                    self.rect_size.x - 40,
                    self.rect_size.y - 4,
                    0.5
                );
                sdf.fill(
                    mix(
                        mix(
                            #0000,
                            (APP_TAB_COLOR_HOVER),
                            self.hover
                        ),
                        (APP_TAB_COLOR_ACTIVE),
                        self.active
                    )
                );
                return sdf.result;
            }
        }

        draw_text: {
            color: (APP_TAB_COLOR)
            color_hover: (APP_TAB_COLOR_HOVER)
            color_active: (APP_TAB_COLOR_ACTIVE)

            fn get_color(self) -> vec4 {
                return mix(
                    mix(
                        self.color,
                        self.color_hover,
                        self.hover
                    ),
                    self.color_active,
                    self.active
                )
            }
        }

        draw_icon: {
            instance color: (APP_TAB_COLOR)
            instance color_hover: (APP_TAB_COLOR_HOVER)
            instance color_active: (APP_TAB_COLOR_ACTIVE)
            fn get_color(self) -> vec4 {
                return mix(
                    mix(
                        self.color,
                        self.color_hover,
                        self.hover
                    ),
                    self.color_active,
                    self.selected
                )
            }
        }
    }

    App = {{App}} {
        ui: <Window> {
            window: {inner_size: vec2(1280, 800), title: "Robrix"},
            caption_bar = {caption_label = {label = {text: "Robrix"}}}
            pass: {clear_color: #2A}

            body = {
                // A wrapper view for showing top-level app modals/dialogs/popups
                <View> {
                    width: Fill, height: Fill,
                    flow: Overlay,

                    home_screen_view = <View> {
                        visible: false
                        home_screen = <HomeScreen> {}
                    }
                    login_screen_view = <View> {
                        visible: true
                        login_screen = <LoginScreen> {}
                    }
                    app_tooltip = <CalloutTooltip> {}
                    popup = <PopupNotification> {
                        margin: {top: 45, right: 13},
                        content: {
                            <PopupList> {}
                        }
                    }

                    // Context menus should be shown above other UI elements,
                    // but beneath the verification modal.
                    new_message_context_menu = <NewMessageContextMenu> { }

<<<<<<< HEAD
                    image_viewer = <ImageViewer> {}

=======
>>>>>>> b6052c9d
                    // message_source_modal = <Modal> {
                    //     content: {
                    //         message_source_modal_inner = <MessageSourceModal> {}
                    //     }
                    // }

                    // We want the verification modal to always show up on top of
                    // all other elements when an incoming verification request is received.
                    verification_modal = <Modal> {
                        content: {
                            verification_modal_inner = <VerificationModal> {}
                        }
                    }
                }
            } // end of body
        }
    }
}

app_main!(App);

#[derive(Live)]
pub struct App {
    #[live]
    ui: WidgetRef,

    #[rust]
    app_state: AppState,
}

impl LiveRegister for App {
    fn live_register(cx: &mut Cx) {
        // Order matters here, as some widget definitions depend on others.
        // `makepad_widgets` must be registered first,
        // then `shared`` widgets (in which styles are defined),
        // then other modules widgets.
        makepad_widgets::live_design(cx);
        crate::shared::live_design(cx);
        crate::room::live_design(cx);
        crate::verification_modal::live_design(cx);
        crate::home::live_design(cx);
        crate::profile::live_design(cx);
        crate::login::live_design(cx);
        crate::image_viewer::live_design(cx);
    }
}

impl LiveHook for App {
    fn after_update_from_doc(&mut self, cx: &mut Cx) {
        self.update_login_visibility(cx);
    }
}

impl MatchEvent for App {
    fn handle_startup(&mut self, cx: &mut Cx) {
        // Initialize the project directory here from the main UI thread
        // such that background threads/tasks will be able to can access it.
        let _app_data_dir = crate::app_data_dir();
        log!("App::handle_startup(): app_data_dir: {:?}", _app_data_dir);

        self.update_login_visibility(cx);

        log!("App::handle_startup(): starting matrix sdk loop");
        crate::sliding_sync::start_matrix_tokio().unwrap();
    }

    fn handle_actions(&mut self, cx: &mut Cx, actions: &Actions) {
        for action in actions {
            if let Some(LoginAction::LoginSuccess) = action.downcast_ref() {
                log!("Received LoginAction::LoginSuccess, hiding login view.");
                self.app_state.logged_in = true;
                self.update_login_visibility(cx);
                self.ui.redraw(cx);
            }

            // Handle an action requesting to open the new message context menu.
            if let MessageAction::OpenMessageContextMenu { details, abs_pos } = action.as_widget_action().cast() {
                self.ui.callout_tooltip(id!(app_tooltip)).hide(cx);
                let new_message_context_menu = self.ui.new_message_context_menu(id!(new_message_context_menu));
                let expected_dimensions = new_message_context_menu.show(cx, details);
                // Ensure the context menu does not spill over the window's bounds.
                let rect = self.ui.area().rect(cx);
                let pos_x = min(abs_pos.x, rect.size.x - expected_dimensions.x);
                let pos_y = min(abs_pos.y, rect.size.y - expected_dimensions.y);
                new_message_context_menu.apply_over(cx, live! {
                    main_content = { margin: { left: (pos_x), top: (pos_y) } }
                });
                self.ui.redraw(cx);
            }

            match action.downcast_ref() {
                Some(PopupNotificationAction::Open) => {
                    self.ui.popup_notification(id!(popup)).open(cx);
                }
                Some(PopupNotificationAction::Close) => {
                    self.ui.popup_notification(id!(popup)).close(cx);
                }
                _ => {}
            }

            match action.as_widget_action().cast() {
                // A room has been selected, update the app state and navigate to the main content view.
                RoomsListAction::Selected { room_id, room_index: _, room_name } => {
                    self.app_state.rooms_panel.selected_room = Some(SelectedRoom {
                        room_id: room_id.clone(),
                        room_name: room_name.clone(),
                    });

                    let widget_uid = self.ui.widget_uid();
                    // Navigate to the main content view
                    cx.widget_action(
                        widget_uid,
                        &Scope::default().path,
                        StackNavigationAction::NavigateTo(live_id!(main_content_view))
                    );
                    // Update the Stack Navigation header with the room name
                    self.ui.label(id!(main_content_view.header.content.title_container.title))
                        .set_text(cx, &room_name.unwrap_or_else(|| format!("Room ID {}", &room_id)));
                    self.ui.redraw(cx);
                }
                RoomsListAction::None => { }
            }

            match action.as_widget_action().cast() {
                RoomsPanelAction::RoomFocused(selected_room) => {
                    self.app_state.rooms_panel.selected_room = Some(selected_room.clone());
                }
                RoomsPanelAction::FocusNone => {
                    self.app_state.rooms_panel.selected_room = None;
                }
                RoomsPanelAction::None => { }
                _ => {}
            }

            match action.as_widget_action().cast() {
                TooltipAction::HoverIn {
                    widget_rect,
                    text,
                    text_color,
                    bg_color,
                } => {
                    // Don't show any tooltips if the message context menu is currently shown.
                    if self.ui.new_message_context_menu(id!(new_message_context_menu)).is_currently_shown(cx) {
                        self.ui.callout_tooltip(id!(app_tooltip)).hide(cx);
                    }
                    else {
                        self.ui.callout_tooltip(id!(app_tooltip)).show_with_options(
                            cx,
                            &text,
                            CalloutTooltipOptions {
                                widget_rect,
                                text_color,
                                bg_color,
                            },
                        );
                    }
                }
                TooltipAction::HoverOut => {
                    self.ui.callout_tooltip(id!(app_tooltip)).hide(cx);
                }
                _ => {}
            }
            // `VerificationAction`s come from a background thread, so they are NOT widget actions.
            // Therefore, we cannot use `as_widget_action().cast()` to match them.
            //
            // Note: other verification actions are handled by the verification modal itself.
            if let Some(VerificationAction::RequestReceived(state)) = action.downcast_ref() {
                self.ui.verification_modal(id!(verification_modal_inner))
                    .initialize_with_data(cx, state.clone());
                self.ui.modal(id!(verification_modal)).open(cx);
            }
            if let VerificationModalAction::Close = action.as_widget_action().cast() {
                self.ui.modal(id!(verification_modal)).close(cx);
            }

            // // message source modal handling.
            // match action.as_widget_action().cast() {
            //     MessageAction::MessageSourceModalOpen { room_id: _, event_id: _, original_json: _ } => {
            //        // self.ui.message_source(id!(message_source_modal_inner)).initialize_with_data(room_id, event_id, original_json);
            //        // self.ui.modal(id!(message_source_modal)).open(cx);
            //     }
            //     MessageAction::MessageSourceModalClose => {
            //         self.ui.modal(id!(message_source_modal)).close(cx);
            //     }
            //     _ => {}
            // }
        }
    }

    /*
    fn handle_shutdown(&mut self, _cx: &mut Cx) {
        log!("App::handle_shutdown()");
    }
    fn handle_foreground(&mut self, _cx: &mut Cx) {
        log!("App::handle_foreground()");
    }
    fn handle_background(&mut self, _cx: &mut Cx) {
        log!("App::handle_background()");
    }
    fn handle_pause(&mut self, _cx: &mut Cx) {
        log!("App::handle_pause()");
    }
    fn handle_resume(&mut self, _cx: &mut Cx) {
        log!("App::handle_resume()");
    }
    fn handle_app_got_focus(&mut self, _cx: &mut Cx) {
        log!("App::handle_app_got_focus()");
    }
    fn handle_app_lost_focus(&mut self, _cx: &mut Cx) {
        log!("App::handle_app_lost_focus()");
    }
    */
}

impl AppMain for App {
    fn handle_event(&mut self, cx: &mut Cx, event: &Event) {
        if let Event::WindowGeomChange(window_geom_change_event) = event {
            self.app_state.window_geom = Some(window_geom_change_event.new_geom.clone());
        }
        // Forward events to the MatchEvent trait implementation.
        self.match_event(cx, event);
        let scope = &mut Scope::with_data(&mut self.app_state);
        self.ui.handle_event(cx, event, scope);

        /*
         * TODO: I'd like for this to work, but it doesn't behave as expected.
         *       The context menu fails to draw properly when a draw event is passed to it.
         *       Also, once we do get this to work, we should remove the
         *       Hit::FingerScroll event handler in the new_message_context_menu widget.
         *
        // We only forward "interactive hit" events to the underlying UI view
        // if none of the various overlay views are visible.
        // Currently, the only overlay view that captures interactive events is
        // the new message context menu.
        // We always forward "non-interactive hit" events to the inner UI view.
        // We check which overlay views are visible in the order of those views' z-ordering,
        // such that the top-most views get a chance to handle the event first.

        let new_message_context_menu = self.ui.new_message_context_menu(id!(new_message_context_menu));
        let is_interactive_hit = utils::is_interactive_hit_event(event);
        let is_pane_shown: bool;
        if new_message_context_menu.is_currently_shown(cx) {
            is_pane_shown = true;
            new_message_context_menu.handle_event(cx, event, scope);
        }
        else {
            is_pane_shown = false;
        }

        if !is_pane_shown || !is_interactive_hit {
            // Forward the event to the inner UI view.
            self.ui.handle_event(cx, event, scope);
        }
         *
         */
    }
}

impl App {
    fn update_login_visibility(&self, cx: &mut Cx) {
        let show_login = !self.app_state.logged_in;
        if !show_login {
            self.ui
                .modal(id!(login_screen_view.login_screen.login_status_modal))
                .close(cx);
        }
        self.ui.view(id!(login_screen_view)).set_visible(cx, show_login);
        self.ui.view(id!(home_screen_view)).set_visible(cx, !show_login);
    }
}

#[derive(Default, Debug)]
pub struct AppState {
    pub rooms_panel: RoomsPanelState,
    pub logged_in: bool,
    /// The current window geometry.
    pub window_geom: Option<event::WindowGeom>,
}

#[derive(Default, Debug)]
pub struct RoomsPanelState {
    pub selected_room: Option<SelectedRoom>,
    /// The saved dock state
    pub dock_state: HashMap<LiveId, DockItem>,
    /// The rooms that are currently open, keyed by the LiveId of their tab.
    pub open_rooms: HashMap<LiveId, SelectedRoom>,
    /// The order in which the rooms were opened
    pub room_order: Vec<SelectedRoom>,
}

/// Represents a room currently or previously selected by the user.
///
/// One `SelectedRoom` is considered equal to another if their `room_id`s are equal.
#[derive(Clone, Debug)]
pub struct SelectedRoom {
    pub room_id: OwnedRoomId,
    pub room_name: Option<String>,
}
impl PartialEq for SelectedRoom {
    fn eq(&self, other: &Self) -> bool {
        self.room_id == other.room_id
    }
}
impl Eq for SelectedRoom {}<|MERGE_RESOLUTION|>--- conflicted
+++ resolved
@@ -131,11 +131,8 @@
                     // but beneath the verification modal.
                     new_message_context_menu = <NewMessageContextMenu> { }
 
-<<<<<<< HEAD
                     image_viewer = <ImageViewer> {}
 
-=======
->>>>>>> b6052c9d
                     // message_source_modal = <Modal> {
                     //     content: {
                     //         message_source_modal_inner = <MessageSourceModal> {}
