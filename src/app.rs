--- conflicted
+++ resolved
@@ -2,11 +2,7 @@
 use matrix_sdk::ruma::OwnedRoomId;
 
 use crate::{
-<<<<<<< HEAD
-    home::{main_desktop_ui::RoomsPanelAction, room_screen::MessageAction, rooms_list::RoomsListAction}, image_viewer_modal::{ImageViewerAction, ImageViewerModalWidgetRefExt}, login::login_screen::LoginAction, shared::popup_list::PopupNotificationAction, verification::VerificationAction, verification_modal::{VerificationModalAction, VerificationModalWidgetRefExt}
-=======
     home::{main_desktop_ui::RoomsPanelAction, new_message_context_menu::NewMessageContextMenuWidgetRefExt, room_screen::MessageAction, rooms_list::RoomsListAction}, login::login_screen::LoginAction, shared::popup_list::PopupNotificationAction, verification::VerificationAction, verification_modal::{VerificationModalAction, VerificationModalWidgetRefExt}
->>>>>>> 1adb975f
 };
 
 live_design! {
@@ -21,18 +17,8 @@
     use crate::image_viewer_modal::ImageViewerModal;
     use crate::login::login_screen::LoginScreen;
     use crate::shared::popup_list::PopupList;
-<<<<<<< HEAD
-
-    ICON_CHAT = dep("crate://self/resources/icons/chat.svg")
-    ICON_CONTACTS = dep("crate://self/resources/icons/contacts.svg")
-    ICON_DISCOVER = dep("crate://self/resources/icons/discover.svg")
-    ICON_ME = dep("crate://self/resources/icons/me.svg")
-
-
-=======
     use crate::home::new_message_context_menu::*;
-    
->>>>>>> 1adb975f
+
     APP_TAB_COLOR = #344054
     APP_TAB_COLOR_HOVER = #636e82
     APP_TAB_COLOR_SELECTED = #091
@@ -135,25 +121,17 @@
                             <PopupList> {}
                         }
                     }
-<<<<<<< HEAD
+
                     image_viewer_modal = <Modal> {
                         content: {
                             image_viewer_modal_inner = <ImageViewerModal> {}
                         }
                     }
-                    verification_modal = <Modal> {
-                        content: {
-                            verification_modal_inner = <VerificationModal> {}
-                        }
-                    }
-
-=======
 
                     // Context menus should be shown above other UI elements,
                     // but beneath the verification modal.
                     new_message_context_menu = <NewMessageContextMenu> { }
                     
->>>>>>> 1adb975f
                     // message_source_modal = <Modal> {
                     //     content: {
                     //         message_source_modal_inner = <MessageSourceModal> {}
