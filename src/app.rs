--- conflicted
+++ resolved
@@ -44,7 +44,6 @@
     use crate::shared::popup_list::*;
     use crate::home::new_message_context_menu::*;
     use crate::shared::callout_tooltip::CalloutTooltip;
-<<<<<<< HEAD
     use crate::shared::image_viewer_modal::ImageViewerModal;
 
     APP_TAB_COLOR = #344054
@@ -87,9 +86,6 @@
                 return sdf.result;
             }
         }
-=======
-    use link::tsp_link::TspVerificationModal;
->>>>>>> 68a9ed54
 
         draw_text: {
             color: (APP_TAB_COLOR)
@@ -125,7 +121,8 @@
                 )
             }
         }
-    }
+    }    use link::tsp_link::TspVerificationModal;
+
 
     App = {{App}} {
         ui: <Root>{
