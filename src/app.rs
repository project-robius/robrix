--- conflicted
+++ resolved
@@ -13,21 +13,13 @@
     use link::shaders::*;
     use link::widgets::*;
 
-<<<<<<< HEAD
     import crate::shared::styles::*;
     import crate::home::home_screen::HomeScreen;
     import crate::profile::my_profile_screen::MyProfileScreen;
     import crate::verification_modal::VerificationModal;
     import crate::login::login_screen::LoginScreen;
     import crate::shared::popup_list::PopupList;
-=======
-    use crate::shared::styles::*;
-    use crate::home::home_screen::HomeScreen;
-    use crate::profile::my_profile_screen::MyProfileScreen;
-    use crate::verification_modal::VerificationModal;
-    use crate::login::login_screen::LoginScreen;
->>>>>>> 3e355958
-
+    
     ICON_CHAT = dep("crate://self/resources/icons/chat.svg")
     ICON_CONTACTS = dep("crate://self/resources/icons/contacts.svg")
     ICON_DISCOVER = dep("crate://self/resources/icons/discover.svg")
