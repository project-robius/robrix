--- conflicted
+++ resolved
@@ -2,6 +2,7 @@
 
 use makepad_widgets::*;
 use matrix_sdk::ruma::OwnedRoomId;
+use thiserror::Error;
 use thiserror::Error;
 
 use crate::{
@@ -469,17 +470,9 @@
     None
 }
 
-<<<<<<< HEAD
 /// The possible errors that can occur when updating the dock.
-=======
->>>>>>> 691fbb66
 #[derive(Error, Clone, Debug)]
 pub enum UpdateDockError {
     #[error("Timeout occurred. The given room cannot be loaded before all known rooms are loaded")]
     Timeout,
-<<<<<<< HEAD
-=======
-    #[error("Unable to load the saved dock state from persistent storage")]
-    IoError,
->>>>>>> 691fbb66
 }