// Allow question_mark for implementing DeRon for SelectedRoom where room_name is optional.
#![allow(clippy::question_mark)]
use std::collections::HashMap;

use makepad_widgets::{makepad_micro_serde::{DeRon, SerRon}, *};
use matrix_sdk::ruma::{OwnedRoomId, RoomId};

use crate::{
<<<<<<< HEAD
    home::{main_desktop_ui::MainDesktopUiAction, new_message_context_menu::NewMessageContextMenuWidgetRefExt, room_screen::MessageAction, rooms_list::RoomsListAction}, login::login_screen::LoginAction, persistent_state::{load_window_state, save_room_panel, save_window_state}, shared::{callout_tooltip::{CalloutTooltipOptions, CalloutTooltipWidgetRefExt, TooltipAction}, popup_list::PopupNotificationAction}, sliding_sync::current_user_id, utils::{room_name_or_id, DVec2Json, OwnedRoomIdRon}, verification::VerificationAction, verification_modal::{VerificationModalAction, VerificationModalWidgetRefExt}
=======
    home::{new_message_context_menu::NewMessageContextMenuWidgetRefExt, room_screen::MessageAction, rooms_list::RoomsListAction}, join_leave_room_modal::{JoinLeaveRoomModalAction, JoinLeaveRoomModalWidgetRefExt}, login::login_screen::LoginAction, shared::{callout_tooltip::{CalloutTooltipOptions, CalloutTooltipWidgetRefExt, TooltipAction}}, utils::room_name_or_id, verification::VerificationAction, verification_modal::{VerificationModalAction, VerificationModalWidgetRefExt}
>>>>>>> 7f680653
};
use serde::{
    Deserialize, Serialize,
};
use serde;
use makepad_micro_serde::*;
live_design! {
    use link::theme::*;
    use link::shaders::*;
    use link::widgets::*;

    use crate::shared::styles::*;
    use crate::home::home_screen::HomeScreen;
    use crate::verification_modal::VerificationModal;
    use crate::join_leave_room_modal::JoinLeaveRoomModal;
    use crate::login::login_screen::LoginScreen;
    use crate::shared::popup_list::PopupList;
    use crate::home::new_message_context_menu::*;
    use crate::shared::callout_tooltip::CalloutTooltip;


    APP_TAB_COLOR = #344054
    APP_TAB_COLOR_HOVER = #636e82
    APP_TAB_COLOR_ACTIVE = #091

    AppTab = <RadioButton> {
        width: Fit,
        height: Fill,
        flow: Down,
        align: {x: 0.5, y: 0.5},

        icon_walk: {width: 20, height: 20, margin: 0.0}
        label_walk: {margin: 0.0}

        draw_bg: {
            radio_type: Tab,

            // Draws a horizontal line under the tab when selected or hovered.
            fn pixel(self) -> vec4 {
                let sdf = Sdf2d::viewport(self.pos * self.rect_size);
                sdf.box(
                    20.0,
                    self.rect_size.y - 2.5,
                    self.rect_size.x - 40,
                    self.rect_size.y - 4,
                    0.5
                );
                sdf.fill(
                    mix(
                        mix(
                            #0000,
                            (APP_TAB_COLOR_HOVER),
                            self.hover
                        ),
                        (APP_TAB_COLOR_ACTIVE),
                        self.active
                    )
                );
                return sdf.result;
            }
        }

        draw_text: {
            color: (APP_TAB_COLOR)
            color_hover: (APP_TAB_COLOR_HOVER)
            color_active: (APP_TAB_COLOR_ACTIVE)

            fn get_color(self) -> vec4 {
                return mix(
                    mix(
                        self.color,
                        self.color_hover,
                        self.hover
                    ),
                    self.color_active,
                    self.active
                )
            }
        }

        draw_icon: {
            instance color: (APP_TAB_COLOR)
            instance color_hover: (APP_TAB_COLOR_HOVER)
            instance color_active: (APP_TAB_COLOR_ACTIVE)
            fn get_color(self) -> vec4 {
                return mix(
                    mix(
                        self.color,
                        self.color_hover,
                        self.hover
                    ),
                    self.color_active,
                    self.selected
                )
            }
        }
    }

    App = {{App}} {
<<<<<<< HEAD
        ui: <Root>{
            main_window = <Window> {
                window: {inner_size: vec2(1280, 800), title: "Robrix"},
                caption_bar = {caption_label = {label = {text: "Robrix"}}}
                // pass: {clear_color: #2A}
                pass: {clear_color: #FFFFFF00}
                // pass: { clear_color: (THEME_COLOR_BG_APP) }

                body = {
                    padding: 0,

                    // A wrapper view for showing top-level app modals/dialogs/popups
                    <View> {
                        width: Fill, height: Fill,
                        flow: Overlay,
                        home_screen_view = <View> {
                            visible: false
                            home_screen = <HomeScreen> {}
                        }
                        login_screen_view = <View> {
                            visible: true
                            login_screen = <LoginScreen> {}
                        }
                        app_tooltip = <CalloutTooltip> {}
                        popup = <PopupNotification> {
                            margin: {top: 45, right: 13},
                            content: {
                                <PopupList> {}
                            }
                        }
                        // Context menus should be shown above other UI elements,
                        // but beneath the verification modal.
                        new_message_context_menu = <NewMessageContextMenu> { }

                        // We want the verification modal to always show up on top of
                        // all other elements when an incoming verification request is received.
                        verification_modal = <Modal> {
                            content: {
                                verification_modal_inner = <VerificationModal> {}
                            }
=======
        ui: <Window> {
            window: {inner_size: vec2(1280, 800), title: "Robrix"},
            caption_bar = {caption_label = {label = {text: "Robrix"}}}
            // pass: {clear_color: #2A}
            pass: {clear_color: #FFFFFF00}
            // pass: { clear_color: (THEME_COLOR_BG_APP) }

            body = {
                padding: 0,

                // A wrapper view for showing top-level app modals/dialogs/popups
                <View> {
                    width: Fill, height: Fill,
                    flow: Overlay,

                    home_screen_view = <View> {
                        visible: false
                        home_screen = <HomeScreen> {}
                    }
                    join_leave_modal = <Modal> {
                        content: {
                            join_leave_modal_inner = <JoinLeaveRoomModal> {}
                        }
                    }
                    login_screen_view = <View> {
                        visible: true
                        login_screen = <LoginScreen> {}
                    }
                    app_tooltip = <CalloutTooltip> {}
                    <PopupList> {}

                    // Context menus should be shown above other UI elements,
                    // but beneath the verification modal.
                    new_message_context_menu = <NewMessageContextMenu> { }

                    // We want the verification modal to always show up on top of
                    // all other elements when an incoming verification request is received.
                    verification_modal = <Modal> {
                        content: {
                            verification_modal_inner = <VerificationModal> {}
>>>>>>> 7f680653
                        }
                    }
                } // end of body
            }
        }
    }
}

app_main!(App);

#[derive(Live)]
pub struct App {
    #[live]
    ui: WidgetRef,

    #[rust]
    app_state: AppState,
}

impl LiveRegister for App {
    fn live_register(cx: &mut Cx) {
        // Order matters here, as some widget definitions depend on others.
        // `makepad_widgets` must be registered first,
        // then `shared`` widgets (in which styles are defined),
        // then other modules widgets.
        makepad_widgets::live_design(cx);
        crate::shared::live_design(cx);
        crate::room::live_design(cx);
        crate::join_leave_room_modal::live_design(cx);
        crate::verification_modal::live_design(cx);
        crate::home::live_design(cx);
        crate::profile::live_design(cx);
        crate::login::live_design(cx);
    }
}

impl LiveHook for App {
    fn after_update_from_doc(&mut self, cx: &mut Cx) {
        self.update_login_visibility(cx);
    }
}

impl MatchEvent for App {
    fn handle_startup(&mut self, cx: &mut Cx) {
        // Initialize the project directory here from the main UI thread
        // such that background threads/tasks will be able to can access it.
        let _app_data_dir = crate::app_data_dir();
        log!("App::handle_startup(): app_data_dir: {:?}", _app_data_dir);

        self.update_login_visibility(cx);

        log!("App::handle_startup(): starting matrix sdk loop");
        crate::sliding_sync::start_matrix_tokio().unwrap();
        if let Err(e) = load_window_state(self.ui.window(id!(main_window)), cx) {
            error!("Failed to load window state: {}", e);
        }
    }

    fn handle_actions(&mut self, cx: &mut Cx, actions: &Actions) {
        for action in actions {
            if let Some(LoginAction::LoginSuccess) = action.downcast_ref() {
                log!("Received LoginAction::LoginSuccess, hiding login view.");
                self.app_state.logged_in = true;
                self.update_login_visibility(cx);
                self.ui.redraw(cx);
                continue;
            }

            // Handle an action requesting to open the new message context menu.
            if let MessageAction::OpenMessageContextMenu { details, abs_pos } = action.as_widget_action().cast() {
                self.ui.callout_tooltip(id!(app_tooltip)).hide(cx);
                let new_message_context_menu = self.ui.new_message_context_menu(id!(new_message_context_menu));
                let expected_dimensions = new_message_context_menu.show(cx, details);
                // Ensure the context menu does not spill over the window's bounds.
                let rect = self.ui.area().rect(cx);
                let pos_x = min(abs_pos.x, rect.size.x - expected_dimensions.x);
                let pos_y = min(abs_pos.y, rect.size.y - expected_dimensions.y);
                new_message_context_menu.apply_over(cx, live! {
                    main_content = { margin: { left: (pos_x), top: (pos_y) } }
                });
                self.ui.redraw(cx);
                continue;
            }
            if let Some(RoomsPanelRestoreAction::RestoreDockFromPersistentState(rooms_panel_state)) = action.downcast_ref() {
                self.app_state.saved_dock_state = rooms_panel_state.clone();
                cx.action(MainDesktopUiAction::DockLoadToAppState);
            }
            if let RoomsListAction::Selected(selected_room) = action.as_widget_action().cast() {
                // A room has been selected, update the app state and navigate to the main content view.
                let display_name = room_name_or_id(selected_room.room_name(), selected_room.room_id());
                self.app_state.selected_room = Some(selected_room);
                // Set the Stack Navigation header to show the name of the newly-selected room.
                self.ui
                    .label(id!(main_content_view.header.content.title_container.title))
                    .set_text(cx, &display_name);

                // Navigate to the main content view
                cx.widget_action(
                    self.ui.widget_uid(),
                    &Scope::default().path,
                    StackNavigationAction::NavigateTo(live_id!(main_content_view))
                );
                self.ui.redraw(cx);
                continue;
            }

            match action.as_widget_action().cast() {
                AppStateAction::RoomFocused(selected_room) => {
                    self.app_state.selected_room = Some(selected_room.clone());
                    continue;
                }
                AppStateAction::FocusNone => {
                    self.app_state.selected_room = None;
                    continue;
                }
                AppStateAction::UpgradedInviteToJoinedRoom(room_id) => {
                    if let Some(selected_room) = self.app_state.selected_room.as_mut() {
                        let did_upgrade = selected_room.upgrade_invite_to_joined(&room_id);
                        // Updating the AppState's selected room and issuing a redraw
                        // will cause the MainMobileUI to redraw the newly-joined room.
                        if did_upgrade {
                            self.ui.redraw(cx);
                        }
                    }
                    continue;
                }
                _ => {}
            }

            match action.as_widget_action().cast() {
                TooltipAction::HoverIn {
                    widget_rect,
                    text,
                    text_color,
                    bg_color,
                } => {
                    // Don't show any tooltips if the message context menu is currently shown.
                    if self.ui.new_message_context_menu(id!(new_message_context_menu)).is_currently_shown(cx) {
                        self.ui.callout_tooltip(id!(app_tooltip)).hide(cx);
                    }
                    else {
                        self.ui.callout_tooltip(id!(app_tooltip)).show_with_options(
                            cx,
                            &text,
                            CalloutTooltipOptions {
                                widget_rect,
                                text_color,
                                bg_color,
                            },
                        );
                    }
                    continue;
                }
                TooltipAction::HoverOut => {
                    self.ui.callout_tooltip(id!(app_tooltip)).hide(cx);
                    continue;
                }
                _ => {}
            }

            // Handle actions needed to open/close the join/leave room modal.
            match action.downcast_ref() {
                Some(JoinLeaveRoomModalAction::Open(kind)) => {
                    self.ui.join_leave_room_modal(id!(join_leave_modal_inner)).set_kind(cx, kind.clone());
                    self.ui.modal(id!(join_leave_modal)).open(cx);
                    continue;
                }
                Some(JoinLeaveRoomModalAction::Close { was_internal, .. }) => {
                    if *was_internal {
                        self.ui.modal(id!(join_leave_modal)).close(cx);
                    }
                    continue;
                }
                _ => {}
            }

            // `VerificationAction`s come from a background thread, so they are NOT widget actions.
            // Therefore, we cannot use `as_widget_action().cast()` to match them.
            //
            // Note: other verification actions are handled by the verification modal itself.
            if let Some(VerificationAction::RequestReceived(state)) = action.downcast_ref() {
                self.ui.verification_modal(id!(verification_modal_inner))
                    .initialize_with_data(cx, state.clone());
                self.ui.modal(id!(verification_modal)).open(cx);
                continue;
            }
            if let Some(VerificationModalAction::Close) = action.downcast_ref() {
                self.ui.modal(id!(verification_modal)).close(cx);
                continue;
            }

            // // message source modal handling.
            // match action.as_widget_action().cast() {
            //     MessageAction::MessageSourceModalOpen { room_id: _, event_id: _, original_json: _ } => {
            //        // self.ui.message_source(id!(message_source_modal_inner)).initialize_with_data(room_id, event_id, original_json);
            //        // self.ui.modal(id!(message_source_modal)).open(cx);
            //     }
            //     MessageAction::MessageSourceModalClose => {
            //         self.ui.modal(id!(message_source_modal)).close(cx);
            //     }
            //     _ => {}
            // }
        }
    }
}

impl AppMain for App {
    fn handle_event(&mut self, cx: &mut Cx, event: &Event) {
        if let Event::Shutdown = event {
            let window_ref = self.ui.window(id!(main_window));
            if let Err(e) = save_window_state(window_ref, cx) {
                error!("Failed to save window state. Error details: {}", e);
            }
            if let Some(user_id) = current_user_id() {
                let rooms_panel = self.app_state.saved_dock_state.clone();
                let user_id = user_id.clone();
                if let Err(e) = save_room_panel(rooms_panel, user_id) {
                    error!("Failed to save room panel. Error details: {}", e);
                }
            }
        }
        // Forward events to the MatchEvent trait implementation.
        self.match_event(cx, event);
        let scope = &mut Scope::with_data(&mut self.app_state);
        self.ui.handle_event(cx, event, scope);

        /*
         * TODO: I'd like for this to work, but it doesn't behave as expected.
         *       The context menu fails to draw properly when a draw event is passed to it.
         *       Also, once we do get this to work, we should remove the
         *       Hit::FingerScroll event handler in the new_message_context_menu widget.
         *
        // We only forward "interactive hit" events to the underlying UI view
        // if none of the various overlay views are visible.
        // Currently, the only overlay view that captures interactive events is
        // the new message context menu.
        // We always forward "non-interactive hit" events to the inner UI view.
        // We check which overlay views are visible in the order of those views' z-ordering,
        // such that the top-most views get a chance to handle the event first.

        let new_message_context_menu = self.ui.new_message_context_menu(id!(new_message_context_menu));
        let is_interactive_hit = utils::is_interactive_hit_event(event);
        let is_pane_shown: bool;
        if new_message_context_menu.is_currently_shown(cx) {
            is_pane_shown = true;
            new_message_context_menu.handle_event(cx, event, scope);
        }
        else {
            is_pane_shown = false;
        }

        if !is_pane_shown || !is_interactive_hit {
            // Forward the event to the inner UI view.
            self.ui.handle_event(cx, event, scope);
        }
         *
         */
    }
}

impl App {
    fn update_login_visibility(&self, cx: &mut Cx) {
        let show_login = !self.app_state.logged_in;
        if !show_login {
            self.ui
                .modal(id!(login_screen_view.login_screen.login_status_modal))
                .close(cx);
        }
        self.ui.view(id!(login_screen_view)).set_visible(cx, show_login);
        self.ui.view(id!(home_screen_view)).set_visible(cx, !show_login);
    }
}

/// State that is shared across different parts of the Robrix app.
#[derive(Default, Debug)]
pub struct AppState {
    /// The currently-selected room, which is highlighted (selected) in the RoomsList
    /// and considered "active" in the main rooms screen.
    pub selected_room: Option<SelectedRoom>,
    /// The saved state of the dock.
    /// This is cloned from the main desktop UI's dock and saved here
    /// when transitioning from the desktop view to mobile view,
    /// and then restored from here back to the main desktop UI's dock
    /// when transitioning from the mobile view back to the desktop view.
    pub saved_dock_state: SavedDockState,
    /// Whether a user is currently logged in to Robrix or not.
    pub logged_in: bool,
}

/// A saved instance of the state of the main desktop UI's dock.
#[derive(Clone, Default, Debug, DeRon, SerRon)]
pub struct SavedDockState {
    /// All items contained in the dock, keyed by their LiveId.
    pub dock_items: HashMap<LiveId, DockItem>,
    /// The rooms that are currently open, keyed by the LiveId of their tab.
    pub open_rooms: HashMap<LiveId, SelectedRoom>,
    /// The order in which the rooms were opened, in chronological order
    /// from first opened (at the beginning) to last opened (at the end).
    pub room_order: Vec<SelectedRoom>,
}

/// Represents a room currently or previously selected by the user.
///
/// One `SelectedRoom` is considered equal to another if their `room_id`s are equal.
#[derive(Clone, Debug, SerRon, DeRon)]
pub enum SelectedRoom {
    JoinedRoom {
        room_id: OwnedRoomIdRon,
        room_name: Option<String>,
    },
    InvitedRoom {
        room_id: OwnedRoomIdRon,
        room_name: Option<String>,
    },
}

impl SelectedRoom {
    pub fn room_id(&self) -> &OwnedRoomId {
        match self {
            SelectedRoom::JoinedRoom { room_id, .. } => room_id.into(),
            SelectedRoom::InvitedRoom { room_id, .. } => room_id.into(),
        }
    }

    pub fn room_name(&self) -> Option<&String> {
        match self {
            SelectedRoom::JoinedRoom { room_name, .. } => room_name.as_ref(),
            SelectedRoom::InvitedRoom { room_name, .. } => room_name.as_ref(),
        }
    }

    /// Upgrades this room from an invite to a joined room
    /// if its `room_id` matches the given `room_id`.
    ///
    /// Returns `true` if the room was an `InvitedRoom` with the same `room_id`
    /// that was successfully upgraded to a `JoinedRoom`;
    /// otherwise, returns `false`.
    pub fn upgrade_invite_to_joined(&mut self, room_id: &RoomId) -> bool {
        match self {
            SelectedRoom::InvitedRoom { room_id: id, room_name } if id.0 == room_id => {
                let name = room_name.take();
                *self = SelectedRoom::JoinedRoom {
                    room_id: id.clone(),
                    room_name: name,
                };
                true
            }
            _ => false,
        }
    }
}
impl PartialEq for SelectedRoom {
    fn eq(&self, other: &Self) -> bool {
        self.room_id() == other.room_id()
    }
}
impl Eq for SelectedRoom {}

/// Actions sent to the top-level App in order to update its [`AppState`].
#[derive(Clone, Debug, DefaultNone)]
pub enum AppStateAction {
    /// The given room was focused (selected).
    RoomFocused(SelectedRoom),
    /// Resets the focus to none, meaning that no room is selected.
    FocusNone,
    /// The given room has successfully been upgraded from being displayed
    /// as an InviteScreen to a RoomScreen.
    UpgradedInviteToJoinedRoom(OwnedRoomId),
    None,
}

/// Action related to restoring the main dock and RoomScreen widgets from storage.
#[derive(Debug, DefaultNone)]
pub enum RoomsPanelRestoreAction {
    /// The previously-saved state of the rooms panel & dock was loaded from storage
    /// and is now ready to be restored to the dock UI widget.
    /// This will be handled by the top-level App and by each RoomScreen in the dock.
    /// There is not SaveDockToPersistentState variant, as the dock will be save into persistent
    /// storage during Event::Shutdown directly.
    RestoreDockFromPersistentState(SavedDockState),
    /// The given room was successfully loaded from the homeserver
    /// and is known to our client.
    /// The RoomScreen for this room can now fully display the room's timeline.
    Success(OwnedRoomId),
    None,
}

#[derive(Default, Debug, Clone, PartialEq, Serialize, Deserialize)]
/// The state of the window geometry
pub struct WindowGeomState {
    /// A tuple containing the window's width and height.
    pub inner_size: DVec2Json,
    /// A tuple containing the window's x and y position.
    pub position: DVec2Json,
    /// Maximise fullscreen if true.
    pub is_fullscreen: bool,
}<|MERGE_RESOLUTION|>--- conflicted
+++ resolved
@@ -6,16 +6,9 @@
 use matrix_sdk::ruma::{OwnedRoomId, RoomId};
 
 use crate::{
-<<<<<<< HEAD
-    home::{main_desktop_ui::MainDesktopUiAction, new_message_context_menu::NewMessageContextMenuWidgetRefExt, room_screen::MessageAction, rooms_list::RoomsListAction}, login::login_screen::LoginAction, persistent_state::{load_window_state, save_room_panel, save_window_state}, shared::{callout_tooltip::{CalloutTooltipOptions, CalloutTooltipWidgetRefExt, TooltipAction}, popup_list::PopupNotificationAction}, sliding_sync::current_user_id, utils::{room_name_or_id, DVec2Json, OwnedRoomIdRon}, verification::VerificationAction, verification_modal::{VerificationModalAction, VerificationModalWidgetRefExt}
-=======
-    home::{new_message_context_menu::NewMessageContextMenuWidgetRefExt, room_screen::MessageAction, rooms_list::RoomsListAction}, join_leave_room_modal::{JoinLeaveRoomModalAction, JoinLeaveRoomModalWidgetRefExt}, login::login_screen::LoginAction, shared::{callout_tooltip::{CalloutTooltipOptions, CalloutTooltipWidgetRefExt, TooltipAction}}, utils::room_name_or_id, verification::VerificationAction, verification_modal::{VerificationModalAction, VerificationModalWidgetRefExt}
->>>>>>> 7f680653
+    home::{main_desktop_ui::MainDesktopUiAction, new_message_context_menu::NewMessageContextMenuWidgetRefExt, room_screen::MessageAction, rooms_list::RoomsListAction}, join_leave_room_modal::{JoinLeaveRoomModalAction, JoinLeaveRoomModalWidgetRefExt}, login::login_screen::LoginAction, persistent_state::{load_window_state, save_room_panel, save_window_state}, shared::callout_tooltip::{CalloutTooltipOptions, CalloutTooltipWidgetRefExt, TooltipAction}, sliding_sync::current_user_id, utils::{room_name_or_id, DVec2Json, OwnedRoomIdRon}, verification::VerificationAction, verification_modal::{VerificationModalAction, VerificationModalWidgetRefExt}
 };
-use serde::{
-    Deserialize, Serialize,
-};
-use serde;
+use serde::{self, Deserialize, Serialize};
 use makepad_micro_serde::*;
 live_design! {
     use link::theme::*;
@@ -110,7 +103,6 @@
     }
 
     App = {{App}} {
-<<<<<<< HEAD
         ui: <Root>{
             main_window = <Window> {
                 window: {inner_size: vec2(1280, 800), title: "Robrix"},
@@ -129,6 +121,11 @@
                         home_screen_view = <View> {
                             visible: false
                             home_screen = <HomeScreen> {}
+                        }
+                        join_leave_modal = <Modal> {
+                            content: {
+                                join_leave_modal_inner = <JoinLeaveRoomModal> {}
+                            }
                         }
                         login_screen_view = <View> {
                             visible: true
@@ -151,48 +148,6 @@
                             content: {
                                 verification_modal_inner = <VerificationModal> {}
                             }
-=======
-        ui: <Window> {
-            window: {inner_size: vec2(1280, 800), title: "Robrix"},
-            caption_bar = {caption_label = {label = {text: "Robrix"}}}
-            // pass: {clear_color: #2A}
-            pass: {clear_color: #FFFFFF00}
-            // pass: { clear_color: (THEME_COLOR_BG_APP) }
-
-            body = {
-                padding: 0,
-
-                // A wrapper view for showing top-level app modals/dialogs/popups
-                <View> {
-                    width: Fill, height: Fill,
-                    flow: Overlay,
-
-                    home_screen_view = <View> {
-                        visible: false
-                        home_screen = <HomeScreen> {}
-                    }
-                    join_leave_modal = <Modal> {
-                        content: {
-                            join_leave_modal_inner = <JoinLeaveRoomModal> {}
-                        }
-                    }
-                    login_screen_view = <View> {
-                        visible: true
-                        login_screen = <LoginScreen> {}
-                    }
-                    app_tooltip = <CalloutTooltip> {}
-                    <PopupList> {}
-
-                    // Context menus should be shown above other UI elements,
-                    // but beneath the verification modal.
-                    new_message_context_menu = <NewMessageContextMenu> { }
-
-                    // We want the verification modal to always show up on top of
-                    // all other elements when an incoming verification request is received.
-                    verification_modal = <Modal> {
-                        content: {
-                            verification_modal_inner = <VerificationModal> {}
->>>>>>> 7f680653
                         }
                     }
                 } // end of body
@@ -276,6 +231,7 @@
                 self.ui.redraw(cx);
                 continue;
             }
+
             if let Some(RoomsPanelRestoreAction::RestoreDockFromPersistentState(rooms_panel_state)) = action.downcast_ref() {
                 self.app_state.saved_dock_state = rooms_panel_state.clone();
                 cx.action(MainDesktopUiAction::DockLoadToAppState);
