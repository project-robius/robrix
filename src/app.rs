// Allow question_mark for implementing DeRon for SelectedRoom where room_name is optional.
#![allow(clippy::question_mark)]
use std::collections::HashMap;

use makepad_widgets::{makepad_micro_serde::*, *};
use matrix_sdk::ruma::{OwnedRoomId, RoomId};

use crate::{
    home::{main_desktop_ui::MainDesktopUiAction, new_message_context_menu::NewMessageContextMenuWidgetRefExt, room_screen::MessageAction, rooms_list::RoomsListAction}, join_leave_room_modal::{JoinLeaveRoomModalAction, JoinLeaveRoomModalWidgetRefExt}, login::login_screen::LoginAction, persistent_state::{load_window_state, save_room_panel, save_window_state}, shared::callout_tooltip::{CalloutTooltipOptions, CalloutTooltipWidgetRefExt, TooltipAction}, sliding_sync::current_user_id, utils::{room_name_or_id, DVec2Json, OwnedRoomIdRon}, verification::VerificationAction, verification_modal::{VerificationModalAction, VerificationModalWidgetRefExt}
};
use serde::{self, Deserialize, Serialize};

live_design! {
    use link::theme::*;
    use link::shaders::*;
    use link::widgets::*;

    use crate::shared::styles::*;
    use crate::home::home_screen::HomeScreen;
    use crate::verification_modal::VerificationModal;
    use crate::join_leave_room_modal::JoinLeaveRoomModal;
    use crate::login::login_screen::LoginScreen;
    use crate::shared::popup_list::PopupList;
    use crate::home::new_message_context_menu::*;
    use crate::shared::callout_tooltip::CalloutTooltip;


    APP_TAB_COLOR = #344054
    APP_TAB_COLOR_HOVER = #636e82
    APP_TAB_COLOR_ACTIVE = #091

    AppTab = <RadioButton> {
        width: Fit,
        height: Fill,
        flow: Down,
        align: {x: 0.5, y: 0.5},

        icon_walk: {width: 20, height: 20, margin: 0.0}
        label_walk: {margin: 0.0}

        draw_bg: {
            radio_type: Tab,

            // Draws a horizontal line under the tab when selected or hovered.
            fn pixel(self) -> vec4 {
                let sdf = Sdf2d::viewport(self.pos * self.rect_size);
                sdf.box(
                    20.0,
                    self.rect_size.y - 2.5,
                    self.rect_size.x - 40,
                    self.rect_size.y - 4,
                    0.5
                );
                sdf.fill(
                    mix(
                        mix(
                            #0000,
                            (APP_TAB_COLOR_HOVER),
                            self.hover
                        ),
                        (APP_TAB_COLOR_ACTIVE),
                        self.active
                    )
                );
                return sdf.result;
            }
        }

        draw_text: {
            color: (APP_TAB_COLOR)
            color_hover: (APP_TAB_COLOR_HOVER)
            color_active: (APP_TAB_COLOR_ACTIVE)

            fn get_color(self) -> vec4 {
                return mix(
                    mix(
                        self.color,
                        self.color_hover,
                        self.hover
                    ),
                    self.color_active,
                    self.active
                )
            }
        }

        draw_icon: {
            instance color: (APP_TAB_COLOR)
            instance color_hover: (APP_TAB_COLOR_HOVER)
            instance color_active: (APP_TAB_COLOR_ACTIVE)
            fn get_color(self) -> vec4 {
                return mix(
                    mix(
                        self.color,
                        self.color_hover,
                        self.hover
                    ),
                    self.color_active,
                    self.selected
                )
            }
        }
    }

    App = {{App}} {
<<<<<<< HEAD
        ui: <Root>{
            main_window = <Window> {
                window: {inner_size: vec2(1280, 800), title: "Robrix"},
                caption_bar = {caption_label = {label = {text: "Robrix"}}}
                // pass: {clear_color: #2A}
                pass: {clear_color: #FFFFFF00}
                // pass: { clear_color: (THEME_COLOR_BG_APP) }

                body = {
                    padding: 0,

                    // A wrapper view for showing top-level app modals/dialogs/popups
                    <View> {
                        width: Fill, height: Fill,
                        flow: Overlay,
                        home_screen_view = <View> {
                            visible: false
                            home_screen = <HomeScreen> {}
=======
        ui: <Window> {
            window: {inner_size: vec2(1280, 800), title: "Robrix"},
            pass: {clear_color: #FFFFFF00}
            caption_bar = {
                caption_label = {
                    label = {
                        margin: {left: 65},
                        align: {x: 0.5},
                        text: "Robrix",
                        draw_text: {color: (COLOR_TEXT)}
                    }
                }
                windows_buttons = {
                    // Note: these are the background colors of the buttons used in Windows:
                    // * idle: Clear, for all three buttons.
                    // * hover: #E9E9E9 for minimize and maximize, #E81123 for close.
                    // * down: either darker (on light mode) or lighter (on dark mode).
                    //
                    // However, the DesktopButton widget doesn't support drawing a background color yet,
                    // so these colors are the colors of the icon itself, not the background highlight.
                    // When it supports that, we will keep the icon color always black,
                    // and change the background color instead based on the above colors.
                    min   = { draw_bg: {color: #0, color_hover: #9, color_down: #3} }
                    max   = { draw_bg: {color: #0, color_hover: #9, color_down: #3} }
                    close = { draw_bg: {color: #0, color_hover: #E81123, color_down: #FF0015} }
                }
                draw_bg: {color: #F3F3F3},
            }

            body = {
                padding: 0,

                // A wrapper view for showing top-level app modals/dialogs/popups
                <View> {
                    width: Fill, height: Fill,
                    flow: Overlay,

                    home_screen_view = <View> {
                        visible: false
                        home_screen = <HomeScreen> {}
                    }
                    join_leave_modal = <Modal> {
                        content: {
                            join_leave_modal_inner = <JoinLeaveRoomModal> {}
>>>>>>> 616de031
                        }
                        join_leave_modal = <Modal> {
                            content: {
                                join_leave_modal_inner = <JoinLeaveRoomModal> {}
                            }
                        }
                        login_screen_view = <View> {
                            visible: true
                            login_screen = <LoginScreen> {}
                        }
                        app_tooltip = <CalloutTooltip> {}
                        <PopupList> {}

                        // Context menus should be shown above other UI elements,
                        // but beneath the verification modal.
                        new_message_context_menu = <NewMessageContextMenu> { }

                        // We want the verification modal to always show up on top of
                        // all other elements when an incoming verification request is received.
                        verification_modal = <Modal> {
                            content: {
                                verification_modal_inner = <VerificationModal> {}
                            }
                        }
                    }
                } // end of body
            }
        }
    }
}

app_main!(App);

#[derive(Live)]
pub struct App {
    #[live]
    ui: WidgetRef,

    #[rust]
    app_state: AppState,
}

impl LiveRegister for App {
    fn live_register(cx: &mut Cx) {
        // Order matters here, as some widget definitions depend on others.
        // `makepad_widgets` must be registered first,
        // then `shared`` widgets (in which styles are defined),
        // then other modules widgets.
        makepad_widgets::live_design(cx);
        crate::shared::live_design(cx);
        crate::room::live_design(cx);
        crate::join_leave_room_modal::live_design(cx);
        crate::verification_modal::live_design(cx);
        crate::home::live_design(cx);
        crate::profile::live_design(cx);
        crate::login::live_design(cx);
    }
}

impl LiveHook for App {
    fn after_update_from_doc(&mut self, cx: &mut Cx) {
        self.update_login_visibility(cx);
    }
}

impl MatchEvent for App {
    fn handle_startup(&mut self, cx: &mut Cx) {
        // Initialize the project directory here from the main UI thread
        // such that background threads/tasks will be able to can access it.
        let _app_data_dir = crate::app_data_dir();
        log!("App::handle_startup(): app_data_dir: {:?}", _app_data_dir);

        self.update_login_visibility(cx);

        log!("App::handle_startup(): starting matrix sdk loop");
        crate::sliding_sync::start_matrix_tokio().unwrap();
        if let Err(e) = load_window_state(self.ui.window(id!(main_window)), cx) {
            error!("Failed to load window state: {}", e);
        }
    }

    fn handle_actions(&mut self, cx: &mut Cx, actions: &Actions) {
        for action in actions {
            if let Some(LoginAction::LoginSuccess) = action.downcast_ref() {
                log!("Received LoginAction::LoginSuccess, hiding login view.");
                self.app_state.logged_in = true;
                self.update_login_visibility(cx);
                self.ui.redraw(cx);
                continue;
            }

            // Handle an action requesting to open the new message context menu.
            if let MessageAction::OpenMessageContextMenu { details, abs_pos } = action.as_widget_action().cast() {
                self.ui.callout_tooltip(id!(app_tooltip)).hide(cx);
                let new_message_context_menu = self.ui.new_message_context_menu(id!(new_message_context_menu));
                let expected_dimensions = new_message_context_menu.show(cx, details);
                // Ensure the context menu does not spill over the window's bounds.
                let rect = self.ui.window(id!(main_window)).area().rect(cx);
                let pos_x = min(abs_pos.x, rect.size.x - expected_dimensions.x);
                let pos_y = min(abs_pos.y, rect.size.y - expected_dimensions.y);
                new_message_context_menu.apply_over(cx, live! {
                    main_content = { margin: { left: (pos_x), top: (pos_y) } }
                });
                self.ui.redraw(cx);
                continue;
            }

            if let Some(RoomsPanelRestoreAction::RestoreDockFromPersistentState(rooms_panel_state)) = action.downcast_ref() {
                self.app_state.saved_dock_state = rooms_panel_state.clone();
                cx.action(MainDesktopUiAction::DockLoadToAppState);
            }
            if let RoomsListAction::Selected(selected_room) = action.as_widget_action().cast() {
                // A room has been selected, update the app state and navigate to the main content view.
                let display_name = room_name_or_id(selected_room.room_name(), selected_room.room_id());
                self.app_state.selected_room = Some(selected_room);
                // Set the Stack Navigation header to show the name of the newly-selected room.
                self.ui
                    .label(id!(main_content_view.header.content.title_container.title))
                    .set_text(cx, &display_name);

                // Navigate to the main content view
                cx.widget_action(
                    self.ui.widget_uid(),
                    &Scope::default().path,
                    StackNavigationAction::NavigateTo(live_id!(main_content_view))
                );
                self.ui.redraw(cx);
                continue;
            }

            match action.as_widget_action().cast() {
                AppStateAction::RoomFocused(selected_room) => {
                    self.app_state.selected_room = Some(selected_room.clone());
                    continue;
                }
                AppStateAction::FocusNone => {
                    self.app_state.selected_room = None;
                    continue;
                }
                AppStateAction::UpgradedInviteToJoinedRoom(room_id) => {
                    if let Some(selected_room) = self.app_state.selected_room.as_mut() {
                        let did_upgrade = selected_room.upgrade_invite_to_joined(&room_id);
                        // Updating the AppState's selected room and issuing a redraw
                        // will cause the MainMobileUI to redraw the newly-joined room.
                        if did_upgrade {
                            self.ui.redraw(cx);
                        }
                    }
                    continue;
                }
                _ => {}
            }

            match action.as_widget_action().cast() {
                TooltipAction::HoverIn {
                    widget_rect,
                    text,
                    text_color,
                    bg_color,
                } => {
                    // Don't show any tooltips if the message context menu is currently shown.
                    if self.ui.new_message_context_menu(id!(new_message_context_menu)).is_currently_shown(cx) {
                        self.ui.callout_tooltip(id!(app_tooltip)).hide(cx);
                    }
                    else {
                        self.ui.callout_tooltip(id!(app_tooltip)).show_with_options(
                            cx,
                            &text,
                            CalloutTooltipOptions {
                                widget_rect,
                                text_color,
                                bg_color,
                            },
                        );
                    }
                    continue;
                }
                TooltipAction::HoverOut => {
                    self.ui.callout_tooltip(id!(app_tooltip)).hide(cx);
                    continue;
                }
                _ => {}
            }

            // Handle actions needed to open/close the join/leave room modal.
            match action.downcast_ref() {
                Some(JoinLeaveRoomModalAction::Open(kind)) => {
                    self.ui.join_leave_room_modal(id!(join_leave_modal_inner)).set_kind(cx, kind.clone());
                    self.ui.modal(id!(join_leave_modal)).open(cx);
                    continue;
                }
                Some(JoinLeaveRoomModalAction::Close { was_internal, .. }) => {
                    if *was_internal {
                        self.ui.modal(id!(join_leave_modal)).close(cx);
                    }
                    continue;
                }
                _ => {}
            }

            // `VerificationAction`s come from a background thread, so they are NOT widget actions.
            // Therefore, we cannot use `as_widget_action().cast()` to match them.
            //
            // Note: other verification actions are handled by the verification modal itself.
            if let Some(VerificationAction::RequestReceived(state)) = action.downcast_ref() {
                self.ui.verification_modal(id!(verification_modal_inner))
                    .initialize_with_data(cx, state.clone());
                self.ui.modal(id!(verification_modal)).open(cx);
                continue;
            }
            if let Some(VerificationModalAction::Close) = action.downcast_ref() {
                self.ui.modal(id!(verification_modal)).close(cx);
                continue;
            }

            // // message source modal handling.
            // match action.as_widget_action().cast() {
            //     MessageAction::MessageSourceModalOpen { room_id: _, event_id: _, original_json: _ } => {
            //        // self.ui.message_source(id!(message_source_modal_inner)).initialize_with_data(room_id, event_id, original_json);
            //        // self.ui.modal(id!(message_source_modal)).open(cx);
            //     }
            //     MessageAction::MessageSourceModalClose => {
            //         self.ui.modal(id!(message_source_modal)).close(cx);
            //     }
            //     _ => {}
            // }
        }
    }
}

impl AppMain for App {
    fn handle_event(&mut self, cx: &mut Cx, event: &Event) {
        if let Event::Shutdown = event {
            let window_ref = self.ui.window(id!(main_window));
            if let Err(e) = save_window_state(window_ref, cx) {
                error!("Failed to save window state. Error details: {}", e);
            }
            if let Some(user_id) = current_user_id() {
                let rooms_panel = self.app_state.saved_dock_state.clone();
                let user_id = user_id.clone();
                if let Err(e) = save_room_panel(rooms_panel, user_id) {
                    error!("Failed to save room panel. Error details: {}", e);
                }
            }
        }
        // Forward events to the MatchEvent trait implementation.
        self.match_event(cx, event);
        let scope = &mut Scope::with_data(&mut self.app_state);
        self.ui.handle_event(cx, event, scope);

        /*
         * TODO: I'd like for this to work, but it doesn't behave as expected.
         *       The context menu fails to draw properly when a draw event is passed to it.
         *       Also, once we do get this to work, we should remove the
         *       Hit::FingerScroll event handler in the new_message_context_menu widget.
         *
        // We only forward "interactive hit" events to the underlying UI view
        // if none of the various overlay views are visible.
        // Currently, the only overlay view that captures interactive events is
        // the new message context menu.
        // We always forward "non-interactive hit" events to the inner UI view.
        // We check which overlay views are visible in the order of those views' z-ordering,
        // such that the top-most views get a chance to handle the event first.

        let new_message_context_menu = self.ui.new_message_context_menu(id!(new_message_context_menu));
        let is_interactive_hit = utils::is_interactive_hit_event(event);
        let is_pane_shown: bool;
        if new_message_context_menu.is_currently_shown(cx) {
            is_pane_shown = true;
            new_message_context_menu.handle_event(cx, event, scope);
        }
        else {
            is_pane_shown = false;
        }

        if !is_pane_shown || !is_interactive_hit {
            // Forward the event to the inner UI view.
            self.ui.handle_event(cx, event, scope);
        }
         *
         */
    }
}

impl App {
    fn update_login_visibility(&self, cx: &mut Cx) {
        let show_login = !self.app_state.logged_in;
        if !show_login {
            self.ui
                .modal(id!(login_screen_view.login_screen.login_status_modal))
                .close(cx);
        }
        self.ui.view(id!(login_screen_view)).set_visible(cx, show_login);
        self.ui.view(id!(home_screen_view)).set_visible(cx, !show_login);
    }
}

/// State that is shared across different parts of the Robrix app.
#[derive(Default, Debug)]
pub struct AppState {
    /// The currently-selected room, which is highlighted (selected) in the RoomsList
    /// and considered "active" in the main rooms screen.
    pub selected_room: Option<SelectedRoom>,
    /// The saved state of the dock.
    /// This is cloned from the main desktop UI's dock and saved here
    /// when transitioning from the desktop view to mobile view,
    /// and then restored from here back to the main desktop UI's dock
    /// when transitioning from the mobile view back to the desktop view.
    pub saved_dock_state: SavedDockState,
    /// Whether a user is currently logged in to Robrix or not.
    pub logged_in: bool,
}

/// A saved instance of the state of the main desktop UI's dock.
#[derive(Clone, Default, Debug, DeRon, SerRon)]
pub struct SavedDockState {
    /// All items contained in the dock, keyed by their LiveId.
    pub dock_items: HashMap<LiveId, DockItem>,
    /// The rooms that are currently open, keyed by the LiveId of their tab.
    pub open_rooms: HashMap<LiveId, SelectedRoom>,
    /// The order in which the rooms were opened, in chronological order
    /// from first opened (at the beginning) to last opened (at the end).
    pub room_order: Vec<SelectedRoom>,
}

/// Represents a room currently or previously selected by the user.
///
/// One `SelectedRoom` is considered equal to another if their `room_id`s are equal.
#[derive(Clone, Debug, SerRon, DeRon)]
pub enum SelectedRoom {
    JoinedRoom {
        room_id: OwnedRoomIdRon,
        room_name: Option<String>,
    },
    InvitedRoom {
        room_id: OwnedRoomIdRon,
        room_name: Option<String>,
    },
}

impl SelectedRoom {
    pub fn room_id(&self) -> &OwnedRoomId {
        match self {
            SelectedRoom::JoinedRoom { room_id, .. } => room_id.into(),
            SelectedRoom::InvitedRoom { room_id, .. } => room_id.into(),
        }
    }

    pub fn room_name(&self) -> Option<&String> {
        match self {
            SelectedRoom::JoinedRoom { room_name, .. } => room_name.as_ref(),
            SelectedRoom::InvitedRoom { room_name, .. } => room_name.as_ref(),
        }
    }

    /// Upgrades this room from an invite to a joined room
    /// if its `room_id` matches the given `room_id`.
    ///
    /// Returns `true` if the room was an `InvitedRoom` with the same `room_id`
    /// that was successfully upgraded to a `JoinedRoom`;
    /// otherwise, returns `false`.
    pub fn upgrade_invite_to_joined(&mut self, room_id: &RoomId) -> bool {
        match self {
            SelectedRoom::InvitedRoom { room_id: id, room_name } if id.0 == room_id => {
                let name = room_name.take();
                *self = SelectedRoom::JoinedRoom {
                    room_id: id.clone(),
                    room_name: name,
                };
                true
            }
            _ => false,
        }
    }
}
impl PartialEq for SelectedRoom {
    fn eq(&self, other: &Self) -> bool {
        self.room_id() == other.room_id()
    }
}
impl Eq for SelectedRoom {}

/// Actions sent to the top-level App in order to update its [`AppState`].
#[derive(Clone, Debug, DefaultNone)]
pub enum AppStateAction {
    /// The given room was focused (selected).
    RoomFocused(SelectedRoom),
    /// Resets the focus to none, meaning that no room is selected.
    FocusNone,
    /// The given room has successfully been upgraded from being displayed
    /// as an InviteScreen to a RoomScreen.
    UpgradedInviteToJoinedRoom(OwnedRoomId),
    None,
}

/// Action related to restoring the main dock and RoomScreen widgets from storage.
#[derive(Debug, DefaultNone)]
pub enum RoomsPanelRestoreAction {
    /// The previously-saved state of the rooms panel & dock was loaded from storage
    /// and is now ready to be restored to the dock UI widget.
    /// This will be handled by the top-level App and by each RoomScreen in the dock.
    /// There is not SaveDockToPersistentState variant, as the dock will be save into persistent
    /// storage during Event::Shutdown directly.
    RestoreDockFromPersistentState(SavedDockState),
    /// The given room was successfully loaded from the homeserver
    /// and is known to our client.
    /// The RoomScreen for this room can now fully display the room's timeline.
    Success(OwnedRoomId),
    None,
}

#[derive(Default, Debug, Clone, PartialEq, Serialize, Deserialize)]
/// The state of the window geometry
pub struct WindowGeomState {
    /// A tuple containing the window's width and height.
    pub inner_size: DVec2Json,
    /// A tuple containing the window's x and y position.
    pub position: DVec2Json,
    /// Maximise fullscreen if true.
    pub is_fullscreen: bool,
}<|MERGE_RESOLUTION|>--- conflicted
+++ resolved
@@ -103,14 +103,36 @@
     }
 
     App = {{App}} {
-<<<<<<< HEAD
         ui: <Root>{
             main_window = <Window> {
                 window: {inner_size: vec2(1280, 800), title: "Robrix"},
-                caption_bar = {caption_label = {label = {text: "Robrix"}}}
-                // pass: {clear_color: #2A}
                 pass: {clear_color: #FFFFFF00}
-                // pass: { clear_color: (THEME_COLOR_BG_APP) }
+                caption_bar = {
+                    caption_label = {
+                        label = {
+                            margin: {left: 65},
+                            align: {x: 0.5},
+                            text: "Robrix",
+                            draw_text: {color: (COLOR_TEXT)}
+                        }
+                    }
+                    windows_buttons = {
+                        // Note: these are the background colors of the buttons used in Windows:
+                        // * idle: Clear, for all three buttons.
+                        // * hover: #E9E9E9 for minimize and maximize, #E81123 for close.
+                        // * down: either darker (on light mode) or lighter (on dark mode).
+                        //
+                        // However, the DesktopButton widget doesn't support drawing a background color yet,
+                        // so these colors are the colors of the icon itself, not the background highlight.
+                        // When it supports that, we will keep the icon color always black,
+                        // and change the background color instead based on the above colors.
+                        min   = { draw_bg: {color: #0, color_hover: #9, color_down: #3} }
+                        max   = { draw_bg: {color: #0, color_hover: #9, color_down: #3} }
+                        close = { draw_bg: {color: #0, color_hover: #E81123, color_down: #FF0015} }
+                    }
+                    draw_bg: {color: #F3F3F3},
+                }
+            
 
                 body = {
                     padding: 0,
@@ -122,52 +144,6 @@
                         home_screen_view = <View> {
                             visible: false
                             home_screen = <HomeScreen> {}
-=======
-        ui: <Window> {
-            window: {inner_size: vec2(1280, 800), title: "Robrix"},
-            pass: {clear_color: #FFFFFF00}
-            caption_bar = {
-                caption_label = {
-                    label = {
-                        margin: {left: 65},
-                        align: {x: 0.5},
-                        text: "Robrix",
-                        draw_text: {color: (COLOR_TEXT)}
-                    }
-                }
-                windows_buttons = {
-                    // Note: these are the background colors of the buttons used in Windows:
-                    // * idle: Clear, for all three buttons.
-                    // * hover: #E9E9E9 for minimize and maximize, #E81123 for close.
-                    // * down: either darker (on light mode) or lighter (on dark mode).
-                    //
-                    // However, the DesktopButton widget doesn't support drawing a background color yet,
-                    // so these colors are the colors of the icon itself, not the background highlight.
-                    // When it supports that, we will keep the icon color always black,
-                    // and change the background color instead based on the above colors.
-                    min   = { draw_bg: {color: #0, color_hover: #9, color_down: #3} }
-                    max   = { draw_bg: {color: #0, color_hover: #9, color_down: #3} }
-                    close = { draw_bg: {color: #0, color_hover: #E81123, color_down: #FF0015} }
-                }
-                draw_bg: {color: #F3F3F3},
-            }
-
-            body = {
-                padding: 0,
-
-                // A wrapper view for showing top-level app modals/dialogs/popups
-                <View> {
-                    width: Fill, height: Fill,
-                    flow: Overlay,
-
-                    home_screen_view = <View> {
-                        visible: false
-                        home_screen = <HomeScreen> {}
-                    }
-                    join_leave_modal = <Modal> {
-                        content: {
-                            join_leave_modal_inner = <JoinLeaveRoomModal> {}
->>>>>>> 616de031
                         }
                         join_leave_modal = <Modal> {
                             content: {
