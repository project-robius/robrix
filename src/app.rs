--- conflicted
+++ resolved
@@ -125,20 +125,17 @@
                             verification_modal_inner = <VerificationModal> {}
                         }
                     }
-<<<<<<< HEAD
                     popup = <PopupNotification> {
                         margin: {top:40,right: 15},
                         content: {
                             <PopupList> {}
                         }
                     }
-=======
                     // message_source_modal = <Modal> {
                     //     content: {
                     //         message_source_modal_inner = <MessageSourceModal> {}
                     //     }
                     // }
->>>>>>> 80cf4ca3
                 }
             } // end of body
         }
@@ -344,7 +341,6 @@
         self.room_id == other.room_id
     }
 }
-<<<<<<< HEAD
 impl Eq for SelectedRoom {}
 
 #[derive(Clone, DefaultNone, Debug)]
@@ -354,7 +350,4 @@
     Open,
     /// Close popup notification layer
     Close,
-}
-=======
-impl Eq for SelectedRoom {}
->>>>>>> 80cf4ca3
+}