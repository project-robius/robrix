use std::{borrow::Cow, time::SystemTime};

use chrono::{DateTime, Duration, Local, TimeZone};
use makepad_widgets::{error, image_cache::ImageError, Cx, ImageRef};
use matrix_sdk::{media::{MediaFormat, MediaThumbnailSettings, MediaThumbnailSize}, ruma::{api::client::media::get_content_thumbnail::v3::Method, MilliSecondsSinceUnixEpoch}};
/// The maximum number of items to display in a list.
/// 
/// It is used in avatar row and the tooltip
pub const MAX_VISIBLE_NUMBER_OF_ITEMS: usize = 5;

#[derive(Debug, Clone, Copy, PartialEq, Eq, Hash)]
pub enum ImageFormat {
    Png,
    Jpeg,
}
impl ImageFormat {
    pub fn from_mimetype(mimetype: &str) -> Option<Self> {
        match mimetype {
            "image/png" => Some(Self::Png),
            "image/jpeg" => Some(Self::Jpeg),
            _ => None,
        }
    }
}

/// Loads the given image `data` into the given `ImageRef` as either a
/// PNG or JPEG, using the `imghdr` library to determine which format it is.
///
/// Returns an error if either load fails or if the image format is unknown.
pub fn load_png_or_jpg(img: &ImageRef, cx: &mut Cx, data: &[u8]) -> Result<(), ImageError> {

    fn attempt_both(img: &ImageRef, cx: &mut Cx, data: &[u8]) -> Result<(), ImageError> {
        img.load_png_from_data(cx, data)
            .or_else(|_| img.load_jpg_from_data(cx, data))
    }

    let res = match imghdr::from_bytes(data) {
        Some(imghdr::Type::Png) => img.load_png_from_data(cx, data),
        Some(imghdr::Type::Jpeg) => img.load_jpg_from_data(cx, data),
        Some(unsupported) => {
            // Attempt to load it as a PNG or JPEG anyway, since imghdr isn't perfect.
            attempt_both(img, cx, data).map_err(|_| {
                error!("load_png_or_jpg(): The {unsupported:?} image format is unsupported");
                ImageError::UnsupportedFormat
            })
        }
        None => {
            // Attempt to load it as a PNG or JPEG anyway, since imghdr isn't perfect.
            attempt_both(img, cx, data).map_err(|_| {
                error!("load_png_or_jpg(): Unknown image format");
                ImageError::UnsupportedFormat
            })
        }
    };
    if let Err(err) = res.as_ref() {
        // debugging: dump out the avatar image to disk
        let mut path = crate::temp_storage::get_temp_dir_path().clone();
        let filename = format!("img_{}",
            SystemTime::now().duration_since(SystemTime::UNIX_EPOCH).unwrap().as_millis(),
        );
        path.push(filename);
        path.set_extension("unknown");
        error!("Failed to load PNG/JPG: {err}. Dumping bad image: {:?}", path);
        std::fs::write(path, data)
            .expect("Failed to write user avatar image to disk");
    }
    res
}


pub fn unix_time_millis_to_datetime(millis: &MilliSecondsSinceUnixEpoch) -> Option<DateTime<Local>> {
    let millis: i64 = millis.get().into();
    Local.timestamp_millis_opt(millis).single()
}

/// Formats a given Unix timestamp in milliseconds into a relative human-readable date.
///
/// # Cases:
/// - **Less than 60 seconds ago**: Returns `"Just now"`.
/// - **Less than 60 minutes ago**: Returns `"X minutes ago"`, where X is the number of minutes.
/// - **Same day**: Returns `"HH:MM"` (current time format for today).
/// - **Yesterday**: Returns `"Yesterday at HH:MM"` for messages from the previous day.
/// - **Within the past week**: Returns the name of the day (e.g., "Tuesday").
/// - **Older than a week**: Returns `"DD/MM/YY"` as the absolute date.
///
/// # Arguments:
/// - `millis`: The Unix timestamp in milliseconds to format.
///
/// # Returns:
/// - `Option<String>` representing the human-readable time or `None` if formatting fails.
pub fn relative_format(millis: &MilliSecondsSinceUnixEpoch) -> Option<String> {
    let datetime = unix_time_millis_to_datetime(millis)?;

    // Calculate the time difference between now and the given timestamp
    let now = Local::now();
    let duration = now - datetime;

    // Handle different time ranges and format accordingly
    if duration < Duration::seconds(60) {
        Some("Now".to_string())
    } else if duration < Duration::minutes(60) {
        let minutes_text = if duration.num_minutes() == 1 { "min" } else { "mins" };
        Some(format!("{} {} ago", duration.num_minutes(), minutes_text))
    } else if duration < Duration::hours(24) && now.date_naive() == datetime.date_naive() {
        Some(format!("{}", datetime.format("%H:%M"))) // "HH:MM" format for today
    } else if duration < Duration::hours(48) {
        if let Some(yesterday) = now.date_naive().succ_opt() {
            if yesterday == datetime.date_naive() {
                return Some(format!("Yesterday at {}", datetime.format("%H:%M")));
            }
        }
        Some(format!("{}", datetime.format("%A"))) // Fallback to day of the week if not yesterday
    } else if duration < Duration::weeks(1) {
        Some(format!("{}", datetime.format("%A"))) // Day of the week (e.g., "Tuesday")
    } else {
        Some(format!("{}", datetime.format("%F"))) // "YYYY-MM-DD" format for older messages
    }
}

/// Returns the first "letter" (Unicode grapheme) of given user name,
/// skipping any leading "@" characters.
pub fn user_name_first_letter(user_name: &str) -> Option<&str> {
    use unicode_segmentation::UnicodeSegmentation;
    user_name
        .graphemes(true)
        .find(|&g| g != "@")
}


/// A const-compatible version of [`MediaFormat`].
#[derive(Clone, Debug)]
pub enum MediaFormatConst {
    /// The file that was uploaded.
    File,
    /// A thumbnail of the file that was uploaded.
    Thumbnail(MediaThumbnailSettingsConst),
}
impl From<MediaFormatConst> for MediaFormat {
    fn from(constant: MediaFormatConst) -> Self {
        match constant {
            MediaFormatConst::File => Self::File,
            MediaFormatConst::Thumbnail(size) => Self::Thumbnail(size.into()),
        }
    }
}

/// A const-compatible version of [`MediaThumbnailSettings`].
#[derive(Clone, Debug)]
pub struct MediaThumbnailSettingsConst {
    pub size: MediaThumbnailSizeConst,
    pub animated: bool,
}
impl From<MediaThumbnailSettingsConst> for MediaThumbnailSettings {
    fn from(constant: MediaThumbnailSettingsConst) -> Self {
        Self {
            size: constant.size.into(),
            animated: constant.animated,
        }
    }
}

/// A const-compatible version of [`MediaThumbnailSize`].
#[derive(Clone, Debug)]
pub struct MediaThumbnailSizeConst {
    /// The desired resizing method.
    pub method: Method,
    /// The desired width of the thumbnail. The actual thumbnail may not match
    /// the size specified.
    pub width: u32,
    /// The desired height of the thumbnail. The actual thumbnail may not match
    /// the size specified.
    pub height: u32,
}
impl From<MediaThumbnailSizeConst> for MediaThumbnailSize {
    fn from(constant: MediaThumbnailSizeConst) -> Self {
        Self {
            method: constant.method,
            width: constant.width.into(),
            height: constant.height.into(),
        }
    }
}

/// The default media format to use for thumbnail requests.
pub const MEDIA_THUMBNAIL_FORMAT: MediaFormatConst = MediaFormatConst::Thumbnail(
    MediaThumbnailSettingsConst {
        size: MediaThumbnailSizeConst {
            method: Method::Scale,
            width: 40,
            height: 40,
        },
        animated: false,
    }
);

/// Removes leading whitespace and HTML whitespace tags (`<p>` and `<br>`) from the given `text`.
pub fn trim_start_html_whitespace(mut text: &str) -> &str {
    let mut prev_text_len = text.len();
    loop {
        text = text
            .trim_start_matches("<p>")
            .trim_start_matches("<br>")
            .trim_start_matches("<br/>")
            .trim_start_matches("<br />")
            .trim_start();

        if text.len() == prev_text_len {
            break;
        }
        prev_text_len = text.len();
    }
    text
}

/// Looks for bare links in the given `text` and converts them into proper HTML links.
pub fn linkify(text: &str, is_html: bool) -> Cow<'_, str> {
    use linkify::{LinkFinder, LinkKind};
    let mut links = LinkFinder::new()
        .links(text)
        .peekable();
    if links.peek().is_none() {
        return Cow::Borrowed(text);
    }

    // A closure to escape text if it's not HTML.
    let escaped = |text| {
        if is_html {
            Cow::from(text)
        } else {
            htmlize::escape_text(text)
        }
    };

    let mut linkified_text = String::new();
    let mut last_end_index = 0;
    for link in links {
        let link_txt = link.as_str();
        // Only linkify the URL if it's not already part of an HTML href attribute.
        let is_link_within_href_attr = text.get(..link.start())
            .is_some_and(ends_with_href);
        let is_link_within_html_tag = text.get(link.end() ..)
            .is_some_and(|after| after.trim_end().starts_with("</a>"));

        if is_link_within_href_attr || is_link_within_html_tag {
            linkified_text = format!(
                "{linkified_text}{}",
                text.get(last_end_index..link.end()).unwrap_or_default(),
            );
        } else {
            match link.kind() {
                LinkKind::Url => {
                    linkified_text = format!(
                        "{linkified_text}{}<a href=\"{}\">{}</a>",
                        escaped(text.get(last_end_index..link.start()).unwrap_or_default()),
                        htmlize::escape_attribute(link_txt),
                        htmlize::escape_text(link_txt),
                    );
                }
                LinkKind::Email => {
                    linkified_text = format!(
                        "{linkified_text}{}<a href=\"mailto:{}\">{}</a>",
                        escaped(text.get(last_end_index..link.start()).unwrap_or_default()),
                        htmlize::escape_attribute(link_txt),
                        htmlize::escape_text(link_txt),
                    );
                }
                _ => return Cow::Borrowed(text), // unreachable
            }
        }
        last_end_index = link.end();
    }
    linkified_text.push_str(
        &escaped(text.get(last_end_index..).unwrap_or_default())
    );
    // makepad_widgets::log!("Original text:\n{:?}\nLinkified text:\n{:?}", text, linkified_text);
    Cow::Owned(linkified_text)
}


/// Returns true if the given `text` string ends with a valid href attribute opener.
///
/// An href attribute looks like this: `href="http://example.com"`,.
/// so we look for `href="` at the end of the given string.
///
/// Spaces are allowed to exist in between the `href`, `=`, and `"`.
/// In addition, the quotation mark is optional, and can be either a single or double quote,
/// so this function takes those into account as well.
pub fn ends_with_href(text: &str) -> bool {
    // let mut idx = text.len().saturating_sub(1);
    let mut substr = text.trim_end();
    // Search backwards for a single quote, double quote, or an equals sign.
    match substr.as_bytes().last() {
        Some(b'\'' | b'"') => {
            if substr
                .get(.. substr.len().saturating_sub(1))
                .map(|s| {
                    substr = s.trim_end();
                    substr.as_bytes().last() == Some(&b'=')
                })
                .unwrap_or(false)
            {
                substr = &substr[..substr.len().saturating_sub(1)];
            } else {
                return false;
            }
        }
        Some(b'=') => {
            substr = &substr[..substr.len().saturating_sub(1)];
        }
        _ => return false,
    }

    // Now we have found the equals sign, so search backwards for the `href` attribute.
    substr.trim_end().ends_with("href")
}

/// Converts a list of names into a human-readable string with a 5-name limit.
///
/// # Examples
/// ```
/// assert_eq!(human_readable_list(&vec!["Alice"]), String::from("Alice"));
/// assert_eq!(human_readable_list(&vec![String::from("Alice"), String::from("Bob")]), String::from("Alice and Bob"));
/// assert_eq!(human_readable_list(&vec!["Alice", "Bob", "Charlie"]), String::from("Alice, Bob and Charlie"));
<<<<<<< HEAD
/// assert_eq!(human_readable_list(&vec!["Alice", "Bob", "Charlie", "Dennis", "Eudora", "Fanny"]), String::from("Alice, Bob, Charlie, Dennis, Eudora and 1 others"));
=======
/// assert_eq!(human_readable_list(&vec!["Alice", "Bob", "Charlie", "Dennis", "Eudora", "Fanny"]), String::from("Alice, Bob, Charlie, Dennis, Eudora and 1 other"));
>>>>>>> d70e3318
/// ```
pub fn human_readable_list<S>(names: &[S]) -> String
where
    S: AsRef<str>
{
<<<<<<< HEAD
    let mut result = String::new();
    match names.len() {
        0 => return result, // early return if no names provided
=======
    const MAX_NAMES: usize = 5;
    let mut result = String::new();
    match names.len() {
        0 => { }
>>>>>>> d70e3318
        1 => {
            result.push_str(names[0].as_ref());
        },
        2 => {
            result.push_str(names[0].as_ref());
            result.push_str(" and ");
            result.push_str(names[1].as_ref());
        },
        _ => {
<<<<<<< HEAD
            let display_count = names.len().min(MAX_VISIBLE_NUMBER_OF_ITEMS);
=======
            let display_count = names.len().min(MAX_NAMES);
>>>>>>> d70e3318
            for (i, name) in names.iter().take(display_count - 1).enumerate() {
                if i > 0 {
                    result.push_str(", ");
                }
                result.push_str(name.as_ref());
            }
<<<<<<< HEAD
            if names.len() > MAX_VISIBLE_NUMBER_OF_ITEMS {
                let remaining = names.len() - MAX_VISIBLE_NUMBER_OF_ITEMS;
                result.push_str(", ");
                result.push_str(names[display_count - 1].as_ref());
                result.push_str(", and ");
                if remaining == 1 {
                    result.push_str("1 other");
                } else {
                    result.push_str(&format!("{} others", remaining));
                }
=======
            if names.len() > MAX_NAMES {
                let remaining = names.len() - MAX_NAMES;
                result.push_str(", ");
                result.push_str(names[display_count - 1].as_ref());
                result.push_str(" and ");
                result.push_str(&format!("{} others", remaining));
>>>>>>> d70e3318
            } else {
                result.push_str(" and ");
                result.push_str(names[display_count - 1].as_ref());
            }
        }
    };
    result
}
<<<<<<< HEAD

#[cfg(test)]
mod tests_human_readable_list {
    use super::*;
    #[test]
    fn test_human_readable_list_empty() {
        let names: Vec<&str> = Vec::new();
        let result = human_readable_list(&names);
        assert_eq!(result, "");
    }

    #[test]
    fn test_human_readable_list_single() {
        let names: Vec<&str> = vec!["Alice"];
        let result = human_readable_list(&names);
        assert_eq!(result, "Alice");
    }

    #[test]
    fn test_human_readable_list_two() {
        let names: Vec<&str> = vec!["Alice", "Bob"];
        let result = human_readable_list(&names);
        assert_eq!(result, "Alice and Bob");
    }
=======
>>>>>>> d70e3318

    #[test]
    fn test_human_readable_list_many() {
        let names: Vec<&str> = vec!["Alice", "Bob", "Charlie", "David", "Emily", "Frank"];
        let result = human_readable_list(&names);
        assert_eq!(result, "Alice, Bob, Charlie, David, Emily, and 1 other");
    }

    #[test]
    fn test_human_readable_list_long() {
        let names: Vec<&str> = vec!["Alice", "Bob", "Charlie", "Dennis", "Eudora", "Fanny", "Gina", "Hiroshi", "Ivan", "James", "Karen", "Lisa", "Michael", "Nathan", "Oliver", "Peter", "Quentin", "Rachel", "Sally", "Tanya", "Ulysses", "Victor", "William", "Xenia", "Yuval", "Zachariah"];
        let result = human_readable_list(&names);
        assert_eq!(result, "Alice, Bob, Charlie, Dennis, Eudora, and 21 others");
    }
}
#[cfg(test)]
mod tests_linkify {
    use super::*;

    #[test]
    fn test_linkify0() {
        let text = "Hello, world!";
        assert_eq!(linkify(text, false).as_ref(), text);
    }

    #[test]
    fn test_linkify1() {
        let text = "Check out this website: https://example.com";
        let expected = "Check out this website: <a href=\"https://example.com\">https://example.com</a>";
        let actual = linkify(text, false);
        println!("{:?}", actual.as_ref());
        assert_eq!(actual.as_ref(), expected);
    }

    #[test]
    fn test_linkify2() {
        let text = "Send an email to john@example.com";
        let expected = "Send an email to <a href=\"mailto:john@example.com\">john@example.com</a>";
        let actual = linkify(text, false);
        println!("{:?}", actual.as_ref());
        assert_eq!(actual.as_ref(), expected);
    }

    #[test]
    fn test_linkify3() {
        let text = "Visit our website at www.example.com";
        assert_eq!(linkify(text, false).as_ref(), text);
    }

    #[test]
    fn test_linkify4() {
        let text = "Link 1 http://google.com Link 2 https://example.com";
        let expected = "Link 1 <a href=\"http://google.com\">http://google.com</a> Link 2 <a href=\"https://example.com\">https://example.com</a>";
        let actual = linkify(text, false);
        println!("{:?}", actual.as_ref());
        assert_eq!(actual.as_ref(), expected);
    }


    #[test]
    fn test_linkify5() {
        let text = "html test <a href=http://google.com>Link title</a> Link 2 https://example.com";
        let expected = "html test <a href=http://google.com>Link title</a> Link 2 <a href=\"https://example.com\">https://example.com</a>";
        let actual = linkify(text, true);
        println!("{:?}", actual.as_ref());
        assert_eq!(actual.as_ref(), expected);
    }

    #[test]
    fn test_linkify6() {
        let text = "<a href=http://google.com>link title</a>";
        assert_eq!(linkify(text, true).as_ref(), text);
    }

    #[test]
    fn test_linkify7() {
        let text = "https://example.com";
        let expected = "<a href=\"https://example.com\">https://example.com</a>";
        assert_eq!(linkify(text, false).as_ref(), expected);
    }

    #[test]
    fn test_linkify8() {
        let text = "test test https://crates.io/crates/cargo-packager test test";
        let expected = "test test <a href=\"https://crates.io/crates/cargo-packager\">https://crates.io/crates/cargo-packager</a> test test";
        assert_eq!(linkify(text, false).as_ref(), expected);
    }

    #[test]
    fn test_linkify9() {
        let text = "<mx-reply><blockquote><a href=\"https://matrix.to/#/!ifW4td0it0scmZpEM6:computer.surgery/$GwDzIlPzNgxhJ2QCIsmcPMC-sHdoKNsb0g2MS1psyyM?via=matrix.org&via=mozilla.org&via=gitter.im\">In reply to</a> <a href=\"https://matrix.to/#/@spore:mozilla.org\">@spore:mozilla.org</a><br />So I asked if there's a crate for it (bc I don't have the time to test and debug it) or if there's simply a better way that involves less states and invariants</blockquote></mx-reply>https://docs.rs/aho-corasick/latest/aho_corasick/struct.AhoCorasick.html#method.stream_find_iter";

        let expected = "<mx-reply><blockquote><a href=\"https://matrix.to/#/!ifW4td0it0scmZpEM6:computer.surgery/$GwDzIlPzNgxhJ2QCIsmcPMC-sHdoKNsb0g2MS1psyyM?via=matrix.org&via=mozilla.org&via=gitter.im\">In reply to</a> <a href=\"https://matrix.to/#/@spore:mozilla.org\">@spore:mozilla.org</a><br />So I asked if there's a crate for it (bc I don't have the time to test and debug it) or if there's simply a better way that involves less states and invariants</blockquote></mx-reply><a href=\"https://docs.rs/aho-corasick/latest/aho_corasick/struct.AhoCorasick.html#method.stream_find_iter\">https://docs.rs/aho-corasick/latest/aho_corasick/struct.AhoCorasick.html#method.stream_find_iter</a>";
        assert_eq!(linkify(text, true).as_ref(), expected);
    }

    #[test]
    fn test_linkify10() {
        let text = "And then call <a href=\"https://doc.rust-lang.org/std/io/trait.BufRead.html#method.read_until\"><code>read_until</code></a> or other <code>BufRead</code> methods.";
        let expected = "And then call <a href=\"https://doc.rust-lang.org/std/io/trait.BufRead.html#method.read_until\"><code>read_until</code></a> or other <code>BufRead</code> methods.";
        assert_eq!(linkify(text, true).as_ref(), expected);
    }


    #[test]
    fn test_linkify11() {
        let text = "And then https://google.com call <a href=\"https://doc.rust-lang.org/std/io/trait.BufRead.html#method.read_until\"><code>read_until</code></a> or other <code>BufRead</code> methods.";
        let expected = "And then <a href=\"https://google.com\">https://google.com</a> call <a href=\"https://doc.rust-lang.org/std/io/trait.BufRead.html#method.read_until\"><code>read_until</code></a> or other <code>BufRead</code> methods.";
        assert_eq!(linkify(text, true).as_ref(), expected);
    }

    #[test]
    fn test_linkify12() {
        let text = "And then https://google.com call <a href=\"https://doc.rust-lang.org/std/io/trait.BufRead.html#method.read_until\"><code>read_until</code></a> or other <code>BufRead http://another-link.http.com </code> methods.";
        let expected = "And then <a href=\"https://google.com\">https://google.com</a> call <a href=\"https://doc.rust-lang.org/std/io/trait.BufRead.html#method.read_until\"><code>read_until</code></a> or other <code>BufRead <a href=\"http://another-link.http.com\">http://another-link.http.com</a> </code> methods.";
        assert_eq!(linkify(text, true).as_ref(), expected);
    }

    #[test]
    fn test_linkify13() {
        let text = "Check out this website: <a href=\"https://example.com\">https://example.com</a>";
        let expected = "Check out this website: <a href=\"https://example.com\">https://example.com</a>";
        assert_eq!(linkify(text, true).as_ref(), expected);
    }
}

#[cfg(test)]
mod tests_ends_with_href {
    use super::*;

    #[test]
    fn test_ends_with_href0() {
        assert!(ends_with_href("href=\""));
    }

    #[test]
    fn test_ends_with_href1() {
        assert!(ends_with_href("href = \""));
    }

    #[test]
    fn test_ends_with_href2() {
        assert!(ends_with_href("href  =  \""));
    }

    #[test]
    fn test_ends_with_href3() {
        assert!(ends_with_href("href='"));
    }

    #[test]
    fn test_ends_with_href4() {
        assert!(ends_with_href("href = '"));
    }

    #[test]
    fn test_ends_with_href5() {
        assert!(ends_with_href("href  =  '"));
    }

    #[test]
    fn test_ends_with_href6() {
        assert!(ends_with_href("href="));
    }

    #[test]
    fn test_ends_with_href7() {
        assert!(ends_with_href("href ="));
    }

    #[test]
    fn test_ends_with_href8() {
        assert!(ends_with_href("href  =  "));
    }

    #[test]
    fn test_ends_with_href9() {
        assert!(!ends_with_href("href"));
    }

    #[test]
    fn test_ends_with_href10() {
        assert!(ends_with_href("href ="));
    }

    #[test]
    fn test_ends_with_href11() {
        assert!(!ends_with_href("href  ==  "));
    }

    #[test]
    fn test_ends_with_href12() {
        assert!(ends_with_href("href =\""));
    }

    #[test]
    fn test_ends_with_href13() {
        assert!(ends_with_href("href = '"));
    }

    #[test]
    fn test_ends_with_href14() {
        assert!(ends_with_href("href ="));
    }

    #[test]
    fn test_ends_with_href15() {
        assert!(!ends_with_href("href =a"));
    }

    #[test]
    fn test_ends_with_href16() {
        assert!(!ends_with_href("href '="));
    }

    #[test]
    fn test_ends_with_href17() {
        assert!(!ends_with_href("href =''"));
    }

    #[test]
    fn test_ends_with_href18() {
        assert!(!ends_with_href("href =\"\""));
    }

    #[test]
    fn test_ends_with_href19() {
        assert!(!ends_with_href("hrf="));
    }

    #[test]
    fn test_ends_with_href20() {
        assert!(ends_with_href(" href = \""));
    }

    #[test]
    fn test_ends_with_href21() {
        assert!(ends_with_href("href = \" "));
    }

    #[test]
    fn test_ends_with_href22() {
        assert!(ends_with_href(" href = \" "));
    }

    #[test]
    fn test_ends_with_href23() {
        assert!(ends_with_href("href = ' "));
    }

    #[test]
    fn test_ends_with_href24() {
        assert!(ends_with_href(" href = ' "));
    }

    #[test]
    fn test_ends_with_href25() {
        assert!(ends_with_href("href = "));
    }

    #[test]
    fn test_ends_with_href26() {
        assert!(ends_with_href(" href = "));
    }

    #[test]
    fn test_ends_with_href27() {
        assert!(ends_with_href("href =\" "));
    }

    #[test]
    fn test_ends_with_href28() {
        assert!(ends_with_href(" href =\" "));
    }

    #[test]
    fn test_ends_with_href29() {
        assert!(ends_with_href("href = ' "));
    }

    #[test]
    fn test_ends_with_href30() {
        assert!(ends_with_href(" href = ' "));
    }

    #[test]
    fn test_ends_with_href31() {
        assert!(!ends_with_href("href =\"\" "));
    }

    #[test]
    fn test_ends_with_href32() {
        assert!(!ends_with_href(" href =\"\" "));
    }

    #[test]
    fn test_ends_with_href33() {
        assert!(!ends_with_href("href ='' "));
    }

    #[test]
    fn test_ends_with_href34() {
        assert!(!ends_with_href(" href ='' "));
    }

    #[test]
    fn test_ends_with_href35() {
        assert!(ends_with_href("href = "));
    }

    #[test]
    fn test_ends_with_href36() {
        assert!(ends_with_href(" href = "));
    }

    #[test]
    fn test_ends_with_href37() {
        assert!(!ends_with_href("hrf= "));
    }

    #[test]
    fn test_ends_with_href38() {
        assert!(!ends_with_href(" hrf= "));
    }
}<|MERGE_RESOLUTION|>--- conflicted
+++ resolved
@@ -321,26 +321,15 @@
 /// assert_eq!(human_readable_list(&vec!["Alice"]), String::from("Alice"));
 /// assert_eq!(human_readable_list(&vec![String::from("Alice"), String::from("Bob")]), String::from("Alice and Bob"));
 /// assert_eq!(human_readable_list(&vec!["Alice", "Bob", "Charlie"]), String::from("Alice, Bob and Charlie"));
-<<<<<<< HEAD
-/// assert_eq!(human_readable_list(&vec!["Alice", "Bob", "Charlie", "Dennis", "Eudora", "Fanny"]), String::from("Alice, Bob, Charlie, Dennis, Eudora and 1 others"));
-=======
 /// assert_eq!(human_readable_list(&vec!["Alice", "Bob", "Charlie", "Dennis", "Eudora", "Fanny"]), String::from("Alice, Bob, Charlie, Dennis, Eudora and 1 other"));
->>>>>>> d70e3318
 /// ```
 pub fn human_readable_list<S>(names: &[S]) -> String
 where
     S: AsRef<str>
 {
-<<<<<<< HEAD
     let mut result = String::new();
     match names.len() {
         0 => return result, // early return if no names provided
-=======
-    const MAX_NAMES: usize = 5;
-    let mut result = String::new();
-    match names.len() {
-        0 => { }
->>>>>>> d70e3318
         1 => {
             result.push_str(names[0].as_ref());
         },
@@ -350,18 +339,13 @@
             result.push_str(names[1].as_ref());
         },
         _ => {
-<<<<<<< HEAD
             let display_count = names.len().min(MAX_VISIBLE_NUMBER_OF_ITEMS);
-=======
-            let display_count = names.len().min(MAX_NAMES);
->>>>>>> d70e3318
             for (i, name) in names.iter().take(display_count - 1).enumerate() {
                 if i > 0 {
                     result.push_str(", ");
                 }
                 result.push_str(name.as_ref());
             }
-<<<<<<< HEAD
             if names.len() > MAX_VISIBLE_NUMBER_OF_ITEMS {
                 let remaining = names.len() - MAX_VISIBLE_NUMBER_OF_ITEMS;
                 result.push_str(", ");
@@ -372,14 +356,6 @@
                 } else {
                     result.push_str(&format!("{} others", remaining));
                 }
-=======
-            if names.len() > MAX_NAMES {
-                let remaining = names.len() - MAX_NAMES;
-                result.push_str(", ");
-                result.push_str(names[display_count - 1].as_ref());
-                result.push_str(" and ");
-                result.push_str(&format!("{} others", remaining));
->>>>>>> d70e3318
             } else {
                 result.push_str(" and ");
                 result.push_str(names[display_count - 1].as_ref());
@@ -388,7 +364,6 @@
     };
     result
 }
-<<<<<<< HEAD
 
 #[cfg(test)]
 mod tests_human_readable_list {
@@ -413,8 +388,6 @@
         let result = human_readable_list(&names);
         assert_eq!(result, "Alice and Bob");
     }
-=======
->>>>>>> d70e3318
 
     #[test]
     fn test_human_readable_list_many() {
@@ -430,6 +403,7 @@
         assert_eq!(result, "Alice, Bob, Charlie, Dennis, Eudora, and 21 others");
     }
 }
+
 #[cfg(test)]
 mod tests_linkify {
     use super::*;
