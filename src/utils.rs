use base64;
use chrono::{DateTime, Duration, Local, TimeZone};
<<<<<<< HEAD
use imghdr;
use reqwest;
use scraper;
use link_preview::{
    og::{find_og_tag, OpenGraphTag},
    twitter::{find_twitter_tag, TwitterMetaTag},
    schema::{find_schema_tag, SchemaMetaTag},
    html::first_inner_html,
};

use std::{
    borrow::Cow, time::SystemTime
};
use makepad_widgets::{error, log, image_cache::ImageError, Cx, Event, ImageRef};
use matrix_sdk::{media::{MediaFormat, MediaThumbnailSettings, MediaThumbnailSize}, ruma::{api::client::media::get_content_thumbnail::v3::Method, MilliSecondsSinceUnixEpoch}};
=======
use makepad_widgets::{error, image_cache::ImageError, Cx, Event, ImageRef};
use matrix_sdk::{media::{MediaFormat, MediaThumbnailSettings, MediaThumbnailSize}, ruma::{api::client::media::get_content_thumbnail::v3::Method, MilliSecondsSinceUnixEpoch, OwnedRoomId}};
use matrix_sdk_ui::timeline::{EventTimelineItem, TimelineDetails};

use crate::sliding_sync::{submit_async_request, MatrixRequest};
>>>>>>> ed57f09a


/// Returns true if the given event is an interactive hit-related event
/// that should require a view/widget to be visible in order to handle/receive it.
pub fn is_interactive_hit_event(event: &Event) -> bool {
    matches!(
        event,
        Event::MouseDown(..)
        | Event::MouseUp(..)
        | Event::MouseMove(..)
        | Event::MouseLeave(..)
        | Event::TouchUpdate(..)
        | Event::Scroll(..)
        | Event::KeyDown(..)
        | Event::KeyUp(..)
        | Event::TextInput(..)
        | Event::TextCopy(..)
        | Event::TextCut(..)
    )
}

#[derive(Debug, Clone, Copy, PartialEq, Eq, Hash)]
pub enum ImageFormat {
    Png,
    Jpeg,
}
impl ImageFormat {
    pub fn from_mimetype(mimetype: &str) -> Option<Self> {
        match mimetype {
            "image/png" => Some(Self::Png),
            "image/jpeg" => Some(Self::Jpeg),
            _ => None,
        }
    }
}

/// Loads the given image `data` into the given `ImageRef` as either a
/// PNG or JPEG, using the `imghdr` library to determine which format it is.
///
/// Returns an error if either load fails or if the image format is unknown.
pub fn load_png_or_jpg(img: &ImageRef, cx: &mut Cx, data: &[u8]) -> Result<(), ImageError> {

    fn attempt_both(img: &ImageRef, cx: &mut Cx, data: &[u8]) -> Result<(), ImageError> {
        img.load_png_from_data(cx, data)
            .or_else(|_| img.load_jpg_from_data(cx, data))
    }

    let res = match imghdr::from_bytes(data) {
        Some(imghdr::Type::Png) => img.load_png_from_data(cx, data),
        Some(imghdr::Type::Jpeg) => img.load_jpg_from_data(cx, data),
        Some(unsupported) => {
            // Attempt to load it as a PNG or JPEG anyway, since imghdr isn't perfect.
            attempt_both(img, cx, data).map_err(|_| {
                error!("load_png_or_jpg(): The {unsupported:?} image format is unsupported");
                ImageError::UnsupportedFormat
            })
        }
        None => {
            // Attempt to load it as a PNG or JPEG anyway, since imghdr isn't perfect.
            attempt_both(img, cx, data).map_err(|_| {
                error!("load_png_or_jpg(): Unknown image format");
                ImageError::UnsupportedFormat
            })
        }
    };
    if let Err(err) = res.as_ref() {
        // debugging: dump out the avatar image to disk
        let mut path = crate::temp_storage::get_temp_dir_path().clone();
        let filename = format!("img_{}",
            SystemTime::now().duration_since(SystemTime::UNIX_EPOCH).unwrap().as_millis(),
        );
        path.push(filename);
        path.set_extension("unknown");
        error!("Failed to load PNG/JPG: {err}. Dumping bad image: {:?}", path);
        std::fs::write(path, data)
            .expect("Failed to write user avatar image to disk");
    }
    res
}


pub fn unix_time_millis_to_datetime(millis: &MilliSecondsSinceUnixEpoch) -> Option<DateTime<Local>> {
    let millis: i64 = millis.get().into();
    Local.timestamp_millis_opt(millis).single()
}

/// Formats a given Unix timestamp in milliseconds into a relative human-readable date.
///
/// # Cases:
/// - **Less than 60 seconds ago**: Returns `"Just now"`.
/// - **Less than 60 minutes ago**: Returns `"X minutes ago"`, where X is the number of minutes.
/// - **Same day**: Returns `"HH:MM"` (current time format for today).
/// - **Yesterday**: Returns `"Yesterday at HH:MM"` for messages from the previous day.
/// - **Within the past week**: Returns the name of the day (e.g., "Tuesday").
/// - **Older than a week**: Returns `"DD/MM/YY"` as the absolute date.
///
/// # Arguments:
/// - `millis`: The Unix timestamp in milliseconds to format.
///
/// # Returns:
/// - `Option<String>` representing the human-readable time or `None` if formatting fails.
pub fn relative_format(millis: &MilliSecondsSinceUnixEpoch) -> Option<String> {
    let datetime = unix_time_millis_to_datetime(millis)?;

    // Calculate the time difference between now and the given timestamp
    let now = Local::now();
    let duration = now - datetime;

    // Handle different time ranges and format accordingly
    if duration < Duration::seconds(60) {
        Some("Now".to_string())
    } else if duration < Duration::minutes(60) {
        let minutes_text = if duration.num_minutes() == 1 { "min" } else { "mins" };
        Some(format!("{} {} ago", duration.num_minutes(), minutes_text))
    } else if duration < Duration::hours(24) && now.date_naive() == datetime.date_naive() {
        Some(format!("{}", datetime.format("%H:%M"))) // "HH:MM" format for today
    } else if duration < Duration::hours(48) {
        if let Some(yesterday) = now.date_naive().succ_opt() {
            if yesterday == datetime.date_naive() {
                return Some(format!("Yesterday at {}", datetime.format("%H:%M")));
            }
        }
        Some(format!("{}", datetime.format("%A"))) // Fallback to day of the week if not yesterday
    } else if duration < Duration::weeks(1) {
        Some(format!("{}", datetime.format("%A"))) // Day of the week (e.g., "Tuesday")
    } else {
        Some(format!("{}", datetime.format("%F"))) // "YYYY-MM-DD" format for older messages
    }
}

/// Returns the first "letter" (Unicode grapheme) of given user name,
/// skipping any leading "@" characters.
pub fn user_name_first_letter(user_name: &str) -> Option<&str> {
    use unicode_segmentation::UnicodeSegmentation;
    user_name
        .graphemes(true)
        .find(|&g| g != "@")
}


/// A const-compatible version of [`MediaFormat`].
#[derive(Clone, Debug)]
pub enum MediaFormatConst {
    /// The file that was uploaded.
    File,
    /// A thumbnail of the file that was uploaded.
    Thumbnail(MediaThumbnailSettingsConst),
}
impl From<MediaFormatConst> for MediaFormat {
    fn from(constant: MediaFormatConst) -> Self {
        match constant {
            MediaFormatConst::File => Self::File,
            MediaFormatConst::Thumbnail(size) => Self::Thumbnail(size.into()),
        }
    }
}

/// A const-compatible version of [`MediaThumbnailSettings`].
#[derive(Clone, Debug)]
pub struct MediaThumbnailSettingsConst {
    pub size: MediaThumbnailSizeConst,
    pub animated: bool,
}
impl From<MediaThumbnailSettingsConst> for MediaThumbnailSettings {
    fn from(constant: MediaThumbnailSettingsConst) -> Self {
        Self {
            size: constant.size.into(),
            animated: constant.animated,
        }
    }
}

/// A const-compatible version of [`MediaThumbnailSize`].
#[derive(Clone, Debug)]
pub struct MediaThumbnailSizeConst {
    /// The desired resizing method.
    pub method: Method,
    /// The desired width of the thumbnail. The actual thumbnail may not match
    /// the size specified.
    pub width: u32,
    /// The desired height of the thumbnail. The actual thumbnail may not match
    /// the size specified.
    pub height: u32,
}
impl From<MediaThumbnailSizeConst> for MediaThumbnailSize {
    fn from(constant: MediaThumbnailSizeConst) -> Self {
        Self {
            method: constant.method,
            width: constant.width.into(),
            height: constant.height.into(),
        }
    }
}

/// The thumbnail format to use for user and room avatars.
pub const AVATAR_THUMBNAIL_FORMAT: MediaFormatConst = MediaFormatConst::Thumbnail(
    MediaThumbnailSettingsConst {
        size: MediaThumbnailSizeConst {
            method: Method::Scale,
            width: 40,
            height: 40,
        },
        animated: false,
    }
);

/// The thumbnail format to use for regular media images.
pub const MEDIA_THUMBNAIL_FORMAT: MediaFormatConst = MediaFormatConst::Thumbnail(
    MediaThumbnailSettingsConst {
        size: MediaThumbnailSizeConst {
            method: Method::Scale,
            width: 400,
            height: 400,
        },
        animated: false,
    }
);

/// Removes leading whitespace and HTML whitespace tags (`<p>` and `<br>`) from the given `text`.
pub fn trim_start_html_whitespace(mut text: &str) -> &str {
    let mut prev_text_len = text.len();
    loop {
        text = text
            .trim_start_matches("<p>")
            .trim_start_matches("<br>")
            .trim_start_matches("<br/>")
            .trim_start_matches("<br />")
            .trim_start();

        if text.len() == prev_text_len {
            break;
        }
        prev_text_len = text.len();
    }
    text
}

/// Looks for bare links in the given `text` and converts them into proper HTML links.
pub fn linkify(text: &str, is_html: bool) -> Cow<'_, str> {
    use linkify::{LinkFinder, LinkKind};
    let mut links = LinkFinder::new()
        .links(text)
        .peekable();
    if links.peek().is_none() {
        return Cow::Borrowed(text);
    }

    // A closure to escape text if it's not HTML.
    let escaped = |text| {
        if is_html {
            Cow::from(text)
        } else {
            htmlize::escape_text(text)
        }
    };

    let mut linkified_text = String::new();
    let mut last_end_index = 0;
    for link in links {
        let link_txt = link.as_str();
        // Only linkify the URL if it's not already part of an HTML href attribute.
        let is_link_within_href_attr = text.get(..link.start())
            .is_some_and(ends_with_href);
        let is_link_within_html_tag = text.get(link.end() ..)
            .is_some_and(|after| after.trim_end().starts_with("</a>"));

        if is_link_within_href_attr || is_link_within_html_tag {
            linkified_text = format!(
                "{linkified_text}{}",
                text.get(last_end_index..link.end()).unwrap_or_default(),
            );
        } else {
            match link.kind() {
                LinkKind::Url => {
                    linkified_text = format!(
                        "{linkified_text}{}<a href=\"{}\">{}</a>",
                        escaped(text.get(last_end_index..link.start()).unwrap_or_default()),
                        htmlize::escape_attribute(link_txt),
                        htmlize::escape_text(link_txt),
                    );
                }
                LinkKind::Email => {
                    linkified_text = format!(
                        "{linkified_text}{}<a href=\"mailto:{}\">{}</a>",
                        escaped(text.get(last_end_index..link.start()).unwrap_or_default()),
                        htmlize::escape_attribute(link_txt),
                        htmlize::escape_text(link_txt),
                    );
                }
                _ => return Cow::Borrowed(text), // unreachable
            }
        }
        last_end_index = link.end();
    }
    linkified_text.push_str(
        &escaped(text.get(last_end_index..).unwrap_or_default())
    );
    // makepad_widgets::log!("Original text:\n{:?}\nLinkified text:\n{:?}", text, linkified_text);
    Cow::Owned(linkified_text)
}


/// Returns true if the given `text` string ends with a valid href attribute opener.
///
/// An href attribute looks like this: `href="http://example.com"`,.
/// so we look for `href="` at the end of the given string.
///
/// Spaces are allowed to exist in between the `href`, `=`, and `"`.
/// In addition, the quotation mark is optional, and can be either a single or double quote,
/// so this function takes those into account as well.
pub fn ends_with_href(text: &str) -> bool {
    // let mut idx = text.len().saturating_sub(1);
    let mut substr = text.trim_end();
    // Search backwards for a single quote, double quote, or an equals sign.
    match substr.as_bytes().last() {
        Some(b'\'' | b'"') => {
            if substr
                .get(.. substr.len().saturating_sub(1))
                .map(|s| {
                    substr = s.trim_end();
                    substr.as_bytes().last() == Some(&b'=')
                })
                .unwrap_or(false)
            {
                substr = &substr[..substr.len().saturating_sub(1)];
            } else {
                return false;
            }
        }
        Some(b'=') => {
            substr = &substr[..substr.len().saturating_sub(1)];
        }
        _ => return false,
    }

    // Now we have found the equals sign, so search backwards for the `href` attribute.
    substr.trim_end().ends_with("href")
}

/// Converts a list of names into a human-readable string with a limit parameter.
///
/// # Examples
/// ```
/// assert_eq!(human_readable_list(&vec!["Alice"], 3), String::from("Alice"));
/// assert_eq!(human_readable_list(&vec![String::from("Alice"), String::from("Bob")], 3), String::from("Alice and Bob"));
/// assert_eq!(human_readable_list(&vec!["Alice", "Bob", "Charlie"], 3), String::from("Alice, Bob and Charlie"));
/// assert_eq!(human_readable_list(&vec!["Alice", "Bob", "Charlie", "Dennis", "Eudora", "Fanny"], 3), String::from("Alice, Bob, Charlie, and 3 others"));
/// ```
pub fn human_readable_list<S>(names: &[S], limit: usize) -> String
where
    S: AsRef<str>
{
    let mut result = String::new();
    match names.len() {
        0 => return result, // early return if no names provided
        1 => {
            result.push_str(names[0].as_ref());
        },
        2 => {
            result.push_str(names[0].as_ref());
            result.push_str(" and ");
            result.push_str(names[1].as_ref());
        },
        _ => {
            let display_count = names.len().min(limit);
            for (i, name) in names.iter().take(display_count - 1).enumerate() {
                if i > 0 {
                    result.push_str(", ");
                }
                result.push_str(name.as_ref());
            }
            if names.len() > limit {
                let remaining = names.len() - limit;
                result.push_str(", ");
                result.push_str(names[display_count - 1].as_ref());
                result.push_str(", and ");
                if remaining == 1 {
                    result.push_str("1 other");
                } else {
                    result.push_str(&format!("{} others", remaining));
                }
            } else {
                result.push_str(" and ");
                result.push_str(names[display_count - 1].as_ref());
            }
        }
    };
    result
}

<<<<<<< HEAD
fn find_html_description(html: &scraper::html::Html) -> Option<String> {
    
    if let Some(description) = find_og_tag(html, OpenGraphTag::Description) {
        return Some(description);
    }

    if let Some(description) = find_twitter_tag(html, TwitterMetaTag::Description) {
        return Some(description);
    }

    if let Some(description) = find_schema_tag(html, SchemaMetaTag::Description) {
        return Some(description);
    }

    let selector = scraper::Selector::parse(
        "meta[property='og:description'],meta[name='description'],meta[name='Description']"
    ).unwrap();

    if let Some(element) = html.select(&selector).next() {
        if let Some(value) = element.value().attr("content") {
            return Some(value.to_string());
        }
    }

    if let Some(description) = first_inner_html(html, "p") {
        return Some(description);
    }
    return None
}

/// fetch LinkPreviewCard data by give url
pub async fn fetch_link_preview_card(url: String) -> (String, Option<String>, Option<String>, Option<Vec<u8>>) {

    let res = if let Ok(r) = reqwest::get(url.clone()).await {
        r.bytes().await.unwrap()
    } else {
        log!("url error: {}", url);
        return (url, None, None, None)
    };

    let (title, description, image_list, domain) = {

        let Ok(document) = link_preview::html_from_bytes(&res)
        else {
            log!("data error: {}", url);
            return (url, None, None, None)
        };

        let lp = link_preview::LinkPreview::from(&document);

        let description = find_html_description(&document);

        let mut image_list:Vec<String> = Vec::new();
        if let Some(img) = lp.image_url_str() {
            image_list.push(img)
        };

        let image_selector_meta = scraper::Selector::parse(
            "meta[itemprop='image']"
        ).unwrap();
        if let Some(img) = document.select(&image_selector_meta).next() {
            image_list.push(img.value().attr("content").unwrap().to_string());
        };

        let image_selector = scraper::Selector::parse(
            "img[src]"
        ).unwrap();
        for x in document.select(&image_selector){
            let i = x.value().attr("src").unwrap().to_string();
            image_list.push(i);
        };

        let title = lp.title;
        let domain = lp.domain.unwrap_or(url.clone());

        (title, description, image_list, domain)
    };

    log!("card view {:?}, {:?}, {:?}", url, title, description);
    for mut url in image_list {
        if !url.starts_with("http") {
            let _data = if let Some(d) = url.split_once("base64,") {
                d.1.to_string()
            } else {
                url.clone()
            };

            let data = base64::decode(&_data);

            if data.is_ok() {
                return (url, title, description, Some(data.unwrap()))
            };
            url = format!("{}/{}", domain, url)
        };
        if let Ok(r) = reqwest::get(url.clone()).await {
            let data = r.bytes().await.unwrap().to_vec();
            match imghdr::from_bytes(data.clone()) {
                Some(imghdr::Type::Png) | Some(imghdr::Type::Jpeg) => {
                    return (url, title, description, Some(data))
                },
                _ => {
                    continue
                }
            }
        } else {
            continue
        };
    };
    return (url, None, None, None)
}



=======

/// Returns the sender's display name if available.
///
/// If not available, and if the `room_id` is provided, this function will
/// submit an async request to fetch the event details.
/// In this case, this will return the event sender's user ID as a string.
pub fn get_or_fetch_event_sender(
    event_tl_item: &EventTimelineItem,
    room_id: Option<&OwnedRoomId>,
) -> String {
    let sender_username = match event_tl_item.sender_profile() {
        TimelineDetails::Ready(profile) => profile.display_name.as_deref(),
        TimelineDetails::Unavailable => {
            if let Some(room_id) = room_id {
                if let Some(event_id) = event_tl_item.event_id() {
                    submit_async_request(MatrixRequest::FetchDetailsForEvent {
                        room_id: room_id.clone(),
                        event_id: event_id.to_owned(),
                    });
                }
            }
            None
        }
        _ => None,
    }
    .unwrap_or_else(|| event_tl_item.sender().as_str());
    sender_username.to_owned()
}


>>>>>>> ed57f09a
#[cfg(test)]
mod tests_human_readable_list {
    use super::*;
    #[test]
    fn test_human_readable_list_empty() {
        let names: Vec<&str> = Vec::new();
        let result = human_readable_list(&names, 3);
        assert_eq!(result, "");
    }

    #[test]
    fn test_human_readable_list_single() {
        let names: Vec<&str> = vec!["Alice"];
        let result = human_readable_list(&names, 3);
        assert_eq!(result, "Alice");
    }

    #[test]
    fn test_human_readable_list_two() {
        let names: Vec<&str> = vec!["Alice", "Bob"];
        let result = human_readable_list(&names, 3);
        assert_eq!(result, "Alice and Bob");
    }

    #[test]
    fn test_human_readable_list_many() {
        let names: Vec<&str> = vec!["Alice", "Bob", "Charlie", "David"];
        let result = human_readable_list(&names, 3);
        assert_eq!(result, "Alice, Bob, Charlie, and 1 other");
    }

    #[test]
    fn test_human_readable_list_long() {
        let names: Vec<&str> = vec!["Alice", "Bob", "Charlie", "Dennis", "Eudora", "Fanny", "Gina", "Hiroshi", "Ivan", "James", "Karen", "Lisa", "Michael", "Nathan", "Oliver", "Peter", "Quentin", "Rachel", "Sally", "Tanya", "Ulysses", "Victor", "William", "Xenia", "Yuval", "Zachariah"];
        let result = human_readable_list(&names, 3);
        assert_eq!(result, "Alice, Bob, Charlie, and 23 others");
    }
}

#[cfg(test)]
mod tests_linkify {
    use super::*;

    #[test]
    fn test_linkify0() {
        let text = "Hello, world!";
        assert_eq!(linkify(text, false).as_ref(), text);
    }

    #[test]
    fn test_linkify1() {
        let text = "Check out this website: https://example.com";
        let expected = "Check out this website: <a href=\"https://example.com\">https://example.com</a>";
        let actual = linkify(text, false);
        println!("{:?}", actual.as_ref());
        assert_eq!(actual.as_ref(), expected);
    }

    #[test]
    fn test_linkify2() {
        let text = "Send an email to john@example.com";
        let expected = "Send an email to <a href=\"mailto:john@example.com\">john@example.com</a>";
        let actual = linkify(text, false);
        println!("{:?}", actual.as_ref());
        assert_eq!(actual.as_ref(), expected);
    }

    #[test]
    fn test_linkify3() {
        let text = "Visit our website at www.example.com";
        assert_eq!(linkify(text, false).as_ref(), text);
    }

    #[test]
    fn test_linkify4() {
        let text = "Link 1 http://google.com Link 2 https://example.com";
        let expected = "Link 1 <a href=\"http://google.com\">http://google.com</a> Link 2 <a href=\"https://example.com\">https://example.com</a>";
        let actual = linkify(text, false);
        println!("{:?}", actual.as_ref());
        assert_eq!(actual.as_ref(), expected);
    }


    #[test]
    fn test_linkify5() {
        let text = "html test <a href=http://google.com>Link title</a> Link 2 https://example.com";
        let expected = "html test <a href=http://google.com>Link title</a> Link 2 <a href=\"https://example.com\">https://example.com</a>";
        let actual = linkify(text, true);
        println!("{:?}", actual.as_ref());
        assert_eq!(actual.as_ref(), expected);
    }

    #[test]
    fn test_linkify6() {
        let text = "<a href=http://google.com>link title</a>";
        assert_eq!(linkify(text, true).as_ref(), text);
    }

    #[test]
    fn test_linkify7() {
        let text = "https://example.com";
        let expected = "<a href=\"https://example.com\">https://example.com</a>";
        assert_eq!(linkify(text, false).as_ref(), expected);
    }

    #[test]
    fn test_linkify8() {
        let text = "test test https://crates.io/crates/cargo-packager test test";
        let expected = "test test <a href=\"https://crates.io/crates/cargo-packager\">https://crates.io/crates/cargo-packager</a> test test";
        assert_eq!(linkify(text, false).as_ref(), expected);
    }

    #[test]
    fn test_linkify9() {
        let text = "<mx-reply><blockquote><a href=\"https://matrix.to/#/!ifW4td0it0scmZpEM6:computer.surgery/$GwDzIlPzNgxhJ2QCIsmcPMC-sHdoKNsb0g2MS1psyyM?via=matrix.org&via=mozilla.org&via=gitter.im\">In reply to</a> <a href=\"https://matrix.to/#/@spore:mozilla.org\">@spore:mozilla.org</a><br />So I asked if there's a crate for it (bc I don't have the time to test and debug it) or if there's simply a better way that involves less states and invariants</blockquote></mx-reply>https://docs.rs/aho-corasick/latest/aho_corasick/struct.AhoCorasick.html#method.stream_find_iter";

        let expected = "<mx-reply><blockquote><a href=\"https://matrix.to/#/!ifW4td0it0scmZpEM6:computer.surgery/$GwDzIlPzNgxhJ2QCIsmcPMC-sHdoKNsb0g2MS1psyyM?via=matrix.org&via=mozilla.org&via=gitter.im\">In reply to</a> <a href=\"https://matrix.to/#/@spore:mozilla.org\">@spore:mozilla.org</a><br />So I asked if there's a crate for it (bc I don't have the time to test and debug it) or if there's simply a better way that involves less states and invariants</blockquote></mx-reply><a href=\"https://docs.rs/aho-corasick/latest/aho_corasick/struct.AhoCorasick.html#method.stream_find_iter\">https://docs.rs/aho-corasick/latest/aho_corasick/struct.AhoCorasick.html#method.stream_find_iter</a>";
        assert_eq!(linkify(text, true).as_ref(), expected);
    }

    #[test]
    fn test_linkify10() {
        let text = "And then call <a href=\"https://doc.rust-lang.org/std/io/trait.BufRead.html#method.read_until\"><code>read_until</code></a> or other <code>BufRead</code> methods.";
        let expected = "And then call <a href=\"https://doc.rust-lang.org/std/io/trait.BufRead.html#method.read_until\"><code>read_until</code></a> or other <code>BufRead</code> methods.";
        assert_eq!(linkify(text, true).as_ref(), expected);
    }


    #[test]
    fn test_linkify11() {
        let text = "And then https://google.com call <a href=\"https://doc.rust-lang.org/std/io/trait.BufRead.html#method.read_until\"><code>read_until</code></a> or other <code>BufRead</code> methods.";
        let expected = "And then <a href=\"https://google.com\">https://google.com</a> call <a href=\"https://doc.rust-lang.org/std/io/trait.BufRead.html#method.read_until\"><code>read_until</code></a> or other <code>BufRead</code> methods.";
        assert_eq!(linkify(text, true).as_ref(), expected);
    }

    #[test]
    fn test_linkify12() {
        let text = "And then https://google.com call <a href=\"https://doc.rust-lang.org/std/io/trait.BufRead.html#method.read_until\"><code>read_until</code></a> or other <code>BufRead http://another-link.http.com </code> methods.";
        let expected = "And then <a href=\"https://google.com\">https://google.com</a> call <a href=\"https://doc.rust-lang.org/std/io/trait.BufRead.html#method.read_until\"><code>read_until</code></a> or other <code>BufRead <a href=\"http://another-link.http.com\">http://another-link.http.com</a> </code> methods.";
        assert_eq!(linkify(text, true).as_ref(), expected);
    }

    #[test]
    fn test_linkify13() {
        let text = "Check out this website: <a href=\"https://example.com\">https://example.com</a>";
        let expected = "Check out this website: <a href=\"https://example.com\">https://example.com</a>";
        assert_eq!(linkify(text, true).as_ref(), expected);
    }
}

#[cfg(test)]
mod tests_ends_with_href {
    use super::*;

    #[test]
    fn test_ends_with_href0() {
        assert!(ends_with_href("href=\""));
    }

    #[test]
    fn test_ends_with_href1() {
        assert!(ends_with_href("href = \""));
    }

    #[test]
    fn test_ends_with_href2() {
        assert!(ends_with_href("href  =  \""));
    }

    #[test]
    fn test_ends_with_href3() {
        assert!(ends_with_href("href='"));
    }

    #[test]
    fn test_ends_with_href4() {
        assert!(ends_with_href("href = '"));
    }

    #[test]
    fn test_ends_with_href5() {
        assert!(ends_with_href("href  =  '"));
    }

    #[test]
    fn test_ends_with_href6() {
        assert!(ends_with_href("href="));
    }

    #[test]
    fn test_ends_with_href7() {
        assert!(ends_with_href("href ="));
    }

    #[test]
    fn test_ends_with_href8() {
        assert!(ends_with_href("href  =  "));
    }

    #[test]
    fn test_ends_with_href9() {
        assert!(!ends_with_href("href"));
    }

    #[test]
    fn test_ends_with_href10() {
        assert!(ends_with_href("href ="));
    }

    #[test]
    fn test_ends_with_href11() {
        assert!(!ends_with_href("href  ==  "));
    }

    #[test]
    fn test_ends_with_href12() {
        assert!(ends_with_href("href =\""));
    }

    #[test]
    fn test_ends_with_href13() {
        assert!(ends_with_href("href = '"));
    }

    #[test]
    fn test_ends_with_href14() {
        assert!(ends_with_href("href ="));
    }

    #[test]
    fn test_ends_with_href15() {
        assert!(!ends_with_href("href =a"));
    }

    #[test]
    fn test_ends_with_href16() {
        assert!(!ends_with_href("href '="));
    }

    #[test]
    fn test_ends_with_href17() {
        assert!(!ends_with_href("href =''"));
    }

    #[test]
    fn test_ends_with_href18() {
        assert!(!ends_with_href("href =\"\""));
    }

    #[test]
    fn test_ends_with_href19() {
        assert!(!ends_with_href("hrf="));
    }

    #[test]
    fn test_ends_with_href20() {
        assert!(ends_with_href(" href = \""));
    }

    #[test]
    fn test_ends_with_href21() {
        assert!(ends_with_href("href = \" "));
    }

    #[test]
    fn test_ends_with_href22() {
        assert!(ends_with_href(" href = \" "));
    }

    #[test]
    fn test_ends_with_href23() {
        assert!(ends_with_href("href = ' "));
    }

    #[test]
    fn test_ends_with_href24() {
        assert!(ends_with_href(" href = ' "));
    }

    #[test]
    fn test_ends_with_href25() {
        assert!(ends_with_href("href = "));
    }

    #[test]
    fn test_ends_with_href26() {
        assert!(ends_with_href(" href = "));
    }

    #[test]
    fn test_ends_with_href27() {
        assert!(ends_with_href("href =\" "));
    }

    #[test]
    fn test_ends_with_href28() {
        assert!(ends_with_href(" href =\" "));
    }

    #[test]
    fn test_ends_with_href29() {
        assert!(ends_with_href("href = ' "));
    }

    #[test]
    fn test_ends_with_href30() {
        assert!(ends_with_href(" href = ' "));
    }

    #[test]
    fn test_ends_with_href31() {
        assert!(!ends_with_href("href =\"\" "));
    }

    #[test]
    fn test_ends_with_href32() {
        assert!(!ends_with_href(" href =\"\" "));
    }

    #[test]
    fn test_ends_with_href33() {
        assert!(!ends_with_href("href ='' "));
    }

    #[test]
    fn test_ends_with_href34() {
        assert!(!ends_with_href(" href ='' "));
    }

    #[test]
    fn test_ends_with_href35() {
        assert!(ends_with_href("href = "));
    }

    #[test]
    fn test_ends_with_href36() {
        assert!(ends_with_href(" href = "));
    }

    #[test]
    fn test_ends_with_href37() {
        assert!(!ends_with_href("hrf= "));
    }

    #[test]
    fn test_ends_with_href38() {
        assert!(!ends_with_href(" hrf= "));
    }
}<|MERGE_RESOLUTION|>--- conflicted
+++ resolved
@@ -1,6 +1,5 @@
 use base64;
 use chrono::{DateTime, Duration, Local, TimeZone};
-<<<<<<< HEAD
 use imghdr;
 use reqwest;
 use scraper;
@@ -15,14 +14,9 @@
     borrow::Cow, time::SystemTime
 };
 use makepad_widgets::{error, log, image_cache::ImageError, Cx, Event, ImageRef};
-use matrix_sdk::{media::{MediaFormat, MediaThumbnailSettings, MediaThumbnailSize}, ruma::{api::client::media::get_content_thumbnail::v3::Method, MilliSecondsSinceUnixEpoch}};
-=======
-use makepad_widgets::{error, image_cache::ImageError, Cx, Event, ImageRef};
 use matrix_sdk::{media::{MediaFormat, MediaThumbnailSettings, MediaThumbnailSize}, ruma::{api::client::media::get_content_thumbnail::v3::Method, MilliSecondsSinceUnixEpoch, OwnedRoomId}};
 use matrix_sdk_ui::timeline::{EventTimelineItem, TimelineDetails};
-
 use crate::sliding_sync::{submit_async_request, MatrixRequest};
->>>>>>> ed57f09a
 
 
 /// Returns true if the given event is an interactive hit-related event
@@ -413,7 +407,6 @@
     result
 }
 
-<<<<<<< HEAD
 fn find_html_description(html: &scraper::html::Html) -> Option<String> {
     
     if let Some(description) = find_og_tag(html, OpenGraphTag::Description) {
@@ -526,8 +519,6 @@
 }
 
 
-
-=======
 
 /// Returns the sender's display name if available.
 ///
@@ -558,7 +549,6 @@
 }
 
 
->>>>>>> ed57f09a
 #[cfg(test)]
 mod tests_human_readable_list {
     use super::*;
