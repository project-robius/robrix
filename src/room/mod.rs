use std::{ops::Deref, sync::Arc};
use makepad_widgets::Cx;
<<<<<<< HEAD
use matrix_sdk::{RoomDisplayName, ruma::OwnedRoomId};
=======
use matrix_sdk::{room_preview::RoomPreview, ruma::OwnedRoomId, SuccessorRoom};

use crate::utils::avatar_from_room_name;
>>>>>>> e05e6d00

pub mod reply_preview;
pub mod room_input_bar;
pub mod room_display_filter;
pub mod typing_notice;

pub fn live_design(cx: &mut Cx) {
    reply_preview::live_design(cx);
    room_input_bar::live_design(cx);
    typing_notice::live_design(cx);
}

/// Basic details needed to display a brief summary of a room.
///
/// You can construct this manually, but it also can be created from a
/// `SuccessorRoom` or a `FetchedRoomPreview`.
#[derive(Clone, Debug)]
pub struct BasicRoomDetails {
    pub room_id: OwnedRoomId,
<<<<<<< HEAD
    pub room_name: RoomDisplayName,
    pub room_avatar: RoomPreviewAvatar,
=======
    pub room_name: Option<String>,
    pub room_avatar: FetchedRoomAvatar,
}
impl From<&SuccessorRoom> for BasicRoomDetails {
    fn from(successor_room: &SuccessorRoom) -> Self {
        BasicRoomDetails {
            room_id: successor_room.room_id.clone(),
            room_avatar: avatar_from_room_name(None),
            room_name: None,
        }
    }
}
impl From<&FetchedRoomPreview> for BasicRoomDetails {
    fn from(frp: &FetchedRoomPreview) -> Self {
        BasicRoomDetails {
            room_id: frp.room_id.clone(),
            room_name: frp.name.clone(),
            room_avatar: frp.room_avatar.clone(),
        }
    }
>>>>>>> e05e6d00
}


/// Actions related to room previews being fetched.
#[derive(Debug)]
pub enum RoomPreviewAction {
    Fetched(Result<FetchedRoomPreview, matrix_sdk::Error>),
}

/// A [`RoomPreview`] from the Matrix SDK, plus the room's fetched avatar.
#[derive(Debug)]
pub struct FetchedRoomPreview {
    pub room_preview: RoomPreview,
    pub room_avatar: FetchedRoomAvatar,
}
impl Deref for FetchedRoomPreview {
    type Target = RoomPreview;
    fn deref(&self) -> &Self::Target {
        &self.room_preview
    }
}

/// A fully-fetched room avatar ready to be displayed.
#[derive(Clone)]
pub enum FetchedRoomAvatar {
    Text(String),
    Image(Arc<[u8]>),
}
impl Default for FetchedRoomAvatar {
    fn default() -> Self {
        FetchedRoomAvatar::Text(String::from("?"))
    }
}
impl std::fmt::Debug for FetchedRoomAvatar {
    fn fmt(&self, f: &mut std::fmt::Formatter<'_>) -> std::fmt::Result {
        match self {
            FetchedRoomAvatar::Text(text) => f.debug_tuple("Text").field(text).finish(),
            FetchedRoomAvatar::Image(_) => f.debug_tuple("Image").finish(),
        }
    }
}<|MERGE_RESOLUTION|>--- conflicted
+++ resolved
@@ -1,12 +1,8 @@
 use std::{ops::Deref, sync::Arc};
 use makepad_widgets::Cx;
-<<<<<<< HEAD
-use matrix_sdk::{RoomDisplayName, ruma::OwnedRoomId};
-=======
-use matrix_sdk::{room_preview::RoomPreview, ruma::OwnedRoomId, SuccessorRoom};
+use matrix_sdk::{room_preview::RoomPreview, ruma::OwnedRoomId, RoomDisplayName, SuccessorRoom};
 
 use crate::utils::avatar_from_room_name;
->>>>>>> e05e6d00
 
 pub mod reply_preview;
 pub mod room_input_bar;
@@ -26,11 +22,7 @@
 #[derive(Clone, Debug)]
 pub struct BasicRoomDetails {
     pub room_id: OwnedRoomId,
-<<<<<<< HEAD
     pub room_name: RoomDisplayName,
-    pub room_avatar: RoomPreviewAvatar,
-=======
-    pub room_name: Option<String>,
     pub room_avatar: FetchedRoomAvatar,
 }
 impl From<&SuccessorRoom> for BasicRoomDetails {
@@ -38,19 +30,21 @@
         BasicRoomDetails {
             room_id: successor_room.room_id.clone(),
             room_avatar: avatar_from_room_name(None),
-            room_name: None,
+            room_name: RoomDisplayName::Empty,
         }
     }
 }
 impl From<&FetchedRoomPreview> for BasicRoomDetails {
     fn from(frp: &FetchedRoomPreview) -> Self {
+        let room_name = frp.name.clone()
+            .map(RoomDisplayName::Named)
+            .unwrap_or(RoomDisplayName::Empty);
         BasicRoomDetails {
             room_id: frp.room_id.clone(),
-            room_name: frp.name.clone(),
+            room_name,
             room_avatar: frp.room_avatar.clone(),
         }
     }
->>>>>>> e05e6d00
 }
 
 
